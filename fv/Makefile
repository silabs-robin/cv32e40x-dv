# Copyright 2022 Silicon Labs, Inc.
# Copyright 2022 OpenHW Group
#
# Licensed under the Solderpad Hardware Licence, Version 2.0 (the "License");
# you may not use this file except in compliance with the License.
# You may obtain a copy of the License at
#
#     https://solderpad.org/licenses/
#
# Unless required by applicable law or agreed to in writing, software
# distributed under the License is distributed on an "AS IS" BASIS,
# WITHOUT WARRANTIES OR CONDITIONS OF ANY KIND, either express or implied.
# See the License for the specific language governing permissions and
# limitations under the License.
#
# SPDX-License-Identifier:Apache-2.0 WITH SHL-2.0


# Defines and Includes

CORE_V_VERIF ?= $(realpath ../..)

<<<<<<< HEAD
CV_CORE ?= cv32e40x

CV_CORE_REPO   ?= https://github.com/openhwgroup/cv32e40x
=======
CV_CORE        ?= cv32e40s
CV_CORE_REPO   ?= https://github.com/openhwgroup/cv32e40s
>>>>>>> 11661eae
CV_CORE_BRANCH ?= master
CV_CORE_TAG    ?= none
CV_CORE_HASH   ?= head

RISCVDV_REPO        ?= TODO_dontwanttodefinethis
EMBENCH_REPO        ?= TODO_dontwanttodefinethis
COMPLIANCE_REPO     ?= TODO_dontwanttodefinethis
DPI_DASM_SPIKE_REPO ?= TODO_dontwanttodefinethis

include  $(CORE_V_VERIF)/mk/fv/fv.mk


# Options

JG_EXTRAS  = -bg dimgray -fg lightgray

export FV_DEFINES = ${USER_DEFINES}
export FV_INCDIRS = ${USER_INCDIRS}
#TODO:silabs-robin This defines system is not perfect.


# Safety Check

ifndef  CV_SIM_PREFIX
  $(warning  CV_SIM_PREFIX undefined)
endif


# Make Targets

jaspergold: jg
jasper: jg
jg:  $(CV_CORE_PKG)
	$(CV_SIM_PREFIX)  jaspergold  $(JG_EXTRAS)  jaspergold.tcl
	# TODO:silabs-robin  Move to "mk/fv/jg.mk"?

qverify: q
questa: q
q:  $(CV_CORE_PKG)
	$(CV_SIM_PREFIX)  qverify  -do qverify.tcl
	# TODO:silabs-robin  Move to "mk/fv/jg.mk"?<|MERGE_RESOLUTION|>--- conflicted
+++ resolved
@@ -20,14 +20,8 @@
 
 CORE_V_VERIF ?= $(realpath ../..)
 
-<<<<<<< HEAD
-CV_CORE ?= cv32e40x
-
+CV_CORE        ?= cv32e40x
 CV_CORE_REPO   ?= https://github.com/openhwgroup/cv32e40x
-=======
-CV_CORE        ?= cv32e40s
-CV_CORE_REPO   ?= https://github.com/openhwgroup/cv32e40s
->>>>>>> 11661eae
 CV_CORE_BRANCH ?= master
 CV_CORE_TAG    ?= none
 CV_CORE_HASH   ?= head
