--- conflicted
+++ resolved
@@ -22,17 +22,10 @@
 // Defines
 
 `define RVFI_CSR_BIND(csr_name)                             \
-<<<<<<< HEAD
   bind cv32e40x_wrapper                                     \
-    uvma_rvfi_csr_if #(                                     \
+    uvma_rvfi_csr_if_t #(                                     \
       uvme_cv32e40x_pkg::XLEN                               \
-    ) rvfi_csr_``csr_name``_if_0_i (                        \
-=======
-  bind cv32e40s_wrapper                                     \
-    uvma_rvfi_csr_if_t #(                                     \
-      uvme_cv32e40s_pkg::XLEN                               \
     ) rvfi_csr_``csr_name``_if (                            \
->>>>>>> 1d4c26ad
       .clk(clk_i),                                          \
       .reset_n(rst_ni),                                     \
       .rvfi_csr_rmask(rvfi_i.rvfi_csr_``csr_name``_rmask),  \
