# Copyright 2022 Silicon Labs, Inc.
# Copyright 2022 OpenHW Group
#
# Licensed under the Solderpad Hardware Licence, Version 2.0 (the "License");
# you may not use this file except in compliance with the License.
# You may obtain a copy of the License at
#
#     https://solderpad.org/licenses/
#
# Unless required by applicable law or agreed to in writing, software
# distributed under the License is distributed on an "AS IS" BASIS,
# WITHOUT WARRANTIES OR CONDITIONS OF ANY KIND, either express or implied.
# See the License for the specific language governing permissions and
# limitations under the License.
#
# SPDX-License-Identifier:Apache-2.0 WITH SHL-2.0


# TODO:silabs-robin  No hardcoded paths, integrate with `mk/` definitions.


proc cvfv_rerun {} {
  clear  -all

  # Message Severities
  ## Error on file not found
  set_message -error WNL074
  ## Allow omitted param defaults
  set_message -info VERI-1818
  ## Allow parameter treated as localparam
  set_message -info VERI-2418
  ## Allow empty port in module declaration
  set_message -info VERI-8026

  # Analyze & Elaborate
  analyze  -sv12  -f fv.flist
<<<<<<< HEAD
  elaborate  -top  uvmt_cv32e40x_tb
=======
  elaborate  -top uvmt_cv32e40s_tb
>>>>>>> 11661eae

  # Clock & Reset
  clock  clknrst_if.clk
  reset  ~clknrst_if.reset_n

  # Assumes
  assume  -from_assert  {*_memory_assert_i.u_assert.a_r_after_a}
  assume  -from_assert  {*integration_assert_i.a_stable_*}
  assume  -from_assert  {*integration_assert_i.a_aligned_*}
  assume  -from_assert  {*integration_assert_i.a_no_scan_cg}
}

cvfv_rerun<|MERGE_RESOLUTION|>--- conflicted
+++ resolved
@@ -34,11 +34,7 @@
 
   # Analyze & Elaborate
   analyze  -sv12  -f fv.flist
-<<<<<<< HEAD
-  elaborate  -top  uvmt_cv32e40x_tb
-=======
-  elaborate  -top uvmt_cv32e40s_tb
->>>>>>> 11661eae
+  elaborate  -top uvmt_cv32e40x_tb
 
   # Clock & Reset
   clock  clknrst_if.clk
