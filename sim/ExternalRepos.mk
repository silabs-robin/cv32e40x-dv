--- conflicted
+++ resolved
@@ -15,11 +15,7 @@
 
 CV_CORE_REPO   ?= https://github.com/openhwgroup/cv32e40s
 CV_CORE_BRANCH ?= master
-<<<<<<< HEAD
-CV_CORE_HASH   ?= 6feea13d7c345bb63728d9893d2256a0a45c3d2f
-=======
-CV_CORE_HASH   ?= 9a66cb971edca4613d5df12a869db3511ee24a75
->>>>>>> 4db58bb3
+CV_CORE_HASH   ?= 86b09c6f88bdaec9e28fc192cdbbc6d88bee038a
 CV_CORE_TAG    ?= none
 
 #RISCVDV_REPO    ?= https://github.com/google/riscv-dv
