###############################################################################
# Variables to determine the the command to clone external repositories.
# For each repo there are a set of variables:
#      *_REPO:   URL to the repository in GitHub.
#      *_BRANCH: Name of the branch you wish to clone;
#                Set to 'master' to pull the master branch.
#      *_HASH:   Value of the specific hash you wish to clone;
#                Set to 'head' to pull the head of the branch you want.
# THe CV32E40X repo also has a variable to clone a specific tag:
#      *_TAG:    Value of the specific tag you wish to clone;
#                Will override the HASH unless set to "none".
#

export SHELL = /bin/bash

CV_CORE_REPO   ?= https://github.com/openhwgroup/cv32e40x
CV_CORE_BRANCH ?= master
<<<<<<< HEAD
CV_CORE_HASH   ?= 1b86ee65d4e9863dfb22835f82fe4d0e60cea884
=======
CV_CORE_HASH   ?= f17028f2369373d9443e4636f2826218e8d54e0f
>>>>>>> fe90971c
CV_CORE_TAG    ?= none

RISCVDV_REPO    ?= https://github.com/google/riscv-dv
RISCVDV_BRANCH  ?= master
RISCVDV_HASH    ?= 797aa0762de8e2c8d427b978483b47dd7649954a

EMBENCH_REPO    ?= https://github.com/embench/embench-iot.git
EMBENCH_BRANCH  ?= master
EMBENCH_HASH    ?= 6934ddd1ff445245ee032d4258fdeb9828b72af4

# TODO: silabs-hfegran: Temporary fork compliance suite to support bitmanip and
# new repository structure. Revert back to latest mainline when bitmanip PR has
# been approved and local changes upstreamed.
# 2022-02-21
COMPLIANCE_REPO   ?= https://github.com/silabs-hfegran/riscv-arch-test.git
COMPLIANCE_BRANCH ?= dev_hf_riscv_arch_test
COMPLIANCE_HASH   ?= 43556e3ae4e98d5e739204f37a11769e14154b7e
# This Spike repo is only cloned when the DPI disassembler needs to be rebuilt
# Typically users can simply use the checked-in shared library
DPI_DASM_SPIKE_REPO   ?= https://github.com/riscv/riscv-isa-sim.git
DPI_DASM_SPIKE_BRANCH ?= master
DPI_DASM_SPIKE_HASH   ?= 8faa928819fb551325e76b463fc0c978e22f5be3

# SVLIB
SVLIB_REPO       ?= https://bitbucket.org/verilab/svlib/src/master/svlib
SVLIB_BRANCH     ?= master
SVLIB_HASH       ?= c25509a7e54a880fe8f58f3daa2f891d6ecf6428<|MERGE_RESOLUTION|>--- conflicted
+++ resolved
@@ -15,16 +15,15 @@
 
 CV_CORE_REPO   ?= https://github.com/openhwgroup/cv32e40x
 CV_CORE_BRANCH ?= master
-<<<<<<< HEAD
-CV_CORE_HASH   ?= 1b86ee65d4e9863dfb22835f82fe4d0e60cea884
-=======
 CV_CORE_HASH   ?= f17028f2369373d9443e4636f2826218e8d54e0f
->>>>>>> fe90971c
 CV_CORE_TAG    ?= none
 
-RISCVDV_REPO    ?= https://github.com/google/riscv-dv
-RISCVDV_BRANCH  ?= master
-RISCVDV_HASH    ?= 797aa0762de8e2c8d427b978483b47dd7649954a
+#RISCVDV_REPO    ?= https://github.com/google/riscv-dv
+RISCVDV_REPO    ?= https://github.com/silabs-hfegran/riscv-dv
+#RISCVDV_BRANCH  ?= master
+RISCVDV_BRANCH  ?= dev_hf_rvdv_clic_support_270323
+#RISCVDV_HASH    ?= 797aa0762de8e2c8d427b978483b47dd7649954a
+RISCVDV_HASH    ?= 7d98c84978a09031c1013ce66c9fa8d283ef02c6
 
 EMBENCH_REPO    ?= https://github.com/embench/embench-iot.git
 EMBENCH_BRANCH  ?= master
@@ -37,6 +36,7 @@
 COMPLIANCE_REPO   ?= https://github.com/silabs-hfegran/riscv-arch-test.git
 COMPLIANCE_BRANCH ?= dev_hf_riscv_arch_test
 COMPLIANCE_HASH   ?= 43556e3ae4e98d5e739204f37a11769e14154b7e
+
 # This Spike repo is only cloned when the DPI disassembler needs to be rebuilt
 # Typically users can simply use the checked-in shared library
 DPI_DASM_SPIKE_REPO   ?= https://github.com/riscv/riscv-isa-sim.git
