--- conflicted
+++ resolved
@@ -15,11 +15,7 @@
 
 CV_CORE_REPO   ?= https://github.com/openhwgroup/cv32e40s
 CV_CORE_BRANCH ?= master
-<<<<<<< HEAD
-CV_CORE_HASH   ?= 0e795acee238103e7b6dc0f4d8b7957cc713f019
-=======
 CV_CORE_HASH   ?= ed92096c08e6dbebfbf1e4295f7583f365519648
->>>>>>> 6fadfd51
 CV_CORE_TAG    ?= none
 
 RISCVDV_REPO    ?= https://github.com/google/riscv-dv
