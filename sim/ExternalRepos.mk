--- conflicted
+++ resolved
@@ -20,11 +20,7 @@
 
 RISCVDV_REPO    ?= https://github.com/google/riscv-dv
 RISCVDV_BRANCH  ?= master
-<<<<<<< HEAD
-RISCVDV_HASH    ?= 808fb162d66de5dd0dd2b45fd0b8d1fb1bf170f6
-=======
 RISCVDV_HASH    ?= 797aa0762de8e2c8d427b978483b47dd7649954a
->>>>>>> 41e930bd
 
 EMBENCH_REPO    ?= https://github.com/embench/embench-iot.git
 EMBENCH_BRANCH  ?= master
