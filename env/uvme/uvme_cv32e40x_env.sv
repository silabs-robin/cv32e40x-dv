// Copyright 2020 OpenHW Group
// Copyright 2020 Datum Technology Corporation
// Copyright 2020 Silicon Labs, Inc.
//
// Licensed under the Solderpad Hardware Licence, Version 2.0 (the "License");
// you may not use this file except in compliance with the License.
// You may obtain a copy of the License at
//
//     https://solderpad.org/licenses/
//
// Unless required by applicable law or agreed to in writing, software
// distributed under the License is distributed on an "AS IS" BASIS,
// WITHOUT WARRANTIES OR CONDITIONS OF ANY KIND, either express or implied.
// See the License for the specific language governing permissions and
// limitations under the License.


`ifndef __UVME_CV32E40X_ENV_SV__
`define __UVME_CV32E40X_ENV_SV__


/**
 * Top-level component that encapsulates, builds and connects all other
 * CV32E40X environment components.
 */
class uvme_cv32e40x_env_c extends uvm_env;

   // Objects
   uvme_cv32e40x_cfg_c    cfg;
   uvme_cv32e40x_cntxt_c  cntxt;

   // Components
   uvme_cv32e40x_cov_model_c  cov_model;
   uvme_cv32e40x_prd_c        predictor;
   uvme_cv32e40x_sb_c         sb;
   uvme_cv32e40x_buserr_sb_c  buserr_sb;
   uvme_cv32e40x_vsqr_c       vsequencer;

   // Agents
   uvma_cv32e40x_core_cntrl_agent_c core_cntrl_agent;
   uvma_isacov_agent_c#(ILEN,XLEN)  isacov_agent;
   uvma_clknrst_agent_c             clknrst_agent;
   uvma_interrupt_agent_c           interrupt_agent;
   uvma_clic_agent_c                clic_agent;
   uvma_debug_agent_c               debug_agent;
   uvma_obi_memory_agent_c#(
     .AUSER_WIDTH(ENV_PARAM_INSTR_AUSER_WIDTH),
     .WUSER_WIDTH(ENV_PARAM_INSTR_WUSER_WIDTH),
     .RUSER_WIDTH(ENV_PARAM_INSTR_RUSER_WIDTH),
     .ADDR_WIDTH(ENV_PARAM_INSTR_ADDR_WIDTH),
     .DATA_WIDTH(ENV_PARAM_INSTR_DATA_WIDTH),
     .ID_WIDTH(ENV_PARAM_INSTR_ID_WIDTH),
     .ACHK_WIDTH(ENV_PARAM_INSTR_ACHK_WIDTH),
     .RCHK_WIDTH(ENV_PARAM_INSTR_RCHK_WIDTH)
   ) obi_memory_instr_agent;
   uvma_obi_memory_agent_c#(
     .AUSER_WIDTH(ENV_PARAM_DATA_AUSER_WIDTH),
     .WUSER_WIDTH(ENV_PARAM_DATA_WUSER_WIDTH),
     .RUSER_WIDTH(ENV_PARAM_DATA_RUSER_WIDTH),
     .ADDR_WIDTH(ENV_PARAM_DATA_ADDR_WIDTH),
     .DATA_WIDTH(ENV_PARAM_DATA_DATA_WIDTH),
     .ID_WIDTH(ENV_PARAM_DATA_ID_WIDTH),
     .ACHK_WIDTH(ENV_PARAM_DATA_ACHK_WIDTH),
     .RCHK_WIDTH(ENV_PARAM_DATA_RCHK_WIDTH)
   ) obi_memory_data_agent;
   uvma_rvfi_agent_c#(ILEN,XLEN)    rvfi_agent;
   uvma_fencei_agent_c              fencei_agent;
   uvma_pma_agent_c#(ILEN,XLEN)     pma_agent;

   `uvm_component_utils_begin(uvme_cv32e40x_env_c)
      `uvm_field_object(cfg  , UVM_DEFAULT)
      `uvm_field_object(cntxt, UVM_DEFAULT)
   `uvm_component_utils_end

   /**
    * Default constructor.
    */
   extern function new(string name="uvme_cv32e40x_env", uvm_component parent=null);

   /**
    * 1. Ensures cfg & cntxt handles are not null
    * 2. Assigns cfg and cntxt handles via assign_cfg() & assign_cntxt()
    * 3. Builds all components via create_<x>()
    */
   extern virtual function void build_phase(uvm_phase phase);

   /**
    * 1. Connects agents to predictor via connect_predictor()
    * 3. Connects predictor & agents to scoreboard via connect_scoreboard()
    * 4. Assembles virtual sequencer handles via assemble_vsequencer()
    * 5. Connects agents to coverage model via connect_coverage_model()
    */
   extern virtual function void connect_phase(uvm_phase phase);

   /**
    * Print out final elaboration
    */
   extern virtual function void end_of_elaboration_phase(uvm_phase phase);

   /**
    * Creates and starts the instruction and virtual peripheral sequences in active mode.
    */
   extern virtual task run_phase(uvm_phase phase);

   /**
    * Get virtual interface handles from UVM Configuration Database.
    */
   extern virtual function void retrieve_vifs();

   /**
    * Assigns configuration handles to components using UVM Configuration Database.
    */
   extern virtual function void assign_cfg();

   /**
    * Assigns context handles to components using UVM Configuration Database.
    */
   extern virtual function void assign_cntxt();

   /**
    * Creates agent components.
    */
   extern virtual function void create_agents();

   /**
    * Creates additional (non-agent) environment components (and objects).
    */
   extern virtual function void create_env_components();

   /**
    * Creates environment's virtual sequencer.
    */
   extern virtual function void create_vsequencer();

   /**
    * Creates environment's coverage model.
    */
   extern virtual function void create_cov_model();

   /**
    * Connects agents to predictor.
    */
   extern virtual function void connect_predictor();

   /**
    * Connects scoreboards components to agents/predictor.
    */
   extern virtual function void connect_scoreboard();

   /**
    * Connects environment coverage model to agents/scoreboards/predictor.
    */
   extern virtual function void connect_coverage_model();

   /**
    * Assembles virtual sequencer from agent sequencers.
    */
   extern virtual function void assemble_vsequencer();

   /**
    * Install virtual peripheral sequences to the OBI data slave sequence
    */
   extern virtual function void install_vp_register_seqs(uvma_obi_memory_slv_seq_c#(
       .AUSER_WIDTH(ENV_PARAM_DATA_AUSER_WIDTH),
       .WUSER_WIDTH(ENV_PARAM_DATA_WUSER_WIDTH),
       .RUSER_WIDTH(ENV_PARAM_DATA_RUSER_WIDTH),
       .ADDR_WIDTH(ENV_PARAM_DATA_ADDR_WIDTH),
       .DATA_WIDTH(ENV_PARAM_DATA_DATA_WIDTH),
       .ID_WIDTH(ENV_PARAM_DATA_ID_WIDTH),
       .ACHK_WIDTH(ENV_PARAM_DATA_ACHK_WIDTH),
       .RCHK_WIDTH(ENV_PARAM_DATA_RCHK_WIDTH)
   )data_slv_seq);

endclass : uvme_cv32e40x_env_c


function uvme_cv32e40x_env_c::new(string name="uvme_cv32e40x_env", uvm_component parent=null);

   super.new(name, parent);

endfunction : new


function void uvme_cv32e40x_env_c::build_phase(uvm_phase phase);

   super.build_phase(phase);

   void'(uvm_config_db#(uvme_cv32e40x_cfg_c)::get(this, "", "cfg", cfg));
   if (!cfg) begin
      `uvm_fatal("CFG", "Configuration handle is null")
   end
   else begin
      `uvm_info("CFG", $sformatf("Found configuration handle:\n%s", cfg.sprint()), UVM_DEBUG)
   end

   if (cfg.enabled) begin
      void'(uvm_config_db#(uvme_cv32e40x_cntxt_c)::get(this, "", "cntxt", cntxt));
      if (!cntxt) begin
         `uvm_info("CNTXT", "Context handle is null; creating.", UVM_DEBUG)
         cntxt = uvme_cv32e40x_cntxt_c::type_id::create("cntxt");
      end

      cntxt.obi_memory_instr_cntxt.mem = cntxt.mem;
      cntxt.obi_memory_data_cntxt.mem  = cntxt.mem;

      retrieve_vifs        ();
      assign_cfg           ();
      assign_cntxt         ();
      create_agents        ();
      create_env_components();

      if (cfg.is_active) begin
         create_vsequencer();
      end

      if (cfg.cov_model_enabled) begin
         create_cov_model();
      end
   end

endfunction : build_phase

function void uvme_cv32e40x_env_c::connect_phase(uvm_phase phase);

   super.connect_phase(phase);

   if (cfg.enabled) begin

      if (cfg.scoreboarding_enabled) begin
         connect_predictor ();
         connect_scoreboard();
      end

      if (cfg.is_active) begin
         assemble_vsequencer();
      end

      if (cfg.cov_model_enabled) begin
         connect_coverage_model();
      end
   end

endfunction: connect_phase


function void uvme_cv32e40x_env_c::end_of_elaboration_phase(uvm_phase phase);

   super.end_of_elaboration_phase(phase);

endfunction : end_of_elaboration_phase

task uvme_cv32e40x_env_c::run_phase(uvm_phase phase);

   uvma_obi_memory_fw_preload_seq_c#(
     .AUSER_WIDTH(ENV_PARAM_INSTR_AUSER_WIDTH),
     .WUSER_WIDTH(ENV_PARAM_INSTR_WUSER_WIDTH),
     .RUSER_WIDTH(ENV_PARAM_INSTR_RUSER_WIDTH),
     .ADDR_WIDTH(ENV_PARAM_INSTR_ADDR_WIDTH),
     .DATA_WIDTH(ENV_PARAM_INSTR_DATA_WIDTH),
     .ID_WIDTH(ENV_PARAM_INSTR_ID_WIDTH),
     .ACHK_WIDTH(ENV_PARAM_INSTR_ACHK_WIDTH),
     .RCHK_WIDTH(ENV_PARAM_INSTR_RCHK_WIDTH)
   ) fw_preload_seq;
   uvma_obi_memory_slv_seq_c#(
     .AUSER_WIDTH(ENV_PARAM_INSTR_AUSER_WIDTH),
     .WUSER_WIDTH(ENV_PARAM_INSTR_WUSER_WIDTH),
     .RUSER_WIDTH(ENV_PARAM_INSTR_RUSER_WIDTH),
     .ADDR_WIDTH(ENV_PARAM_INSTR_ADDR_WIDTH),
     .DATA_WIDTH(ENV_PARAM_INSTR_DATA_WIDTH),
     .ID_WIDTH(ENV_PARAM_INSTR_ID_WIDTH),
     .ACHK_WIDTH(ENV_PARAM_INSTR_ACHK_WIDTH),
     .RCHK_WIDTH(ENV_PARAM_INSTR_RCHK_WIDTH)
   ) instr_slv_seq;
   uvma_obi_memory_slv_seq_c#(
     .AUSER_WIDTH(ENV_PARAM_DATA_AUSER_WIDTH),
     .WUSER_WIDTH(ENV_PARAM_DATA_WUSER_WIDTH),
     .RUSER_WIDTH(ENV_PARAM_DATA_RUSER_WIDTH),
     .ADDR_WIDTH(ENV_PARAM_DATA_ADDR_WIDTH),
     .DATA_WIDTH(ENV_PARAM_DATA_DATA_WIDTH),
     .ID_WIDTH(ENV_PARAM_DATA_ID_WIDTH),
     .ACHK_WIDTH(ENV_PARAM_DATA_ACHK_WIDTH),
     .RCHK_WIDTH(ENV_PARAM_DATA_RCHK_WIDTH)
   ) data_slv_seq;

   if (cfg.is_active) begin
      fork
         begin : spawn_obi_instr_fw_preload_thread
            fw_preload_seq = uvma_obi_memory_fw_preload_seq_c#(
              .AUSER_WIDTH(ENV_PARAM_INSTR_AUSER_WIDTH),
              .WUSER_WIDTH(ENV_PARAM_INSTR_WUSER_WIDTH),
              .RUSER_WIDTH(ENV_PARAM_INSTR_RUSER_WIDTH),
              .ADDR_WIDTH(ENV_PARAM_INSTR_ADDR_WIDTH),
              .DATA_WIDTH(ENV_PARAM_INSTR_DATA_WIDTH),
              .ID_WIDTH(ENV_PARAM_INSTR_ID_WIDTH),
              .ACHK_WIDTH(ENV_PARAM_INSTR_ACHK_WIDTH),
              .RCHK_WIDTH(ENV_PARAM_INSTR_RCHK_WIDTH)
            )::type_id::create("fw_preload_seq");
            void'(fw_preload_seq.randomize());
            fw_preload_seq.start(obi_memory_instr_agent.sequencer);
         end

         begin : obi_instr_slv_thread
            instr_slv_seq = uvma_obi_memory_slv_seq_c#(
              .AUSER_WIDTH(ENV_PARAM_INSTR_AUSER_WIDTH),
              .WUSER_WIDTH(ENV_PARAM_INSTR_WUSER_WIDTH),
              .RUSER_WIDTH(ENV_PARAM_INSTR_RUSER_WIDTH),
              .ADDR_WIDTH(ENV_PARAM_INSTR_ADDR_WIDTH),
              .DATA_WIDTH(ENV_PARAM_INSTR_DATA_WIDTH),
              .ID_WIDTH(ENV_PARAM_INSTR_ID_WIDTH),
              .ACHK_WIDTH(ENV_PARAM_INSTR_ACHK_WIDTH),
              .RCHK_WIDTH(ENV_PARAM_INSTR_RCHK_WIDTH)
            )::type_id::create("instr_slv_seq");
            void'(instr_slv_seq.randomize());
            instr_slv_seq.start(obi_memory_instr_agent.sequencer);
         end

         begin : obi_data_slv_thread
            data_slv_seq = uvma_obi_memory_slv_seq_c#(
              .AUSER_WIDTH(ENV_PARAM_DATA_AUSER_WIDTH),
              .WUSER_WIDTH(ENV_PARAM_DATA_WUSER_WIDTH),
              .RUSER_WIDTH(ENV_PARAM_DATA_RUSER_WIDTH),
              .ADDR_WIDTH(ENV_PARAM_DATA_ADDR_WIDTH),
              .DATA_WIDTH(ENV_PARAM_DATA_DATA_WIDTH),
              .ID_WIDTH(ENV_PARAM_DATA_ID_WIDTH),
              .ACHK_WIDTH(ENV_PARAM_DATA_ACHK_WIDTH),
              .RCHK_WIDTH(ENV_PARAM_DATA_RCHK_WIDTH)
            )::type_id::create("data_slv_seq");

            install_vp_register_seqs(data_slv_seq);

            void'(data_slv_seq.randomize());
            data_slv_seq.start(obi_memory_data_agent.sequencer);
         end
      join_none
   end

endtask : run_phase


function void uvme_cv32e40x_env_c::retrieve_vifs();

<<<<<<< HEAD
   if (!uvm_config_db#(virtual uvmt_cv32e40x_vp_status_if)::get(this, "", "vp_status_vif", cntxt.vp_status_vif)) begin
=======
   if (!uvm_config_db#(virtual uvmt_cv32e40s_vp_status_if_t)::get(this, "", "vp_status_vif", cntxt.vp_status_vif)) begin
>>>>>>> 1d4c26ad
      `uvm_fatal("VIF", $sformatf("Could not find vp_status_vif handle of type %s in uvm_config_db", $typename(cntxt.vp_status_vif)))
   end
   else begin
      `uvm_info("VIF", $sformatf("Found vp_status_vif handle of type %s in uvm_config_db", $typename(cntxt.vp_status_vif)), UVM_DEBUG)
   end

   if (!uvm_config_db#(virtual uvma_interrupt_if_t)::get(this, "", "intr_vif", cntxt.intr_vif)) begin
      `uvm_fatal("VIF", $sformatf("Could not find intr_vif handle of type %s in uvm_config_db", $typename(cntxt.intr_vif)))
   end
   else begin
      `uvm_info("VIF", $sformatf("Found intr_vif handle of type %s in uvm_config_db", $typename(cntxt.intr_vif)), UVM_DEBUG)
   end

   if (!uvm_config_db#(virtual uvma_clic_if_t)::get(this, "", "clic_vif", cntxt.clic_vif)) begin
      `uvm_fatal("VIF", $sformatf("Could not find clic_vif handle of type %s in uvm_config_db", $typename(cntxt.clic_vif)))
   end
   else begin
      `uvm_info("VIF", $sformatf("Found clic_vif handle of type %s in uvm_config_db", $typename(cntxt.clic_vif)), UVM_DEBUG)
   end

   if (!uvm_config_db#(virtual uvma_debug_if_t)::get(this, "", "debug_vif", cntxt.debug_vif)) begin
      `uvm_fatal("VIF", $sformatf("Could not find debug_vif handle of type %s in uvm_config_db", $typename(cntxt.debug_vif)))
   end
   else begin
      `uvm_info("VIF", $sformatf("Found debug_vif handle of type %s in uvm_config_db", $typename(cntxt.debug_vif)), UVM_DEBUG)
   end

<<<<<<< HEAD
   void'(uvm_config_db#(virtual uvmt_cv32e40x_debug_cov_assert_if)::get(this, "", "debug_cov_vif", cntxt.debug_cov_vif));
   if (cntxt.debug_cov_vif == null) begin
      `uvm_fatal("CNTXT", $sformatf("No uvmt_cv32e40x_debug_cov_assert_if found in config database"))
=======
   void'(uvm_config_db#(virtual uvmt_cv32e40s_debug_cov_assert_if_t)::get(this, "", "debug_cov_vif", cntxt.debug_cov_vif));
   if (cntxt.debug_cov_vif == null) begin
      `uvm_fatal("CNTXT", $sformatf("No uvmt_cv32e40s_debug_cov_assert_if_t found in config database"))
>>>>>>> 1d4c26ad
   end

endfunction: retrieve_vifs

function void uvme_cv32e40x_env_c::assign_cfg();

   uvm_config_db#(uvme_cv32e40x_cfg_c)::set(this, "*", "cfg", cfg);

   uvm_config_db#(uvma_clknrst_cfg_c)::set(this, "*clknrst_agent", "cfg", cfg.clknrst_cfg);
   uvm_config_db#(uvma_core_cntrl_cfg_c)::set(this, "*core_cntrl_agent", "cfg", cfg);
   uvm_config_db#(uvma_debug_cfg_c)::set(this, "debug_agent", "cfg", cfg.debug_cfg);
   uvm_config_db#(uvma_fencei_cfg_c)::set(this, "fencei_agent", "cfg", cfg.fencei_cfg);
   uvm_config_db#(uvma_interrupt_cfg_c)::set(this, "*interrupt_agent", "cfg", cfg.interrupt_cfg);
   uvm_config_db#(uvma_clic_cfg_c)::set(this, "*clic_agent", "cfg", cfg.clic_cfg);
   uvm_config_db#(uvma_isacov_cfg_c)::set(this, "*isacov_agent", "cfg", cfg.isacov_cfg);
   uvm_config_db#(uvma_obi_memory_cfg_c)::set(this, "obi_memory_data_agent",  "cfg", cfg.obi_memory_data_cfg);
   uvm_config_db#(uvma_obi_memory_cfg_c)::set(this, "obi_memory_instr_agent", "cfg", cfg.obi_memory_instr_cfg);
   uvm_config_db#(uvma_pma_cfg_c)::set(this, "pma_agent", "cfg", cfg.pma_cfg);
   uvm_config_db#(uvma_rvfi_cfg_c#(ILEN,XLEN))::set(this, "rvfi_agent", "cfg", cfg.rvfi_cfg);

endfunction: assign_cfg


function void uvme_cv32e40x_env_c::assign_cntxt();

   uvm_config_db#(uvme_cv32e40x_cntxt_c)::set(this, "*", "cntxt", cntxt);

   uvm_config_db#(uvma_clknrst_cntxt_c)::set(this, "clknrst_agent", "cntxt", cntxt.clknrst_cntxt);
   //TODO core_cntrl_cntxt?
   uvm_config_db#(uvma_debug_cntxt_c)::set(this, "debug_agent", "cntxt", cntxt.debug_cntxt);
   uvm_config_db#(uvma_fencei_cntxt_c)::set(this, "fencei_agent", "cntxt", cntxt.fencei_cntxt);
   uvm_config_db#(uvma_interrupt_cntxt_c)::set(this, "interrupt_agent", "cntxt", cntxt.interrupt_cntxt);
   uvm_config_db#(uvma_clic_cntxt_c)::set(this, "clic_agent", "cntxt", cntxt.clic_cntxt);
   uvm_config_db#(uvma_obi_memory_cntxt_c#(
     .AUSER_WIDTH(ENV_PARAM_DATA_AUSER_WIDTH),
     .WUSER_WIDTH(ENV_PARAM_DATA_WUSER_WIDTH),
     .RUSER_WIDTH(ENV_PARAM_DATA_RUSER_WIDTH),
     .ADDR_WIDTH(ENV_PARAM_DATA_ADDR_WIDTH),
     .DATA_WIDTH(ENV_PARAM_DATA_DATA_WIDTH),
     .ID_WIDTH(ENV_PARAM_DATA_ID_WIDTH),
     .ACHK_WIDTH(ENV_PARAM_DATA_ACHK_WIDTH),
     .RCHK_WIDTH(ENV_PARAM_DATA_RCHK_WIDTH)
   ))::set(this, "obi_memory_data_agent",  "cntxt", cntxt.obi_memory_data_cntxt);
   uvm_config_db#(uvma_obi_memory_cntxt_c#(
     .AUSER_WIDTH(ENV_PARAM_INSTR_AUSER_WIDTH),
     .WUSER_WIDTH(ENV_PARAM_INSTR_WUSER_WIDTH),
     .RUSER_WIDTH(ENV_PARAM_INSTR_RUSER_WIDTH),
     .ADDR_WIDTH(ENV_PARAM_INSTR_ADDR_WIDTH),
     .DATA_WIDTH(ENV_PARAM_INSTR_DATA_WIDTH),
     .ID_WIDTH(ENV_PARAM_INSTR_ID_WIDTH),
     .ACHK_WIDTH(ENV_PARAM_INSTR_ACHK_WIDTH),
     .RCHK_WIDTH(ENV_PARAM_INSTR_RCHK_WIDTH)
   ))::set(this, "obi_memory_instr_agent", "cntxt", cntxt.obi_memory_instr_cntxt);
   uvm_config_db#(uvma_rvfi_cntxt_c#(ILEN,XLEN))::set(this, "rvfi_agent", "cntxt", cntxt.rvfi_cntxt);

endfunction: assign_cntxt


function void uvme_cv32e40x_env_c::create_agents();

   core_cntrl_agent       = uvma_cv32e40x_core_cntrl_agent_c::type_id::create("core_cntrl_agent", this);
   isacov_agent           = uvma_isacov_agent_c#(ILEN,XLEN)::type_id::create("isacov_agent", this);
   clknrst_agent          = uvma_clknrst_agent_c::type_id::create("clknrst_agent", this);
   interrupt_agent        = uvma_interrupt_agent_c::type_id::create("interrupt_agent", this);
   clic_agent             = uvma_clic_agent_c::type_id::create("clic_agent", this);
   debug_agent            = uvma_debug_agent_c::type_id::create("debug_agent", this);
   obi_memory_instr_agent = uvma_obi_memory_agent_c#(
     .AUSER_WIDTH(ENV_PARAM_INSTR_AUSER_WIDTH),
     .WUSER_WIDTH(ENV_PARAM_INSTR_WUSER_WIDTH),
     .RUSER_WIDTH(ENV_PARAM_INSTR_RUSER_WIDTH),
     .ADDR_WIDTH(ENV_PARAM_INSTR_ADDR_WIDTH),
     .DATA_WIDTH(ENV_PARAM_INSTR_DATA_WIDTH),
     .ID_WIDTH(ENV_PARAM_INSTR_ID_WIDTH),
     .ACHK_WIDTH(ENV_PARAM_INSTR_ACHK_WIDTH),
     .RCHK_WIDTH(ENV_PARAM_INSTR_RCHK_WIDTH)
   )::type_id::create("obi_memory_instr_agent", this);
   obi_memory_data_agent  = uvma_obi_memory_agent_c#(
     .AUSER_WIDTH(ENV_PARAM_DATA_AUSER_WIDTH),
     .WUSER_WIDTH(ENV_PARAM_DATA_WUSER_WIDTH),
     .RUSER_WIDTH(ENV_PARAM_DATA_RUSER_WIDTH),
     .ADDR_WIDTH(ENV_PARAM_DATA_ADDR_WIDTH),
     .DATA_WIDTH(ENV_PARAM_DATA_DATA_WIDTH),
     .ID_WIDTH(ENV_PARAM_DATA_ID_WIDTH),
     .ACHK_WIDTH(ENV_PARAM_DATA_ACHK_WIDTH),
     .RCHK_WIDTH(ENV_PARAM_DATA_RCHK_WIDTH)
   )::type_id::create("obi_memory_data_agent",  this);
   rvfi_agent             = uvma_rvfi_agent_c#(ILEN,XLEN)::type_id::create("rvfi_agent", this);
   fencei_agent           = uvma_fencei_agent_c::type_id::create("fencei_agent", this);
   pma_agent              = uvma_pma_agent_c#(ILEN,XLEN)::type_id::create("pma_agent", this);

endfunction: create_agents


function void uvme_cv32e40x_env_c::create_env_components();

   if (cfg.scoreboarding_enabled) begin
      predictor = uvme_cv32e40x_prd_c::type_id::create("predictor", this);
      sb        = uvme_cv32e40x_sb_c::type_id::create("sb"       , this);
   end

   if (cfg.buserr_scoreboarding_enabled) begin
      buserr_sb = uvme_cv32e40x_buserr_sb_c::type_id::create("buserr_sb", this);
   end

endfunction: create_env_components


function void uvme_cv32e40x_env_c::create_vsequencer();

   vsequencer = uvme_cv32e40x_vsqr_c::type_id::create("vsequencer", this);

endfunction: create_vsequencer

function void uvme_cv32e40x_env_c::create_cov_model();

   cov_model = uvme_cv32e40x_cov_model_c::type_id::create("cov_model", this);

endfunction: create_cov_model


function void uvme_cv32e40x_env_c::connect_predictor();

endfunction: connect_predictor

function void uvme_cv32e40x_env_c::connect_scoreboard();

   // Connect the bus error scoreboard
   if (cfg.buserr_scoreboarding_enabled) begin
      obi_memory_data_agent.mon_ap.connect(buserr_sb.obid);
      obi_memory_instr_agent.mon_ap.connect(buserr_sb.obii);
      foreach (rvfi_agent.instr_mon_ap[i]) begin
         rvfi_agent.instr_mon_ap[i].connect(buserr_sb.rvfi);
      end
   end

   // Connect the PMA scoreboard
   foreach (rvfi_agent.instr_mon_ap[i]) begin
      rvfi_agent.instr_mon_ap[i].connect(pma_agent.scoreboard.rvfi_instr_export);
   end
   obi_memory_instr_agent.mon_ap.connect(pma_agent.scoreboard.obi_i_export);
   obi_memory_data_agent.mon_ap.connect(pma_agent.scoreboard.obi_d_export);

endfunction: connect_scoreboard


function void uvme_cv32e40x_env_c::connect_coverage_model();

   isacov_agent.monitor.ap.connect(cov_model.exceptions_covg.isacov_mon_export);
   isacov_agent.monitor.ap.connect(cov_model.counters_covg.isacov_mon_export);

   obi_memory_data_agent.mon_ap.connect(pma_agent.monitor.obi_d_export);
   foreach (rvfi_agent.instr_mon_ap[i]) begin
      rvfi_agent.instr_mon_ap[i].connect(isacov_agent.monitor.rvfi_instr_export);
      rvfi_agent.instr_mon_ap[i].connect(cov_model.interrupt_covg.interrupt_mon_export);
      //rvfi_agent.instr_mon_ap[i].connect(cov_model.clic_covg.clic_mon_export); // TODO: silabs-hfegran
      rvfi_agent.instr_mon_ap[i].connect(pma_agent.monitor.rvfi_instr_export);
   end

endfunction: connect_coverage_model


function void uvme_cv32e40x_env_c::assemble_vsequencer();

   vsequencer.clknrst_sequencer          = clknrst_agent.sequencer;
   vsequencer.interrupt_sequencer        = interrupt_agent.sequencer;
   vsequencer.clic_sequencer             = clic_agent.sequencer;
   vsequencer.debug_sequencer            = debug_agent.sequencer;
   vsequencer.obi_memory_instr_sequencer = obi_memory_instr_agent.sequencer;
   vsequencer.obi_memory_data_sequencer  = obi_memory_data_agent.sequencer;

endfunction: assemble_vsequencer


function void uvme_cv32e40x_env_c::install_vp_register_seqs(uvma_obi_memory_slv_seq_c#(
  .AUSER_WIDTH(ENV_PARAM_DATA_AUSER_WIDTH),
  .WUSER_WIDTH(ENV_PARAM_DATA_WUSER_WIDTH),
  .RUSER_WIDTH(ENV_PARAM_DATA_RUSER_WIDTH),
  .ADDR_WIDTH(ENV_PARAM_DATA_ADDR_WIDTH),
  .DATA_WIDTH(ENV_PARAM_DATA_DATA_WIDTH),
  .ID_WIDTH(ENV_PARAM_DATA_ID_WIDTH),
  .ACHK_WIDTH(ENV_PARAM_DATA_ACHK_WIDTH),
  .RCHK_WIDTH(ENV_PARAM_DATA_RCHK_WIDTH)
) data_slv_seq);

   void'(data_slv_seq.register_vp_vseq("vp_virtual_printer", CV_VP_VIRTUAL_PRINTER_BASE, uvma_obi_memory_vp_virtual_printer_seq_c#(
        .AUSER_WIDTH(ENV_PARAM_DATA_AUSER_WIDTH),
        .WUSER_WIDTH(ENV_PARAM_DATA_WUSER_WIDTH),
        .RUSER_WIDTH(ENV_PARAM_DATA_RUSER_WIDTH),
        .ADDR_WIDTH(ENV_PARAM_DATA_ADDR_WIDTH),
        .DATA_WIDTH(ENV_PARAM_DATA_DATA_WIDTH),
        .ID_WIDTH(ENV_PARAM_DATA_ID_WIDTH),
        .ACHK_WIDTH(ENV_PARAM_DATA_ACHK_WIDTH),
        .RCHK_WIDTH(ENV_PARAM_DATA_RCHK_WIDTH)
   )::get_type()));

   void'(data_slv_seq.register_vp_vseq("vp_rand_num", CV_VP_RANDOM_NUM_BASE,  uvma_obi_memory_vp_rand_num_seq_c#(
        .AUSER_WIDTH(ENV_PARAM_DATA_AUSER_WIDTH),
        .WUSER_WIDTH(ENV_PARAM_DATA_WUSER_WIDTH),
        .RUSER_WIDTH(ENV_PARAM_DATA_RUSER_WIDTH),
        .ADDR_WIDTH(ENV_PARAM_DATA_ADDR_WIDTH),
        .DATA_WIDTH(ENV_PARAM_DATA_DATA_WIDTH),
        .ID_WIDTH(ENV_PARAM_DATA_ID_WIDTH),
        .ACHK_WIDTH(ENV_PARAM_DATA_ACHK_WIDTH),
        .RCHK_WIDTH(ENV_PARAM_DATA_RCHK_WIDTH)
   ) ::get_type()));

   void'(data_slv_seq.register_vp_vseq("vp_cycle_counter", CV_VP_CYCLE_COUNTER_BASE, uvma_obi_memory_vp_cycle_counter_seq_c#(
        .AUSER_WIDTH(ENV_PARAM_DATA_AUSER_WIDTH),
        .WUSER_WIDTH(ENV_PARAM_DATA_WUSER_WIDTH),
        .RUSER_WIDTH(ENV_PARAM_DATA_RUSER_WIDTH),
        .ADDR_WIDTH(ENV_PARAM_DATA_ADDR_WIDTH),
        .DATA_WIDTH(ENV_PARAM_DATA_DATA_WIDTH),
        .ID_WIDTH(ENV_PARAM_DATA_ID_WIDTH),
        .ACHK_WIDTH(ENV_PARAM_DATA_ACHK_WIDTH),
        .RCHK_WIDTH(ENV_PARAM_DATA_RCHK_WIDTH)
   ) ::get_type()));

   begin
      uvma_obi_memory_vp_directed_slv_resp_seq_c#(
        .OBI_PERIPHS(2),
        .AUSER_WIDTH(ENV_PARAM_DATA_AUSER_WIDTH),
        .WUSER_WIDTH(ENV_PARAM_DATA_WUSER_WIDTH),
        .RUSER_WIDTH(ENV_PARAM_DATA_RUSER_WIDTH),
        .ADDR_WIDTH(ENV_PARAM_DATA_ADDR_WIDTH),
        .DATA_WIDTH(ENV_PARAM_DATA_DATA_WIDTH),
        .ID_WIDTH(ENV_PARAM_DATA_ID_WIDTH),
        .ACHK_WIDTH(ENV_PARAM_DATA_ACHK_WIDTH),
        .RCHK_WIDTH(ENV_PARAM_DATA_RCHK_WIDTH)
      ) vp_seq;
      if (!$cast(vp_seq, data_slv_seq.register_vp_vseq("vp_directed_slv_resp", CV_VP_OBI_SLV_RESP_BASE, uvma_obi_memory_vp_directed_slv_resp_seq_c#(
        .OBI_PERIPHS(2),
        .AUSER_WIDTH(ENV_PARAM_DATA_AUSER_WIDTH),
        .WUSER_WIDTH(ENV_PARAM_DATA_WUSER_WIDTH),
        .RUSER_WIDTH(ENV_PARAM_DATA_RUSER_WIDTH),
        .ADDR_WIDTH(ENV_PARAM_DATA_ADDR_WIDTH),
        .DATA_WIDTH(ENV_PARAM_DATA_DATA_WIDTH),
        .ID_WIDTH(ENV_PARAM_DATA_ID_WIDTH),
        .ACHK_WIDTH(ENV_PARAM_DATA_ACHK_WIDTH),
        .RCHK_WIDTH(ENV_PARAM_DATA_RCHK_WIDTH)
      )::get_type()))) begin
         `uvm_fatal("CV32E40XVPSEQ", $sformatf("Could not cast vp_directed_slv_resp correctly"));
      end
      vp_seq.obi_cfg[0] = cfg.obi_memory_instr_cfg;
      vp_seq.obi_cfg[1] = cfg.obi_memory_data_cfg;
   end

   begin
      uvme_cv32e40x_vp_sig_writer_seq_c#(
        .AUSER_WIDTH(ENV_PARAM_DATA_AUSER_WIDTH),
        .WUSER_WIDTH(ENV_PARAM_DATA_WUSER_WIDTH),
        .RUSER_WIDTH(ENV_PARAM_DATA_RUSER_WIDTH),
        .ADDR_WIDTH(ENV_PARAM_DATA_ADDR_WIDTH),
        .DATA_WIDTH(ENV_PARAM_DATA_DATA_WIDTH),
        .ID_WIDTH(ENV_PARAM_DATA_ID_WIDTH),
        .ACHK_WIDTH(ENV_PARAM_DATA_ACHK_WIDTH),
        .RCHK_WIDTH(ENV_PARAM_DATA_RCHK_WIDTH)
      ) vp_seq;
      if (!$cast(vp_seq, data_slv_seq.register_vp_vseq("vp_sig_writer", CV_VP_SIG_WRITER_BASE, uvme_cv32e40x_vp_sig_writer_seq_c#(
        .AUSER_WIDTH(ENV_PARAM_DATA_AUSER_WIDTH),
        .WUSER_WIDTH(ENV_PARAM_DATA_WUSER_WIDTH),
        .RUSER_WIDTH(ENV_PARAM_DATA_RUSER_WIDTH),
        .ADDR_WIDTH(ENV_PARAM_DATA_ADDR_WIDTH),
        .DATA_WIDTH(ENV_PARAM_DATA_DATA_WIDTH),
        .ID_WIDTH(ENV_PARAM_DATA_ID_WIDTH),
        .ACHK_WIDTH(ENV_PARAM_DATA_ACHK_WIDTH),
        .RCHK_WIDTH(ENV_PARAM_DATA_RCHK_WIDTH)
      )::get_type()))) begin
         `uvm_fatal("CV32E40XVPSEQ", $sformatf("Could not cast vp_sig_writes correctly"));
      end
      vp_seq.cv32e40x_cntxt = cntxt;
   end

   begin
      uvme_cv32e40x_vp_status_flags_seq_c#(
        .AUSER_WIDTH(ENV_PARAM_DATA_AUSER_WIDTH),
        .WUSER_WIDTH(ENV_PARAM_DATA_WUSER_WIDTH),
        .RUSER_WIDTH(ENV_PARAM_DATA_RUSER_WIDTH),
        .ADDR_WIDTH(ENV_PARAM_DATA_ADDR_WIDTH),
        .DATA_WIDTH(ENV_PARAM_DATA_DATA_WIDTH),
        .ID_WIDTH(ENV_PARAM_DATA_ID_WIDTH),
        .ACHK_WIDTH(ENV_PARAM_DATA_ACHK_WIDTH),
        .RCHK_WIDTH(ENV_PARAM_DATA_RCHK_WIDTH)
      ) vp_seq;
      if (!$cast(vp_seq, data_slv_seq.register_vp_vseq("vp_status_flags", CV_VP_STATUS_FLAGS_BASE, uvme_cv32e40x_vp_status_flags_seq_c#(
        .AUSER_WIDTH(ENV_PARAM_DATA_AUSER_WIDTH),
        .WUSER_WIDTH(ENV_PARAM_DATA_WUSER_WIDTH),
        .RUSER_WIDTH(ENV_PARAM_DATA_RUSER_WIDTH),
        .ADDR_WIDTH(ENV_PARAM_DATA_ADDR_WIDTH),
        .DATA_WIDTH(ENV_PARAM_DATA_DATA_WIDTH),
        .ID_WIDTH(ENV_PARAM_DATA_ID_WIDTH),
        .ACHK_WIDTH(ENV_PARAM_DATA_ACHK_WIDTH),
        .RCHK_WIDTH(ENV_PARAM_DATA_RCHK_WIDTH)
      )::get_type()))) begin
         `uvm_fatal("CV32E40XVPSEQ", $sformatf("Could not cast vp_status_flags correctly"));
      end
      vp_seq.cv32e40x_cntxt = cntxt;
   end

   begin
      uvme_cv32e40x_vp_interrupt_timer_seq_c#(
        .AUSER_WIDTH(ENV_PARAM_DATA_AUSER_WIDTH),
        .WUSER_WIDTH(ENV_PARAM_DATA_WUSER_WIDTH),
        .RUSER_WIDTH(ENV_PARAM_DATA_RUSER_WIDTH),
        .ADDR_WIDTH(ENV_PARAM_DATA_ADDR_WIDTH),
        .DATA_WIDTH(ENV_PARAM_DATA_DATA_WIDTH),
        .ID_WIDTH(ENV_PARAM_DATA_ID_WIDTH),
        .ACHK_WIDTH(ENV_PARAM_DATA_ACHK_WIDTH),
        .RCHK_WIDTH(ENV_PARAM_DATA_RCHK_WIDTH)
      )vp_seq;
      if (!$cast(vp_seq, data_slv_seq.register_vp_vseq("vp_interrupt_timer", CV_VP_INTR_TIMER_BASE, uvme_cv32e40x_vp_interrupt_timer_seq_c#(
        .AUSER_WIDTH(ENV_PARAM_DATA_AUSER_WIDTH),
        .WUSER_WIDTH(ENV_PARAM_DATA_WUSER_WIDTH),
        .RUSER_WIDTH(ENV_PARAM_DATA_RUSER_WIDTH),
        .ADDR_WIDTH(ENV_PARAM_DATA_ADDR_WIDTH),
        .DATA_WIDTH(ENV_PARAM_DATA_DATA_WIDTH),
        .ID_WIDTH(ENV_PARAM_DATA_ID_WIDTH),
        .ACHK_WIDTH(ENV_PARAM_DATA_ACHK_WIDTH),
        .RCHK_WIDTH(ENV_PARAM_DATA_RCHK_WIDTH)
      )::get_type()))) begin
         `uvm_fatal("CV32E40XVPSEQ", $sformatf("Could not cast vp_interrupt_timer correctly"));
      end
      vp_seq.cv32e40x_cntxt = cntxt;
   end

   begin
      uvme_cv32e40x_vp_debug_control_seq_c#(
        .AUSER_WIDTH(ENV_PARAM_DATA_AUSER_WIDTH),
        .WUSER_WIDTH(ENV_PARAM_DATA_WUSER_WIDTH),
        .RUSER_WIDTH(ENV_PARAM_DATA_RUSER_WIDTH),
        .ADDR_WIDTH(ENV_PARAM_DATA_ADDR_WIDTH),
        .DATA_WIDTH(ENV_PARAM_DATA_DATA_WIDTH),
        .ID_WIDTH(ENV_PARAM_DATA_ID_WIDTH),
        .ACHK_WIDTH(ENV_PARAM_DATA_ACHK_WIDTH),
        .RCHK_WIDTH(ENV_PARAM_DATA_RCHK_WIDTH)
      )vp_seq;
      if (!$cast(vp_seq, data_slv_seq.register_vp_vseq("vp_debug_control", CV_VP_DEBUG_CONTROL_BASE, uvme_cv32e40x_vp_debug_control_seq_c#(
        .AUSER_WIDTH(ENV_PARAM_DATA_AUSER_WIDTH),
        .WUSER_WIDTH(ENV_PARAM_DATA_WUSER_WIDTH),
        .RUSER_WIDTH(ENV_PARAM_DATA_RUSER_WIDTH),
        .ADDR_WIDTH(ENV_PARAM_DATA_ADDR_WIDTH),
        .DATA_WIDTH(ENV_PARAM_DATA_DATA_WIDTH),
        .ID_WIDTH(ENV_PARAM_DATA_ID_WIDTH),
        .ACHK_WIDTH(ENV_PARAM_DATA_ACHK_WIDTH),
        .RCHK_WIDTH(ENV_PARAM_DATA_RCHK_WIDTH)
      )::get_type()))) begin
         `uvm_fatal("CV32E40XVPSEQ", $sformatf("Could not cast vp_debug_control correctly"));
      end
      vp_seq.cv32e40x_cntxt = cntxt;
   end

   begin
      uvme_cv32e40x_vp_fencei_tamper_seq_c#(
        .AUSER_WIDTH(ENV_PARAM_DATA_AUSER_WIDTH),
        .WUSER_WIDTH(ENV_PARAM_DATA_WUSER_WIDTH),
        .RUSER_WIDTH(ENV_PARAM_DATA_RUSER_WIDTH),
        .ADDR_WIDTH(ENV_PARAM_DATA_ADDR_WIDTH),
        .DATA_WIDTH(ENV_PARAM_DATA_DATA_WIDTH),
        .ID_WIDTH(ENV_PARAM_DATA_ID_WIDTH),
        .ACHK_WIDTH(ENV_PARAM_DATA_ACHK_WIDTH),
        .RCHK_WIDTH(ENV_PARAM_DATA_RCHK_WIDTH)
      ) vp_seq;
      if (!$cast(vp_seq, data_slv_seq.register_vp_vseq("vp_fencei_tamper", CV_VP_FENCEI_TAMPER_BASE, uvme_cv32e40x_vp_fencei_tamper_seq_c#(
        .AUSER_WIDTH(ENV_PARAM_DATA_AUSER_WIDTH),
        .WUSER_WIDTH(ENV_PARAM_DATA_WUSER_WIDTH),
        .RUSER_WIDTH(ENV_PARAM_DATA_RUSER_WIDTH),
        .ADDR_WIDTH(ENV_PARAM_DATA_ADDR_WIDTH),
        .DATA_WIDTH(ENV_PARAM_DATA_DATA_WIDTH),
        .ID_WIDTH(ENV_PARAM_DATA_ID_WIDTH),
        .ACHK_WIDTH(ENV_PARAM_DATA_ACHK_WIDTH),
        .RCHK_WIDTH(ENV_PARAM_DATA_RCHK_WIDTH)
      )::get_type()))) begin
         `uvm_fatal("CV32E40XVPSEQ", $sformatf("Could not cast vp_fencei_tamper correctly"));
      end
      vp_seq.cv32e40x_cntxt = cntxt;
   end

endfunction : install_vp_register_seqs

`endif // __UVME_CV32E40X_ENV_SV__<|MERGE_RESOLUTION|>--- conflicted
+++ resolved
@@ -339,11 +339,7 @@
 
 function void uvme_cv32e40x_env_c::retrieve_vifs();
 
-<<<<<<< HEAD
-   if (!uvm_config_db#(virtual uvmt_cv32e40x_vp_status_if)::get(this, "", "vp_status_vif", cntxt.vp_status_vif)) begin
-=======
-   if (!uvm_config_db#(virtual uvmt_cv32e40s_vp_status_if_t)::get(this, "", "vp_status_vif", cntxt.vp_status_vif)) begin
->>>>>>> 1d4c26ad
+   if (!uvm_config_db#(virtual uvmt_cv32e40x_vp_status_if_t)::get(this, "", "vp_status_vif", cntxt.vp_status_vif)) begin
       `uvm_fatal("VIF", $sformatf("Could not find vp_status_vif handle of type %s in uvm_config_db", $typename(cntxt.vp_status_vif)))
    end
    else begin
@@ -371,15 +367,9 @@
       `uvm_info("VIF", $sformatf("Found debug_vif handle of type %s in uvm_config_db", $typename(cntxt.debug_vif)), UVM_DEBUG)
    end
 
-<<<<<<< HEAD
-   void'(uvm_config_db#(virtual uvmt_cv32e40x_debug_cov_assert_if)::get(this, "", "debug_cov_vif", cntxt.debug_cov_vif));
+   void'(uvm_config_db#(virtual uvmt_cv32e40x_debug_cov_assert_if_t)::get(this, "", "debug_cov_vif", cntxt.debug_cov_vif));
    if (cntxt.debug_cov_vif == null) begin
-      `uvm_fatal("CNTXT", $sformatf("No uvmt_cv32e40x_debug_cov_assert_if found in config database"))
-=======
-   void'(uvm_config_db#(virtual uvmt_cv32e40s_debug_cov_assert_if_t)::get(this, "", "debug_cov_vif", cntxt.debug_cov_vif));
-   if (cntxt.debug_cov_vif == null) begin
-      `uvm_fatal("CNTXT", $sformatf("No uvmt_cv32e40s_debug_cov_assert_if_t found in config database"))
->>>>>>> 1d4c26ad
+      `uvm_fatal("CNTXT", $sformatf("No uvmt_cv32e40x_debug_cov_assert_if_t found in config database"))
    end
 
 endfunction: retrieve_vifs
