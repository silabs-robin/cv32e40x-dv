// Copyright 2020 OpenHW Group
// Copyright 2020 Datum Technology Corporation
// Copyright 2020 Silicon Labs, Inc.
//
// Licensed under the Solderpad Hardware Licence, Version 2.0 (the "License");
// you may not use this file except in compliance with the License.
// You may obtain a copy of the License at
//
//     https://solderpad.org/licenses/
//
// Unless required by applicable law or agreed to in writing, software
// distributed under the License is distributed on an "AS IS" BASIS,
// WITHOUT WARRANTIES OR CONDITIONS OF ANY KIND, either express or implied.
// See the License for the specific language governing permissions and
// limitations under the License.


`ifndef __UVME_CV32E40X_CFG_SV__
`define __UVME_CV32E40X_CFG_SV__


/**
 * Object encapsulating all parameters for creating, connecting and running
 * CV32E40X environment (uvme_cv32e40x_env_c) components.
 */
class uvme_cv32e40x_cfg_c extends uvma_core_cntrl_cfg_c;

   // Integrals
   rand int unsigned                sys_clk_period;
   cv32e40x_pkg::b_ext_e            b_ext;
   bit                              obi_memory_instr_random_err_enabled     = 0;
   bit                              obi_memory_instr_one_shot_err_enabled   = 0;
   bit                              obi_memory_data_random_err_enabled      = 0;
   bit                              obi_memory_data_one_shot_err_enabled    = 0;
   bit                              iss_suppress_invalid_msg                = 0;
   bit                              nmi_timeout_instr_plusarg_valid         = 0;
   bit                              irq_min_limit_plusarg_valid             = 0;
   bit                              single_step_min_limit_plusarg_valid     = 0;
   bit                              irq_single_step_threshold_plusarg_valid = 0;
   rand bit                         buserr_scoreboarding_enabled            = 1;
   rand int unsigned                fetch_toggle_initial_delay;
   rand int unsigned                nmi_timeout_instr;
   rand int unsigned                single_step_min_limit;
   rand int unsigned                irq_min_limit;
   rand int unsigned                irq_single_step_threshold;

   // Agent cfg handles
   rand uvma_isacov_cfg_c           isacov_cfg;
   rand uvma_clknrst_cfg_c          clknrst_cfg;
   rand uvma_interrupt_cfg_c        interrupt_cfg;
   rand uvma_clic_cfg_c             clic_cfg;
   rand uvma_debug_cfg_c            debug_cfg;
   rand uvma_obi_memory_cfg_c       obi_memory_instr_cfg;
   rand uvma_obi_memory_cfg_c       obi_memory_data_cfg;
   rand uvma_fencei_cfg_c           fencei_cfg;
   rand uvma_rvfi_cfg_c#(ILEN,XLEN) rvfi_cfg;
   rand uvma_pma_cfg_c#(ILEN,XLEN)  pma_cfg;

   `uvm_object_utils_begin(uvme_cv32e40x_cfg_c)
      `uvm_field_int (                         enabled                     , UVM_DEFAULT          )
      `uvm_field_enum(uvm_active_passive_enum, is_active                   , UVM_DEFAULT          )
      `uvm_field_int (                         cov_model_enabled           , UVM_DEFAULT          )
      `uvm_field_int (                         trn_log_enabled             , UVM_DEFAULT          )
      `uvm_field_int (                         buserr_scoreboarding_enabled, UVM_DEFAULT          )
      `uvm_field_int (                         sys_clk_period              , UVM_DEFAULT | UVM_DEC)
      `uvm_field_enum (b_ext_e,                b_ext                       , UVM_DEFAULT          )
      `uvm_field_int (                         obi_memory_instr_random_err_enabled,   UVM_DEFAULT  )
      `uvm_field_int (                         obi_memory_instr_one_shot_err_enabled, UVM_DEFAULT  )
      `uvm_field_int (                         obi_memory_data_random_err_enabled,    UVM_DEFAULT  )
      `uvm_field_int (                         obi_memory_data_one_shot_err_enabled,  UVM_DEFAULT  )
      `uvm_field_int (                         iss_suppress_invalid_msg,              UVM_DEFAULT  )
      `uvm_field_int (                         fetch_toggle_initial_delay,            UVM_DEFAULT  )
      `uvm_field_int (                         nmi_timeout_instr,                     UVM_DEFAULT | UVM_DEC )
      `uvm_field_int (                         single_step_min_limit,                 UVM_DEFAULT | UVM_DEC )
      `uvm_field_int (                         irq_min_limit,                         UVM_DEFAULT | UVM_DEC )
      `uvm_field_int (                         irq_single_step_threshold,             UVM_DEFAULT | UVM_DEC )

      `uvm_field_object(isacov_cfg           , UVM_DEFAULT)
      `uvm_field_object(clknrst_cfg          , UVM_DEFAULT)
      `uvm_field_object(interrupt_cfg        , UVM_DEFAULT)
      `uvm_field_object(clic_cfg             , UVM_DEFAULT)
      `uvm_field_object(debug_cfg            , UVM_DEFAULT)
      `uvm_field_object(obi_memory_instr_cfg , UVM_DEFAULT)
      `uvm_field_object(obi_memory_data_cfg  , UVM_DEFAULT)
      `uvm_field_object(rvfi_cfg             , UVM_DEFAULT)
      `uvm_field_object(fencei_cfg           , UVM_DEFAULT)
      `uvm_field_object(pma_cfg              , UVM_DEFAULT)
   `uvm_object_utils_end


   constraint defaults_cons {
      soft enabled                         == 0;
      soft is_active                       == UVM_PASSIVE;
      soft scoreboarding_enabled           == 1;
      soft cov_model_enabled               == 1;
      soft trn_log_enabled                 == 1;
      soft sys_clk_period                  == uvme_cv32e40x_sys_default_clk_period; // see uvme_cv32e40x_constants.sv
      soft buserr_scoreboarding_enabled    == 1;
      soft fetch_toggle_initial_delay inside {[50:200]};
      soft nmi_timeout_instr               == 0; // no timeout
      soft irq_min_limit                   == 0; // no timeout
      soft single_step_min_limit           == 0; // no timeout
      soft irq_single_step_threshold       == 0; // no timeout
   }

   constraint cv32e40x_riscv_cons {
      xlen == uvma_core_cntrl_pkg::MXL_32;
      ilen == 32;

      ext_i_supported         == 1;
      ext_c_supported         == 1;
      ext_m_supported         == 1;
      ext_zifencei_supported  == 1;
      ext_zicsr_supported     == 1;
      ext_a_supported         == 0;
      ext_p_supported         == 0;
      ext_v_supported         == 0;
      ext_f_supported         == 0;
      ext_d_supported         == 0;
      ext_zca_supported       == 1;
      ext_zcb_supported       == 1;
      ext_zcmb_supported      == 0;
      ext_zcmp_supported      == 1;
      ext_zcmt_supported      == 1;

      if (b_ext == cv32e40x_pkg::B_NONE) {
         ext_zba_supported == 0;
         ext_zbb_supported == 0;
         ext_zbc_supported == 0;
         ext_zbs_supported == 0;
      } else if (b_ext == cv32e40x_pkg::ZBA_ZBB_ZBS) {
         ext_zba_supported == 1;
         ext_zbb_supported == 1;
         ext_zbc_supported == 0;
         ext_zbs_supported == 1;
      } else if (b_ext == cv32e40x_pkg::ZBA_ZBB_ZBC_ZBS) {
         ext_zba_supported == 1;
         ext_zbb_supported == 1;
         ext_zbc_supported == 1;
         ext_zbs_supported == 1;
      }
      ext_zbe_supported    == 0;
      ext_zbf_supported    == 0;
      ext_zbm_supported    == 0;
      ext_zbp_supported    == 0;
      ext_zbr_supported    == 0;
      ext_zbt_supported    == 0;
      ext_nonstd_supported == 1;

      mode_s_supported == 0;
      mode_u_supported == 0;
      pmp_supported == 0;
      debug_supported == 1;

      unaligned_access_supported == 1;
      unaligned_access_amo_supported == 1;

      bitmanip_version        == BITMANIP_VERSION_1P00;
      priv_spec_version       == PRIV_VERSION_1_12;
      debug_spec_version      == DEBUG_VERSION_1_0_0;
      endianness              == ENDIAN_LITTLE;

      boot_addr_valid         == 1;
      mtvec_addr_valid        == 1;
      dm_halt_addr_valid      == 1;
      dm_exception_addr_valid == 1;
      nmi_addr_valid          == 1;
   }

   constraint default_cv32e40x_boot_cons {
      (!mhartid_plusarg_valid)           -> (mhartid           == 'h0000_0000);
      (!mimpid_patch_plusarg_valid)      -> (mimpid_patch      == 'h0        );
      (!mimpid_plusarg_valid)            -> (mimpid            == {12'b0, MIMPID_MAJOR, 4'b0, MIMPID_MINOR, 4'b0, mimpid_patch[3:0]});
      (!boot_addr_plusarg_valid)         -> (boot_addr         == 'h0000_0080);
      (!mtvec_addr_plusarg_valid)        -> (mtvec_addr        == 'h0000_0000);
      (!nmi_addr_plusarg_valid)          -> (nmi_addr          == 'h0010_0000);
      (!dm_halt_addr_plusarg_valid)      -> (dm_halt_addr      == 'h1a11_0800);
      (!dm_exception_addr_plusarg_valid) -> (dm_exception_addr == 'h1a11_1000);
      solve mimpid_patch before mimpid;
   }

   constraint agent_cfg_cons {
      if (enabled) {
         clknrst_cfg.enabled           == 1;
         interrupt_cfg.enabled         == basic_interrupt_enable;
         clic_cfg.enabled              == clic_interrupt_enable;
         debug_cfg.enabled             == 1;
         rvfi_cfg.enabled              == 1;
         obi_memory_instr_cfg.enabled  == 1;
         obi_memory_data_cfg.enabled   == 1;
         fencei_cfg.enabled            == 1;
      }

      clic_cfg.is_mmode_irq_only         == 1;

      obi_memory_data_cfg.clic_interrupts_enabled   == clic_interrupt_enable;
      obi_memory_instr_cfg.clic_interrupts_enabled  == clic_interrupt_enable;
      obi_memory_data_cfg.basic_interrupts_enabled  == basic_interrupt_enable;
      obi_memory_instr_cfg.basic_interrupts_enabled == basic_interrupt_enable;

      obi_memory_instr_cfg.version       == UVMA_OBI_MEMORY_VERSION_1P2;
      obi_memory_instr_cfg.drv_mode      == UVMA_OBI_MEMORY_MODE_SLV;
      obi_memory_instr_cfg.write_enabled == 0;
      obi_memory_instr_cfg.addr_width    == XLEN;
      obi_memory_instr_cfg.data_width    == XLEN;
      obi_memory_instr_cfg.id_width      == 0;
      obi_memory_instr_cfg.achk_width    == 0;
      obi_memory_instr_cfg.rchk_width    == 0;
      obi_memory_instr_cfg.auser_width   == 0;
      obi_memory_instr_cfg.ruser_width   == 0;
      obi_memory_instr_cfg.wuser_width   == 0;
      soft obi_memory_instr_cfg.drv_slv_gnt_random_latency_max    <= 3;
      soft obi_memory_instr_cfg.drv_slv_rvalid_random_latency_max <= 6;

      obi_memory_data_cfg.version        == UVMA_OBI_MEMORY_VERSION_1P2;
      obi_memory_data_cfg.drv_mode       == UVMA_OBI_MEMORY_MODE_SLV;
      obi_memory_data_cfg.addr_width     == XLEN;
      obi_memory_data_cfg.data_width     == XLEN;
      obi_memory_data_cfg.id_width       == 0;
      obi_memory_data_cfg.achk_width     == 0;
      obi_memory_data_cfg.rchk_width     == 0;
      obi_memory_data_cfg.auser_width    == 0;
      obi_memory_data_cfg.ruser_width    == 0;
      obi_memory_data_cfg.wuser_width    == 0;
      soft obi_memory_data_cfg.drv_slv_gnt_random_latency_max    <= 3;
      soft obi_memory_data_cfg.drv_slv_rvalid_random_latency_max <= 6;

      isacov_cfg.enabled                    == 1;
      isacov_cfg.seq_instr_group_x2_enabled == 1;
      isacov_cfg.seq_instr_group_x3_enabled == 1;
      isacov_cfg.seq_instr_group_x4_enabled == 0;
      isacov_cfg.seq_instr_x2_enabled       == 1;
      isacov_cfg.reg_crosses_enabled        == 0;
      isacov_cfg.reg_hazards_enabled        == 1;

      rvfi_cfg.nret                    == RVFI_NRET;
      rvfi_cfg.nmi_load_fault_enabled  == 1;
      rvfi_cfg.nmi_load_fault_cause    == cv32e40x_pkg::INT_CAUSE_LSU_LOAD_FAULT;
      rvfi_cfg.nmi_store_fault_enabled == 1;
      rvfi_cfg.nmi_store_fault_cause   == cv32e40x_pkg::INT_CAUSE_LSU_STORE_FAULT;
      rvfi_cfg.insn_bus_fault_enabled  == 1;
      rvfi_cfg.insn_bus_fault_cause    == cv32e40x_pkg::EXC_CAUSE_INSTR_BUS_FAULT;

      if (is_active == UVM_ACTIVE) {
         isacov_cfg.is_active           == UVM_PASSIVE;
         clknrst_cfg.is_active          == UVM_ACTIVE;
         interrupt_cfg.is_active        == UVM_ACTIVE;
         clic_cfg.is_active             == UVM_ACTIVE;
         debug_cfg.is_active            == UVM_ACTIVE;
         obi_memory_instr_cfg.is_active == UVM_ACTIVE;
         obi_memory_data_cfg.is_active  == UVM_ACTIVE;
         rvfi_cfg.is_active             == UVM_PASSIVE;
         fencei_cfg.is_active           == UVM_ACTIVE;
      }

      if (trn_log_enabled) {
         // Setting a reasonable set of logs
         clknrst_cfg.trn_log_enabled           == 0;
         debug_cfg.trn_log_enabled             == 0;
         interrupt_cfg.trn_log_enabled         == 0;
         clic_cfg.trn_log_enabled              == 0;
         isacov_cfg.trn_log_enabled            == 0;
         obi_memory_data_cfg.trn_log_enabled   == 1;
         obi_memory_instr_cfg.trn_log_enabled  == 1;
         rvfi_cfg.trn_log_enabled              == 1;
      } else {
         clknrst_cfg.trn_log_enabled           == 0;
         debug_cfg.trn_log_enabled             == 0;
         interrupt_cfg.trn_log_enabled         == 0;
         clic_cfg.trn_log_enabled              == 0;
         isacov_cfg.trn_log_enabled            == 0;
         obi_memory_data_cfg.trn_log_enabled   == 0;
         obi_memory_instr_cfg.trn_log_enabled  == 0;
         rvfi_cfg.trn_log_enabled              == 0;
      }

      if (cov_model_enabled) {
         isacov_cfg.cov_model_enabled            == 1;
         debug_cfg.cov_model_enabled             == 1;
         pma_cfg.cov_model_enabled               == 1;
         obi_memory_instr_cfg.cov_model_enabled  == 1;
         obi_memory_data_cfg.cov_model_enabled   == 1;
      }

      if (!scoreboarding_enabled) {
         buserr_scoreboarding_enabled == 0;
         pma_cfg.scoreboard_enabled   == 0;
      }
   }

   constraint obi_memory_instr_fault_cons {
      if (!obi_memory_instr_random_err_enabled) {
         obi_memory_instr_cfg.drv_slv_err_mode == UVMA_OBI_MEMORY_DRV_SLV_ERR_MODE_OK;
      } else {
         obi_memory_instr_cfg.drv_slv_err_mode == UVMA_OBI_MEMORY_DRV_SLV_ERR_MODE_RANDOM;
         obi_memory_instr_cfg.drv_slv_err_ok_wgt inside {[10:200]};
         obi_memory_instr_cfg.drv_slv_err_fault_wgt == 1;
      }

      obi_memory_instr_cfg.drv_slv_err_one_shot_mode == obi_memory_instr_one_shot_err_enabled;
   }

   constraint obi_memory_data_fault_cons {
      if (!obi_memory_data_random_err_enabled) {
         obi_memory_data_cfg.drv_slv_err_mode == UVMA_OBI_MEMORY_DRV_SLV_ERR_MODE_OK;
      } else {
         obi_memory_data_cfg.drv_slv_err_mode == UVMA_OBI_MEMORY_DRV_SLV_ERR_MODE_RANDOM;
         obi_memory_data_cfg.drv_slv_err_ok_wgt inside {[10:200]};
         obi_memory_data_cfg.drv_slv_err_fault_wgt == 1;
      }

      obi_memory_data_cfg.drv_slv_err_one_shot_mode == obi_memory_data_one_shot_err_enabled;
   }

   /**
    * Creates sub-configuration objects.
    */
   extern function new(string name="uvme_cv32e40x_cfg");

   /**
    * Run before randomizing this class
    */
   extern function void pre_randomize();

   /**
    * Run after randomizing this class
    */
   extern function void post_randomize();

   /**
    * Sample the parameters of the DUT via the virtual interface in a context
    */
   extern virtual function void sample_parameters(uvma_core_cntrl_cntxt_c cntxt);

   /**
    * Detect if a CSR check is disabled
    */
   extern virtual function bit is_csr_check_disabled(string name);

   /**
    * Configure CSR checks in the scoreboard
    */
   extern virtual function void configure_disable_csr_checks();

   /**
    * Configure disabled CSRs
    */
   extern virtual function void set_unsupported_csr_mask();

endclass : uvme_cv32e40x_cfg_c

function uvme_cv32e40x_cfg_c::new(string name="uvme_cv32e40x_cfg");

   super.new(name);

   core_name = "CV32E40X";

   if ($test$plusargs("USE_ISS")) begin
      use_iss = 1;
   end
   if ($test$plusargs("trn_log_disabled")) begin
      trn_log_enabled = 0;
      trn_log_enabled.rand_mode(0);
   end
   if ($test$plusargs("buserr_sb_disabled")) begin
      buserr_scoreboarding_enabled = 0;
      buserr_scoreboarding_enabled.rand_mode(0);
   end

   if ($test$plusargs("obi_memory_instr_random_err")) begin
      obi_memory_instr_random_err_enabled = 1;
   end
   if ($test$plusargs("obi_memory_instr_one_shot_err")) begin
      obi_memory_instr_one_shot_err_enabled = 1;
   end
   if ($test$plusargs("obi_memory_data_random_err")) begin
      obi_memory_data_random_err_enabled = 1;
   end
   if ($test$plusargs("obi_memory_data_one_shot_err")) begin
      obi_memory_data_one_shot_err_enabled = 1;
   end
   if ($value$plusargs("nmi_timeout_instr=%d", nmi_timeout_instr)) begin
      nmi_timeout_instr_plusarg_valid = 1;
      nmi_timeout_instr.rand_mode(0);
   end
   if ($value$plusargs("irq_single_step_threshold=%0d", irq_single_step_threshold)) begin
     irq_single_step_threshold_plusarg_valid = 1;
     irq_single_step_threshold.rand_mode(0);
   end
   if ($value$plusargs("irq_min_limit=%0d", irq_min_limit)) begin
     irq_min_limit_plusarg_valid = 1;
     irq_min_limit.rand_mode(0);
   end
   if ($value$plusargs("single_step_min_limit=%0d", single_step_min_limit)) begin
     single_step_min_limit_plusarg_valid = 1;
     single_step_min_limit.rand_mode(0);
   end


   if ($test$plusargs("enable_clic")) begin
     clic_interrupt_enable  = 1;
     basic_interrupt_enable = 0;
   end

   isacov_cfg = uvma_isacov_cfg_c::type_id::create("isacov_cfg");
   clknrst_cfg  = uvma_clknrst_cfg_c::type_id::create("clknrst_cfg");
   interrupt_cfg = uvma_interrupt_cfg_c::type_id::create("interrupt_cfg");
   debug_cfg = uvma_debug_cfg_c::type_id::create("debug_cfg");
   isacov_cfg           = uvma_isacov_cfg_c::type_id::create("isacov_cfg");
   clknrst_cfg          = uvma_clknrst_cfg_c::type_id::create("clknrst_cfg");
   interrupt_cfg        = uvma_interrupt_cfg_c::type_id::create("interrupt_cfg");
   clic_cfg             = uvma_clic_cfg_c::type_id::create("clic_cfg");
   debug_cfg            = uvma_debug_cfg_c::type_id::create("debug_cfg");
   obi_memory_instr_cfg = uvma_obi_memory_cfg_c::type_id::create("obi_memory_instr_cfg");
   obi_memory_data_cfg  = uvma_obi_memory_cfg_c::type_id::create("obi_memory_data_cfg" );
   rvfi_cfg             = uvma_rvfi_cfg_c#(ILEN,XLEN)::type_id::create("rvfi_cfg");
   fencei_cfg           = uvma_fencei_cfg_c::type_id::create("fencei_cfg");
   pma_cfg              = uvma_pma_cfg_c#(ILEN,XLEN)::type_id::create("pma_cfg");


   obi_memory_instr_cfg.mon_logger_name = "OBII";
   obi_memory_data_cfg.mon_logger_name  = "OBID";

   isacov_cfg.core_cfg = this;
   rvfi_cfg.core_cfg = this;

endfunction : new

function void uvme_cv32e40x_cfg_c::pre_randomize();

   `uvm_info("CFG", $sformatf("Pre-randomize num_mhpmcounters = %0d", num_mhpmcounters), UVM_LOW);

endfunction : pre_randomize

function void uvme_cv32e40x_cfg_c::post_randomize();

   super.post_randomize();

   rvfi_cfg.instr_name[0] = "INSTR";

   // Disable some CSR checks from all tests
   configure_disable_csr_checks();

endfunction : post_randomize

function void uvme_cv32e40x_cfg_c::sample_parameters(uvma_core_cntrl_cntxt_c cntxt);

   uvma_cv32e40x_core_cntrl_cntxt_c e40x_cntxt;

   if (!$cast(e40x_cntxt, cntxt)) begin
      `uvm_fatal("SAMPLECNTXT", "Could not cast cntxt to uvma_cv32e40x_core_cntrl_cntxt_c");
   end

   num_mhpmcounters = e40x_cntxt.core_cntrl_vif.num_mhpmcounters;
   pma_regions      = new[e40x_cntxt.core_cntrl_vif.pma_cfg.size()];
   b_ext            = e40x_cntxt.core_cntrl_vif.b_ext;

   foreach (pma_regions[i]) begin
      pma_regions[i] = uvma_core_cntrl_pma_region_c::type_id::create($sformatf("pma_region%0d", i));
      pma_regions[i].word_addr_low  = e40x_cntxt.core_cntrl_vif.pma_cfg[i].word_addr_low;
      pma_regions[i].word_addr_high = e40x_cntxt.core_cntrl_vif.pma_cfg[i].word_addr_high;
      pma_regions[i].main           = e40x_cntxt.core_cntrl_vif.pma_cfg[i].main;
      pma_regions[i].bufferable     = e40x_cntxt.core_cntrl_vif.pma_cfg[i].bufferable;
      pma_regions[i].cacheable      = e40x_cntxt.core_cntrl_vif.pma_cfg[i].cacheable;
      pma_regions[i].atomic         = e40x_cntxt.core_cntrl_vif.pma_cfg[i].atomic;
   end

   // Copy to the pma_configuration
   pma_cfg.regions = new[pma_regions.size()];
   foreach (pma_cfg.regions[i])
      pma_cfg.regions[i] = pma_regions[i];

endfunction : sample_parameters

function bit uvme_cv32e40x_cfg_c::is_csr_check_disabled(string name);

   // Fatal error if passed a CSR check which is non-existent
   if (!csr_name2addr.exists(name)) begin
      `uvm_fatal("CV32E40XCFG", $sformatf("CSR [%s] does not exist", name));
   end

   return disable_csr_check_mask[csr_name2addr[name]];

endfunction : is_csr_check_disabled

function void uvme_cv32e40x_cfg_c::configure_disable_csr_checks();

   // TODO: remove when fixed in ISS
   disable_csr_check("misa");

   // Not possible to test on a cycle-by-cycle basis
   disable_csr_check("mip");

   // These are not implemented in the ISS
   disable_csr_check("mcycle");
   disable_csr_check("mcycleh");
   disable_csr_check("mtval");

   for (int i = 3; i < 32; i++) begin
      disable_csr_check($sformatf("mhpmcounter%0d", i));
      disable_csr_check($sformatf("mhpmcounter%0dh", i));
      disable_csr_check($sformatf("mhpmevent%0d", i));
   end
endfunction : configure_disable_csr_checks

<<<<<<< HEAD
function void uvme_cv32e40x_cfg_c::set_unsupported_csr_mask();
  super.set_unsupported_csr_mask();

  unsupported_csr_mask[uvma_core_cntrl_pkg::MCONTEXT] = 1;
  unsupported_csr_mask[uvma_core_cntrl_pkg::SCONTEXT] = 1;
=======
function void uvme_cv32e40s_cfg_c::set_unsupported_csr_mask();

   // FIXME:STRICHMO:When user mode CSRs are implemented on the e40s then remove this hack

   super.set_unsupported_csr_mask();

   // Now re-invalidate the user mode CSRs since they are not implemented, yet
   unsupported_csr_mask[uvma_core_cntrl_pkg::USTATUS] = 1;
   unsupported_csr_mask[uvma_core_cntrl_pkg::UIE] = 1;
   unsupported_csr_mask[uvma_core_cntrl_pkg::UTVEC] = 1;
   unsupported_csr_mask[uvma_core_cntrl_pkg::USCRATCH] = 1;
   unsupported_csr_mask[uvma_core_cntrl_pkg::UEPC] = 1;
   unsupported_csr_mask[uvma_core_cntrl_pkg::UCAUSE] = 1;
   unsupported_csr_mask[uvma_core_cntrl_pkg::UTVAL] = 1;
   unsupported_csr_mask[uvma_core_cntrl_pkg::UIP] = 1;
   unsupported_csr_mask[uvma_core_cntrl_pkg::CYCLE] = 1;
   unsupported_csr_mask[uvma_core_cntrl_pkg::TIME] = 1;
   unsupported_csr_mask[uvma_core_cntrl_pkg::INSTRET] = 1;
   unsupported_csr_mask[uvma_core_cntrl_pkg::CYCLEH] = 1;
   unsupported_csr_mask[uvma_core_cntrl_pkg::TIMEH] = 1;
   unsupported_csr_mask[uvma_core_cntrl_pkg::INSTRETH] = 1;
   unsupported_csr_mask[uvma_core_cntrl_pkg::SCOUNTEREN] = 1;

   unsupported_csr_mask[uvma_core_cntrl_pkg::TDATA3] = 1;
   unsupported_csr_mask[uvma_core_cntrl_pkg::TCONTROL] = 1;

   unsupported_csr_mask[uvma_core_cntrl_pkg::MCONTEXT] = 1;
   unsupported_csr_mask[uvma_core_cntrl_pkg::SCONTEXT] = 1;

   for (int i = 0; i < MAX_NUM_HPMCOUNTERS; i++) begin
      unsupported_csr_mask[uvma_core_cntrl_pkg::HPMCOUNTER3+i] = 1;
      unsupported_csr_mask[uvma_core_cntrl_pkg::HPMCOUNTER3H+i] = 1;
   end
>>>>>>> 11661eae

endfunction : set_unsupported_csr_mask

`endif // __UVME_CV32E40X_CFG_SV__

<|MERGE_RESOLUTION|>--- conflicted
+++ resolved
@@ -503,20 +503,11 @@
    end
 endfunction : configure_disable_csr_checks
 
-<<<<<<< HEAD
 function void uvme_cv32e40x_cfg_c::set_unsupported_csr_mask();
-  super.set_unsupported_csr_mask();
-
-  unsupported_csr_mask[uvma_core_cntrl_pkg::MCONTEXT] = 1;
-  unsupported_csr_mask[uvma_core_cntrl_pkg::SCONTEXT] = 1;
-=======
-function void uvme_cv32e40s_cfg_c::set_unsupported_csr_mask();
-
-   // FIXME:STRICHMO:When user mode CSRs are implemented on the e40s then remove this hack
-
    super.set_unsupported_csr_mask();
 
    // Now re-invalidate the user mode CSRs since they are not implemented, yet
+  /*TODO:ERROR:silabs-robin Are these really necessary?
    unsupported_csr_mask[uvma_core_cntrl_pkg::USTATUS] = 1;
    unsupported_csr_mask[uvma_core_cntrl_pkg::UIE] = 1;
    unsupported_csr_mask[uvma_core_cntrl_pkg::UTVEC] = 1;
@@ -525,12 +516,6 @@
    unsupported_csr_mask[uvma_core_cntrl_pkg::UCAUSE] = 1;
    unsupported_csr_mask[uvma_core_cntrl_pkg::UTVAL] = 1;
    unsupported_csr_mask[uvma_core_cntrl_pkg::UIP] = 1;
-   unsupported_csr_mask[uvma_core_cntrl_pkg::CYCLE] = 1;
-   unsupported_csr_mask[uvma_core_cntrl_pkg::TIME] = 1;
-   unsupported_csr_mask[uvma_core_cntrl_pkg::INSTRET] = 1;
-   unsupported_csr_mask[uvma_core_cntrl_pkg::CYCLEH] = 1;
-   unsupported_csr_mask[uvma_core_cntrl_pkg::TIMEH] = 1;
-   unsupported_csr_mask[uvma_core_cntrl_pkg::INSTRETH] = 1;
    unsupported_csr_mask[uvma_core_cntrl_pkg::SCOUNTEREN] = 1;
 
    unsupported_csr_mask[uvma_core_cntrl_pkg::TDATA3] = 1;
@@ -538,12 +523,7 @@
 
    unsupported_csr_mask[uvma_core_cntrl_pkg::MCONTEXT] = 1;
    unsupported_csr_mask[uvma_core_cntrl_pkg::SCONTEXT] = 1;
-
-   for (int i = 0; i < MAX_NUM_HPMCOUNTERS; i++) begin
-      unsupported_csr_mask[uvma_core_cntrl_pkg::HPMCOUNTER3+i] = 1;
-      unsupported_csr_mask[uvma_core_cntrl_pkg::HPMCOUNTER3H+i] = 1;
-   end
->>>>>>> 11661eae
+  */
 
 endfunction : set_unsupported_csr_mask
 
