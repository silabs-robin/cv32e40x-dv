--- conflicted
+++ resolved
@@ -131,10 +131,7 @@
 
       bitmanip_version        == BITMANIP_VERSION_1P00;
       priv_spec_version       == PRIV_VERSION_1_12;
-<<<<<<< HEAD
-=======
       debug_spec_version      == DEBUG_VERSION_1_0_0;
->>>>>>> 4ea3dcce
       endianness              == ENDIAN_LITTLE;
 
       boot_addr_valid         == 1;
@@ -145,14 +142,14 @@
    }
 
    constraint default_cv32e40x_boot_cons {
-      (!mhartid_plusarg_valid)                  -> (mhartid           == 'h0000_0000);
+      (!mhartid_plusarg_valid)           -> (mhartid           == 'h0000_0000);
       (!mimpid_patch_plusarg_valid)             -> (mimpid_patch      == 'h0        );
       (!mimpid_plusarg_valid)                   -> (mimpid            == {12'b0, MIMPID_MAJOR, 4'b0, MIMPID_MINOR, 4'b0, mimpid_patch[3:0]});
-      (!boot_addr_plusarg_valid)                -> (boot_addr         == 'h0000_0080);
-      (!mtvec_addr_plusarg_valid)               -> (mtvec_addr        == 'h0000_0000);
+      (!boot_addr_plusarg_valid)         -> (boot_addr         == 'h0000_0080);
+      (!mtvec_addr_plusarg_valid)        -> (mtvec_addr        == 'h0000_0000);
       (!nmi_addr_plusarg_valid)                 -> (nmi_addr          == mtvec_addr + 'h3C /* 4*15 */ );
-      (!dm_halt_addr_plusarg_valid)             -> (dm_halt_addr      == 'h1a11_0800);
-      (!dm_exception_addr_plusarg_valid)        -> (dm_exception_addr == 'h1a11_1000);
+      (!dm_halt_addr_plusarg_valid)      -> (dm_halt_addr      == 'h1a11_0800);
+      (!dm_exception_addr_plusarg_valid) -> (dm_exception_addr == 'h1a11_1000);
       solve mtvec_addr before nmi_addr;
       solve mimpid_patch before mimpid;
    }
