// Copyright 2020 OpenHW Group
// Copyright 2020 Datum Technology Corporation
// Copyright 2020 Silicon Labs, Inc.
//
// Licensed under the Solderpad Hardware Licence, Version 2.0 (the "License");
// you may not use this file except in compliance with the License.
// You may obtain a copy of the License at
//
//     https://solderpad.org/licenses/
//
// Unless required by applicable law or agreed to in writing, software
// distributed under the License is distributed on an "AS IS" BASIS,
// WITHOUT WARRANTIES OR CONDITIONS OF ANY KIND, either express or implied.
// See the License for the specific language governing permissions and
// limitations under the License.


`ifndef __UVME_CV32E40X_CFG_SV__
`define __UVME_CV32E40X_CFG_SV__


import cv32e40x_pkg::*;
/**
 * Object encapsulating all parameters for creating, connecting and running
 * CV32E40X environment (uvme_cv32e40x_env_c) components.
 */
class uvme_cv32e40x_cfg_c extends uvma_core_cntrl_cfg_c;

   // Integrals
   rand int unsigned                sys_clk_period;
   cv32e40x_pkg::b_ext_e            b_ext;
   bit                              obi_memory_instr_random_err_enabled   = 0;
   bit                              obi_memory_instr_one_shot_err_enabled = 0;
   bit                              obi_memory_data_random_err_enabled    = 0;
   bit                              obi_memory_data_one_shot_err_enabled  = 0;
   bit                              iss_suppress_invalid_msg              = 0;
   rand bit                         buserr_scoreboarding_enabled          = 1;

   // Agent cfg handles
   rand uvma_isacov_cfg_c           isacov_cfg;
   rand uvma_clknrst_cfg_c          clknrst_cfg;
   rand uvma_interrupt_cfg_c        interrupt_cfg;
   rand uvma_debug_cfg_c            debug_cfg;
   rand uvma_obi_memory_cfg_c       obi_memory_instr_cfg;
   rand uvma_obi_memory_cfg_c       obi_memory_data_cfg;
   rand uvma_fencei_cfg_c           fencei_cfg;
   rand uvma_rvfi_cfg_c#(ILEN,XLEN) rvfi_cfg;
   rand uvma_pma_cfg_c#(ILEN,XLEN)  pma_cfg;

   `uvm_object_utils_begin(uvme_cv32e40x_cfg_c)
      `uvm_field_int (                         enabled                     , UVM_DEFAULT          )
      `uvm_field_enum(uvm_active_passive_enum, is_active                   , UVM_DEFAULT          )
      `uvm_field_int (                         cov_model_enabled           , UVM_DEFAULT          )
      `uvm_field_int (                         trn_log_enabled             , UVM_DEFAULT          )
      `uvm_field_int (                         buserr_scoreboarding_enabled, UVM_DEFAULT          )
      `uvm_field_int (                         sys_clk_period              , UVM_DEFAULT | UVM_DEC)
      `uvm_field_enum (cv32e40x_pkg::b_ext_e,  b_ext                       , UVM_DEFAULT          )
      `uvm_field_int (                         obi_memory_instr_random_err_enabled,   UVM_DEFAULT  )
      `uvm_field_int (                         obi_memory_instr_one_shot_err_enabled, UVM_DEFAULT  )
      `uvm_field_int (                         obi_memory_data_random_err_enabled,    UVM_DEFAULT  )
      `uvm_field_int (                         obi_memory_data_one_shot_err_enabled,  UVM_DEFAULT  )
      `uvm_field_int (                         iss_suppress_invalid_msg,              UVM_DEFAULT  )

      `uvm_field_object(isacov_cfg           , UVM_DEFAULT)
      `uvm_field_object(clknrst_cfg          , UVM_DEFAULT)
      `uvm_field_object(interrupt_cfg        , UVM_DEFAULT)
      `uvm_field_object(debug_cfg            , UVM_DEFAULT)
      `uvm_field_object(obi_memory_instr_cfg , UVM_DEFAULT)
      `uvm_field_object(obi_memory_data_cfg  , UVM_DEFAULT)
      `uvm_field_object(rvfi_cfg             , UVM_DEFAULT)
      `uvm_field_object(fencei_cfg           , UVM_DEFAULT)
      `uvm_field_object(pma_cfg              , UVM_DEFAULT)
   `uvm_object_utils_end


   constraint defaults_cons {
      soft enabled                      == 0;
      soft is_active                    == UVM_PASSIVE;
      soft scoreboarding_enabled        == 1;
      soft cov_model_enabled            == 1;
      soft trn_log_enabled              == 1;
      soft sys_clk_period               == uvme_cv32e40x_sys_default_clk_period; // see uvme_cv32e40x_constants.sv
      soft buserr_scoreboarding_enabled == 1;
   }

   constraint cv32e40x_riscv_cons {
      xlen == uvma_core_cntrl_pkg::MXL_32;
      ilen == 32;

      ext_i_supported        == 1;
      ext_c_supported        == 1;
      ext_m_supported        == 1;
      ext_zifencei_supported == 1;
      ext_zicsr_supported    == 1;
      ext_a_supported        == 0;
      ext_p_supported        == 0;
      ext_v_supported        == 0;
      ext_f_supported        == 0;
      ext_d_supported        == 0;

      if (b_ext == cv32e40x_pkg::B_NONE) {
         ext_zba_supported == 0;
         ext_zbb_supported == 0;
         ext_zbc_supported == 0;
         ext_zbs_supported == 0;
      } else if (b_ext == cv32e40x_pkg::ZBA_ZBB_ZBS) {
         ext_zba_supported == 1;
         ext_zbb_supported == 1;
         ext_zbc_supported == 0;
         ext_zbs_supported == 1;
      } else if (b_ext == cv32e40x_pkg::ZBA_ZBB_ZBC_ZBS) {
         ext_zba_supported == 1;
         ext_zbb_supported == 1;
         ext_zbc_supported == 1;
         ext_zbs_supported == 1;
      }
      ext_zbe_supported == 0;
      ext_zbf_supported == 0;
      ext_zbm_supported == 0;
      ext_zbp_supported == 0;
      ext_zbr_supported == 0;
      ext_zbt_supported == 0;
      ext_nonstd_supported == 1;

      mode_s_supported == 0;
      mode_u_supported == 0;
      pmp_supported == 0;
      debug_supported == 1;

      unaligned_access_supported == 1;
      unaligned_access_amo_supported == 1;

      bitmanip_version        == BITMANIP_VERSION_1P00;
      priv_spec_version       == PRIV_VERSION_1_12;
      debug_spec_version      == DEBUG_VERSION_1_0_0;
      endianness              == ENDIAN_LITTLE;

      boot_addr_valid         == 1;
      mtvec_addr_valid        == 1;
      dm_halt_addr_valid      == 1;
      dm_exception_addr_valid == 1;
      nmi_addr_valid          == 1;
   }

   constraint default_cv32e40x_boot_cons {
      (!mhartid_plusarg_valid)           -> (mhartid           == 'h0000_0000);
      (!mimpid_patch_plusarg_valid)             -> (mimpid_patch      == 'h0        );
      (!mimpid_plusarg_valid)                   -> (mimpid            == {12'b0, MIMPID_MAJOR, 4'b0, MIMPID_MINOR, 4'b0, mimpid_patch[3:0]});
      (!boot_addr_plusarg_valid)         -> (boot_addr         == 'h0000_0080);
      (!mtvec_addr_plusarg_valid)        -> (mtvec_addr        == 'h0000_0000);
      (!nmi_addr_plusarg_valid)                 -> (nmi_addr          == mtvec_addr + 'h3C /* 4*15 */ );
      (!dm_halt_addr_plusarg_valid)      -> (dm_halt_addr      == 'h1a11_0800);
      (!dm_exception_addr_plusarg_valid) -> (dm_exception_addr == 'h1a11_1000);
      solve mtvec_addr before nmi_addr;
      solve mimpid_patch before mimpid;
   }

   constraint agent_cfg_cons {
      if (enabled) {
         clknrst_cfg.enabled           == 1;
         interrupt_cfg.enabled         == 1;
         debug_cfg.enabled             == 1;
         rvfi_cfg.enabled              == 1;
         obi_memory_instr_cfg.enabled  == 1;
         obi_memory_data_cfg.enabled   == 1;
         fencei_cfg.enabled            == 1;
      }

      obi_memory_instr_cfg.version       == UVMA_OBI_MEMORY_VERSION_1P2;
      obi_memory_instr_cfg.drv_mode      == UVMA_OBI_MEMORY_MODE_SLV;
      obi_memory_instr_cfg.write_enabled == 0;
      obi_memory_instr_cfg.addr_width    == XLEN;
      obi_memory_instr_cfg.data_width    == XLEN;
      obi_memory_instr_cfg.id_width      == 0;
      obi_memory_instr_cfg.achk_width    == 0;
      obi_memory_instr_cfg.rchk_width    == 0;
      obi_memory_instr_cfg.auser_width   == 0;
      obi_memory_instr_cfg.ruser_width   == 0;
      obi_memory_instr_cfg.wuser_width   == 0;
      soft obi_memory_instr_cfg.drv_slv_gnt_random_latency_max    <= 3;
      soft obi_memory_instr_cfg.drv_slv_rvalid_random_latency_max <= 6;

      obi_memory_data_cfg.version        == UVMA_OBI_MEMORY_VERSION_1P2;
      obi_memory_data_cfg.drv_mode       == UVMA_OBI_MEMORY_MODE_SLV;
      obi_memory_data_cfg.addr_width     == XLEN;
      obi_memory_data_cfg.data_width     == XLEN;
      obi_memory_data_cfg.id_width       == 0;
      obi_memory_data_cfg.achk_width     == 0;
      obi_memory_data_cfg.rchk_width     == 0;
      obi_memory_data_cfg.auser_width    == 0;
      obi_memory_data_cfg.ruser_width    == 0;
      obi_memory_data_cfg.wuser_width    == 0;
      soft obi_memory_data_cfg.drv_slv_gnt_random_latency_max    <= 3;
      soft obi_memory_data_cfg.drv_slv_rvalid_random_latency_max <= 6;

      isacov_cfg.enabled                    == 1;
      isacov_cfg.seq_instr_group_x2_enabled == 1;
      isacov_cfg.seq_instr_group_x3_enabled == 1;
      isacov_cfg.seq_instr_group_x4_enabled == 0;
      isacov_cfg.seq_instr_x2_enabled       == 1;
      isacov_cfg.reg_crosses_enabled        == 0;
      isacov_cfg.reg_hazards_enabled        == 1;

      rvfi_cfg.nret == uvme_cv32e40x_pkg::RVFI_NRET;
      rvfi_cfg.nmi_load_fault_enabled      == 1;
      rvfi_cfg.nmi_load_fault_cause        == cv32e40x_pkg::INT_CAUSE_LSU_LOAD_FAULT;
      rvfi_cfg.nmi_store_fault_enabled     == 1;
      rvfi_cfg.nmi_store_fault_cause       == cv32e40x_pkg::INT_CAUSE_LSU_STORE_FAULT;
      rvfi_cfg.insn_bus_fault_enabled      == 1;
      rvfi_cfg.insn_bus_fault_cause        == cv32e40x_pkg::EXC_CAUSE_INSTR_BUS_FAULT;

      if (is_active == UVM_ACTIVE) {
         isacov_cfg.is_active           == UVM_PASSIVE;
         clknrst_cfg.is_active          == UVM_ACTIVE;
         interrupt_cfg.is_active        == UVM_ACTIVE;
         debug_cfg.is_active            == UVM_ACTIVE;
         obi_memory_instr_cfg.is_active == UVM_ACTIVE;
         obi_memory_data_cfg.is_active  == UVM_ACTIVE;
         rvfi_cfg.is_active             == UVM_PASSIVE;
         fencei_cfg.is_active           == UVM_ACTIVE;
      }

      if (trn_log_enabled) {
         // Setting a reasonable set of logs
         clknrst_cfg.trn_log_enabled           == 0;
         debug_cfg.trn_log_enabled             == 0;
         interrupt_cfg.trn_log_enabled         == 0;
         isacov_cfg.trn_log_enabled            == 0;
         obi_memory_data_cfg.trn_log_enabled   == 1;
         obi_memory_instr_cfg.trn_log_enabled  == 1;
         rvfi_cfg.trn_log_enabled              == 1;
      } else {
         clknrst_cfg.trn_log_enabled           == 0;
         debug_cfg.trn_log_enabled             == 0;
         interrupt_cfg.trn_log_enabled         == 0;
         isacov_cfg.trn_log_enabled            == 0;
         obi_memory_data_cfg.trn_log_enabled   == 0;
         obi_memory_instr_cfg.trn_log_enabled  == 0;
         rvfi_cfg.trn_log_enabled              == 0;
      }

      if (cov_model_enabled) {
         isacov_cfg.cov_model_enabled            == 1;
         debug_cfg.cov_model_enabled             == 1;
         pma_cfg.cov_model_enabled               == 1;
         obi_memory_instr_cfg.cov_model_enabled  == 1;
         obi_memory_data_cfg.cov_model_enabled   == 1;
      }

      if (!scoreboarding_enabled) {
         buserr_scoreboarding_enabled == 0;
         pma_cfg.scoreboard_enabled   == 0;
      }
   }

   constraint obi_memory_instr_fault_cons {
      if (!obi_memory_instr_random_err_enabled) {
         obi_memory_instr_cfg.drv_slv_err_mode == UVMA_OBI_MEMORY_DRV_SLV_ERR_MODE_OK;
      } else {
         obi_memory_instr_cfg.drv_slv_err_mode == UVMA_OBI_MEMORY_DRV_SLV_ERR_MODE_RANDOM;
         obi_memory_instr_cfg.drv_slv_err_ok_wgt inside {[10:200]};
         obi_memory_instr_cfg.drv_slv_err_fault_wgt == 1;
      }

      obi_memory_instr_cfg.drv_slv_err_one_shot_mode == obi_memory_instr_one_shot_err_enabled;
   }

   constraint obi_memory_data_fault_cons {
      if (!obi_memory_data_random_err_enabled) {
         obi_memory_data_cfg.drv_slv_err_mode == UVMA_OBI_MEMORY_DRV_SLV_ERR_MODE_OK;
      } else {
         obi_memory_data_cfg.drv_slv_err_mode == UVMA_OBI_MEMORY_DRV_SLV_ERR_MODE_RANDOM;
         obi_memory_data_cfg.drv_slv_err_ok_wgt inside {[10:200]};
         obi_memory_data_cfg.drv_slv_err_fault_wgt == 1;
      }

      obi_memory_data_cfg.drv_slv_err_one_shot_mode == obi_memory_data_one_shot_err_enabled;
   }

   /**
    * Creates sub-configuration objects.
    */
   extern function new(string name="uvme_cv32e40x_cfg");

   /**
    * Run before randomizing this class
    */
   extern function void pre_randomize();

   /**
    * Run after randomizing this class
    */
   extern function void post_randomize();

   /**
    * Sample the parameters of the DUT via the virtual interface in a context
    */
   extern virtual function void sample_parameters(uvma_core_cntrl_cntxt_c cntxt);

   /**
    * Detect if a CSR check is disabled
    */
   extern virtual function bit is_csr_check_disabled(string name);

   /**
    * Configure CSR checks in the scoreboard
    */
   extern virtual function void configure_disable_csr_checks();

   /**
    * Configure disabled CSRs
    */
   extern function void set_unsupported_csr_mask();

endclass : uvme_cv32e40x_cfg_c

function uvme_cv32e40x_cfg_c::new(string name="uvme_cv32e40x_cfg");

   super.new(name);

   core_name = "CV32E40X";

   if ($test$plusargs("USE_ISS"))
      use_iss = 1;
   if ($test$plusargs("trn_log_disabled")) begin
      trn_log_enabled = 0;
      trn_log_enabled.rand_mode(0);
   end
   if ($test$plusargs("buserr_sb_disabled")) begin
      buserr_scoreboarding_enabled = 0;
      buserr_scoreboarding_enabled.rand_mode(0);
   end

   if ($test$plusargs("obi_memory_instr_random_err"))
      obi_memory_instr_random_err_enabled = 1;
   if ($test$plusargs("obi_memory_instr_one_shot_err"))
      obi_memory_instr_one_shot_err_enabled = 1;
   if ($test$plusargs("obi_memory_data_random_err"))
      obi_memory_data_random_err_enabled = 1;
   if ($test$plusargs("obi_memory_data_one_shot_err"))
      obi_memory_data_one_shot_err_enabled = 1;

<<<<<<< HEAD
=======

   if ($test$plusargs("enable_clic")) begin
     clic_interrupt_enable  = 1;
     basic_interrupt_enable = 0;
   end

>>>>>>> 2ad99443
   isacov_cfg = uvma_isacov_cfg_c::type_id::create("isacov_cfg");
   clknrst_cfg  = uvma_clknrst_cfg_c::type_id::create("clknrst_cfg");
   interrupt_cfg = uvma_interrupt_cfg_c::type_id::create("interrupt_cfg");
   debug_cfg = uvma_debug_cfg_c::type_id::create("debug_cfg");
<<<<<<< HEAD
=======
   isacov_cfg           = uvma_isacov_cfg_c::type_id::create("isacov_cfg");
   clknrst_cfg          = uvma_clknrst_cfg_c::type_id::create("clknrst_cfg");
   interrupt_cfg        = uvma_interrupt_cfg_c::type_id::create("interrupt_cfg");
   clic_cfg             = uvma_clic_cfg_c::type_id::create("clic_cfg");
   debug_cfg            = uvma_debug_cfg_c::type_id::create("debug_cfg");
>>>>>>> 2ad99443
   obi_memory_instr_cfg = uvma_obi_memory_cfg_c::type_id::create("obi_memory_instr_cfg");
   obi_memory_data_cfg  = uvma_obi_memory_cfg_c::type_id::create("obi_memory_data_cfg" );
   rvfi_cfg             = uvma_rvfi_cfg_c#(ILEN,XLEN)::type_id::create("rvfi_cfg");
   fencei_cfg           = uvma_fencei_cfg_c::type_id::create("fencei_cfg");
   pma_cfg              = uvma_pma_cfg_c#(ILEN,XLEN)::type_id::create("pma_cfg");


   obi_memory_instr_cfg.mon_logger_name = "OBII";
   obi_memory_data_cfg.mon_logger_name  = "OBID";

   isacov_cfg.core_cfg = this;
   rvfi_cfg.core_cfg = this;

endfunction : new

function void uvme_cv32e40x_cfg_c::pre_randomize();

   `uvm_info("CFG", $sformatf("Pre-randomize num_mhpmcounters = %0d", num_mhpmcounters), UVM_LOW);

endfunction : pre_randomize

function void uvme_cv32e40x_cfg_c::post_randomize();

   super.post_randomize();

   rvfi_cfg.instr_name[0] = "INSTR";

   // Disable some CSR checks from all tests
   configure_disable_csr_checks();

endfunction : post_randomize

function void uvme_cv32e40x_cfg_c::sample_parameters(uvma_core_cntrl_cntxt_c cntxt);

   uvma_cv32e40x_core_cntrl_cntxt_c e40x_cntxt;

   if (!$cast(e40x_cntxt, cntxt)) begin
      `uvm_fatal("SAMPLECNTXT", "Could not cast cntxt to uvma_cv32e40x_core_cntrl_cntxt_c");
   end

   num_mhpmcounters = e40x_cntxt.core_cntrl_vif.num_mhpmcounters;
   pma_regions      = new[e40x_cntxt.core_cntrl_vif.pma_cfg.size()];
   b_ext            = e40x_cntxt.core_cntrl_vif.b_ext;

   foreach (pma_regions[i]) begin
      pma_regions[i] = uvma_core_cntrl_pma_region_c::type_id::create($sformatf("pma_region%0d", i));
      pma_regions[i].word_addr_low  = e40x_cntxt.core_cntrl_vif.pma_cfg[i].word_addr_low;
      pma_regions[i].word_addr_high = e40x_cntxt.core_cntrl_vif.pma_cfg[i].word_addr_high;
      pma_regions[i].main           = e40x_cntxt.core_cntrl_vif.pma_cfg[i].main;
      pma_regions[i].bufferable     = e40x_cntxt.core_cntrl_vif.pma_cfg[i].bufferable;
      pma_regions[i].cacheable      = e40x_cntxt.core_cntrl_vif.pma_cfg[i].cacheable;
      pma_regions[i].atomic         = e40x_cntxt.core_cntrl_vif.pma_cfg[i].atomic;
   end

   // Copy to the pma_configuration
   pma_cfg.regions = new[pma_regions.size()];
   foreach (pma_cfg.regions[i])
      pma_cfg.regions[i] = pma_regions[i];

endfunction : sample_parameters

function bit uvme_cv32e40x_cfg_c::is_csr_check_disabled(string name);

   // Fatal error if passed a CSR check which is non-existent
   if (!csr_name2addr.exists(name)) begin
      `uvm_fatal("CV32E40XCFG", $sformatf("CSR [%s] does not exist", name));
   end

   return disable_csr_check_mask[csr_name2addr[name]];

endfunction : is_csr_check_disabled

function void uvme_cv32e40x_cfg_c::configure_disable_csr_checks();

   // TODO:silabs-robin  Are these deprecated with the new iss infrastructure?

   // TODO: remove when fixed in ISS
   disable_csr_check("misa");

   // Not possible to test on a cycle-by-cycle basis
   disable_csr_check("mip");

   // These are not implemented in the ISS
   disable_csr_check("mcycle");
   disable_csr_check("mcycleh");
   disable_csr_check("mtval");

   for (int i = 3; i < 32; i++) begin
      disable_csr_check($sformatf("mhpmcounter%0d", i));
      disable_csr_check($sformatf("mhpmcounter%0dh", i));
      disable_csr_check($sformatf("mhpmevent%0d", i));
   end
endfunction : configure_disable_csr_checks

function void uvme_cv32e40x_cfg_c::set_unsupported_csr_mask();
  super.set_unsupported_csr_mask();

  unsupported_csr_mask[uvma_core_cntrl_pkg::MCONTEXT] = 1;
  unsupported_csr_mask[uvma_core_cntrl_pkg::SCONTEXT] = 1;

endfunction : set_unsupported_csr_mask

`endif // __UVME_CV32E40X_CFG_SV__

<|MERGE_RESOLUTION|>--- conflicted
+++ resolved
@@ -34,12 +34,16 @@
    bit                              obi_memory_data_random_err_enabled    = 0;
    bit                              obi_memory_data_one_shot_err_enabled  = 0;
    bit                              iss_suppress_invalid_msg              = 0;
+   bit                              nmi_timeout_instr_plusarg_valid       = 0;
    rand bit                         buserr_scoreboarding_enabled          = 1;
+   rand int unsigned                fetch_toggle_initial_delay;
+   rand int unsigned                nmi_timeout_instr;
 
    // Agent cfg handles
    rand uvma_isacov_cfg_c           isacov_cfg;
    rand uvma_clknrst_cfg_c          clknrst_cfg;
    rand uvma_interrupt_cfg_c        interrupt_cfg;
+   rand uvma_clic_cfg_c             clic_cfg;
    rand uvma_debug_cfg_c            debug_cfg;
    rand uvma_obi_memory_cfg_c       obi_memory_instr_cfg;
    rand uvma_obi_memory_cfg_c       obi_memory_data_cfg;
@@ -60,10 +64,13 @@
       `uvm_field_int (                         obi_memory_data_random_err_enabled,    UVM_DEFAULT  )
       `uvm_field_int (                         obi_memory_data_one_shot_err_enabled,  UVM_DEFAULT  )
       `uvm_field_int (                         iss_suppress_invalid_msg,              UVM_DEFAULT  )
+      `uvm_field_int (                         fetch_toggle_initial_delay,            UVM_DEFAULT  )
+      `uvm_field_int (                         nmi_timeout_instr,                     UVM_DEFAULT | UVM_DEC )
 
       `uvm_field_object(isacov_cfg           , UVM_DEFAULT)
       `uvm_field_object(clknrst_cfg          , UVM_DEFAULT)
       `uvm_field_object(interrupt_cfg        , UVM_DEFAULT)
+      `uvm_field_object(clic_cfg             , UVM_DEFAULT)
       `uvm_field_object(debug_cfg            , UVM_DEFAULT)
       `uvm_field_object(obi_memory_instr_cfg , UVM_DEFAULT)
       `uvm_field_object(obi_memory_data_cfg  , UVM_DEFAULT)
@@ -81,22 +88,29 @@
       soft trn_log_enabled              == 1;
       soft sys_clk_period               == uvme_cv32e40x_sys_default_clk_period; // see uvme_cv32e40x_constants.sv
       soft buserr_scoreboarding_enabled == 1;
+      soft fetch_toggle_initial_delay inside {[50:200]};
+      soft nmi_timeout_instr            == 0; // no timeout
    }
 
    constraint cv32e40x_riscv_cons {
       xlen == uvma_core_cntrl_pkg::MXL_32;
       ilen == 32;
 
-      ext_i_supported        == 1;
-      ext_c_supported        == 1;
-      ext_m_supported        == 1;
-      ext_zifencei_supported == 1;
-      ext_zicsr_supported    == 1;
-      ext_a_supported        == 0;
-      ext_p_supported        == 0;
-      ext_v_supported        == 0;
-      ext_f_supported        == 0;
-      ext_d_supported        == 0;
+      ext_i_supported         == 1;
+      ext_c_supported         == 1;
+      ext_m_supported         == 1;
+      ext_zifencei_supported  == 1;
+      ext_zicsr_supported     == 1;
+      ext_a_supported         == 0;
+      ext_p_supported         == 0;
+      ext_v_supported         == 0;
+      ext_f_supported         == 0;
+      ext_d_supported         == 0;
+      ext_zca_supported       == 1;
+      ext_zcb_supported       == 1;
+      ext_zcmb_supported      == 0;
+      ext_zcmp_supported      == 1;
+      ext_zcmt_supported      == 1;
 
       if (b_ext == cv32e40x_pkg::B_NONE) {
          ext_zba_supported == 0;
@@ -114,12 +128,12 @@
          ext_zbc_supported == 1;
          ext_zbs_supported == 1;
       }
-      ext_zbe_supported == 0;
-      ext_zbf_supported == 0;
-      ext_zbm_supported == 0;
-      ext_zbp_supported == 0;
-      ext_zbr_supported == 0;
-      ext_zbt_supported == 0;
+      ext_zbe_supported    == 0;
+      ext_zbf_supported    == 0;
+      ext_zbm_supported    == 0;
+      ext_zbp_supported    == 0;
+      ext_zbr_supported    == 0;
+      ext_zbt_supported    == 0;
       ext_nonstd_supported == 1;
 
       mode_s_supported == 0;
@@ -144,21 +158,21 @@
 
    constraint default_cv32e40x_boot_cons {
       (!mhartid_plusarg_valid)           -> (mhartid           == 'h0000_0000);
-      (!mimpid_patch_plusarg_valid)             -> (mimpid_patch      == 'h0        );
-      (!mimpid_plusarg_valid)                   -> (mimpid            == {12'b0, MIMPID_MAJOR, 4'b0, MIMPID_MINOR, 4'b0, mimpid_patch[3:0]});
+      (!mimpid_patch_plusarg_valid)      -> (mimpid_patch      == 'h0        );
+      (!mimpid_plusarg_valid)            -> (mimpid            == {12'b0, MIMPID_MAJOR, 4'b0, MIMPID_MINOR, 4'b0, mimpid_patch[3:0]});
       (!boot_addr_plusarg_valid)         -> (boot_addr         == 'h0000_0080);
       (!mtvec_addr_plusarg_valid)        -> (mtvec_addr        == 'h0000_0000);
-      (!nmi_addr_plusarg_valid)                 -> (nmi_addr          == mtvec_addr + 'h3C /* 4*15 */ );
+      (!nmi_addr_plusarg_valid)          -> (nmi_addr          == 'h0010_0000);
       (!dm_halt_addr_plusarg_valid)      -> (dm_halt_addr      == 'h1a11_0800);
       (!dm_exception_addr_plusarg_valid) -> (dm_exception_addr == 'h1a11_1000);
-      solve mtvec_addr before nmi_addr;
       solve mimpid_patch before mimpid;
    }
 
    constraint agent_cfg_cons {
       if (enabled) {
          clknrst_cfg.enabled           == 1;
-         interrupt_cfg.enabled         == 1;
+         interrupt_cfg.enabled         == basic_interrupt_enable;
+         clic_cfg.enabled              == clic_interrupt_enable;
          debug_cfg.enabled             == 1;
          rvfi_cfg.enabled              == 1;
          obi_memory_instr_cfg.enabled  == 1;
@@ -166,8 +180,16 @@
          fencei_cfg.enabled            == 1;
       }
 
+      clic_cfg.is_mmode_irq_only         == 1;
+
+      obi_memory_data_cfg.clic_interrupts_enabled   == clic_interrupt_enable;
+      obi_memory_instr_cfg.clic_interrupts_enabled  == clic_interrupt_enable;
+      obi_memory_data_cfg.basic_interrupts_enabled  == basic_interrupt_enable;
+      obi_memory_instr_cfg.basic_interrupts_enabled == basic_interrupt_enable;
+
       obi_memory_instr_cfg.version       == UVMA_OBI_MEMORY_VERSION_1P2;
       obi_memory_instr_cfg.drv_mode      == UVMA_OBI_MEMORY_MODE_SLV;
+      obi_memory_instr_cfg.chk_scheme    == UVMA_OBI_MEMORY_CHK_CV32E40X;
       obi_memory_instr_cfg.write_enabled == 0;
       obi_memory_instr_cfg.addr_width    == XLEN;
       obi_memory_instr_cfg.data_width    == XLEN;
@@ -182,6 +204,7 @@
 
       obi_memory_data_cfg.version        == UVMA_OBI_MEMORY_VERSION_1P2;
       obi_memory_data_cfg.drv_mode       == UVMA_OBI_MEMORY_MODE_SLV;
+      obi_memory_data_cfg.chk_scheme     == UVMA_OBI_MEMORY_CHK_CV32E40X;
       obi_memory_data_cfg.addr_width     == XLEN;
       obi_memory_data_cfg.data_width     == XLEN;
       obi_memory_data_cfg.id_width       == 0;
@@ -213,6 +236,7 @@
          isacov_cfg.is_active           == UVM_PASSIVE;
          clknrst_cfg.is_active          == UVM_ACTIVE;
          interrupt_cfg.is_active        == UVM_ACTIVE;
+         clic_cfg.is_active             == UVM_ACTIVE;
          debug_cfg.is_active            == UVM_ACTIVE;
          obi_memory_instr_cfg.is_active == UVM_ACTIVE;
          obi_memory_data_cfg.is_active  == UVM_ACTIVE;
@@ -225,6 +249,7 @@
          clknrst_cfg.trn_log_enabled           == 0;
          debug_cfg.trn_log_enabled             == 0;
          interrupt_cfg.trn_log_enabled         == 0;
+         clic_cfg.trn_log_enabled              == 0;
          isacov_cfg.trn_log_enabled            == 0;
          obi_memory_data_cfg.trn_log_enabled   == 1;
          obi_memory_instr_cfg.trn_log_enabled  == 1;
@@ -233,6 +258,7 @@
          clknrst_cfg.trn_log_enabled           == 0;
          debug_cfg.trn_log_enabled             == 0;
          interrupt_cfg.trn_log_enabled         == 0;
+         clic_cfg.trn_log_enabled              == 0;
          isacov_cfg.trn_log_enabled            == 0;
          obi_memory_data_cfg.trn_log_enabled   == 0;
          obi_memory_instr_cfg.trn_log_enabled  == 0;
@@ -310,7 +336,7 @@
    /**
     * Configure disabled CSRs
     */
-   extern function void set_unsupported_csr_mask();
+   extern virtual function void set_unsupported_csr_mask();
 
 endclass : uvme_cv32e40x_cfg_c
 
@@ -339,28 +365,26 @@
       obi_memory_data_random_err_enabled = 1;
    if ($test$plusargs("obi_memory_data_one_shot_err"))
       obi_memory_data_one_shot_err_enabled = 1;
-
-<<<<<<< HEAD
-=======
+   if ($value$plusargs("nmi_timeout_instr=%d", nmi_timeout_instr)) begin
+      nmi_timeout_instr_plusarg_valid = 1;
+      nmi_timeout_instr.rand_mode(0);
+   end
+
 
    if ($test$plusargs("enable_clic")) begin
      clic_interrupt_enable  = 1;
      basic_interrupt_enable = 0;
    end
 
->>>>>>> 2ad99443
    isacov_cfg = uvma_isacov_cfg_c::type_id::create("isacov_cfg");
    clknrst_cfg  = uvma_clknrst_cfg_c::type_id::create("clknrst_cfg");
    interrupt_cfg = uvma_interrupt_cfg_c::type_id::create("interrupt_cfg");
    debug_cfg = uvma_debug_cfg_c::type_id::create("debug_cfg");
-<<<<<<< HEAD
-=======
    isacov_cfg           = uvma_isacov_cfg_c::type_id::create("isacov_cfg");
    clknrst_cfg          = uvma_clknrst_cfg_c::type_id::create("clknrst_cfg");
    interrupt_cfg        = uvma_interrupt_cfg_c::type_id::create("interrupt_cfg");
    clic_cfg             = uvma_clic_cfg_c::type_id::create("clic_cfg");
    debug_cfg            = uvma_debug_cfg_c::type_id::create("debug_cfg");
->>>>>>> 2ad99443
    obi_memory_instr_cfg = uvma_obi_memory_cfg_c::type_id::create("obi_memory_instr_cfg");
    obi_memory_data_cfg  = uvma_obi_memory_cfg_c::type_id::create("obi_memory_data_cfg" );
    rvfi_cfg             = uvma_rvfi_cfg_c#(ILEN,XLEN)::type_id::create("rvfi_cfg");
@@ -435,8 +459,6 @@
 
 function void uvme_cv32e40x_cfg_c::configure_disable_csr_checks();
 
-   // TODO:silabs-robin  Are these deprecated with the new iss infrastructure?
-
    // TODO: remove when fixed in ISS
    disable_csr_check("misa");
 
