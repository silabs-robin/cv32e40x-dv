--- conflicted
+++ resolved
@@ -34,8 +34,8 @@
  */
 package uvme_cv32e40x_pkg;
 
-   import cv32e40s_pkg::*;
-   import uvmt_cv32e40s_base_test_pkg::*;
+   import cv32e40x_pkg::*;
+   import uvmt_cv32e40x_base_test_pkg::*;
    import uvm_pkg::*;
    import uvml_hrtbt_pkg::*;
    import uvml_sb_pkg::*;
@@ -68,10 +68,10 @@
    `include "uvme_cv32e40x_prd.sv"
 
    // Virtual sequences
-<<<<<<< HEAD
    `include "uvme_cv32e40x_base_vseq.sv"
    `include "uvme_cv32e40x_reset_vseq.sv"
    `include "uvme_cv32e40x_nmi_timeout_vseq.sv"
+   `include "uvme_cv32e40x_irq_ss_timeout_vseq.sv"
    `include "uvme_cv32e40x_vp_debug_control_seq.sv"
    `include "uvme_cv32e40x_vp_interrupt_timer_seq.sv"
    `include "uvme_cv32e40x_vp_sig_writer_seq.sv"
@@ -85,25 +85,6 @@
    `include "uvme_cv32e40x_random_debug_vseq.sv"
    `include "uvme_cv32e40x_random_debug_reset_vseq.sv"
    `include "uvme_cv32e40x_random_debug_bootset_vseq.sv"
-=======
-   `include "uvme_cv32e40s_base_vseq.sv"
-   `include "uvme_cv32e40s_reset_vseq.sv"
-   `include "uvme_cv32e40s_nmi_timeout_vseq.sv"
-   `include "uvme_cv32e40s_irq_ss_timeout_vseq.sv"
-   `include "uvme_cv32e40s_vp_debug_control_seq.sv"
-   `include "uvme_cv32e40s_vp_interrupt_timer_seq.sv"
-   `include "uvme_cv32e40s_vp_sig_writer_seq.sv"
-   `include "uvme_cv32e40s_vp_status_flags_seq.sv"
-   `include "uvme_cv32e40s_vp_fencei_tamper_seq.sv"
-   `include "uvme_cv32e40s_interrupt_noise_vseq.sv"
-   `include "uvme_cv32e40s_clic_noise_vseq.sv"
-   `include "uvme_cv32e40s_vseq_lib.sv"
-   `include "uvme_cv32e40s_core_cntrl_base_seq.sv"
-   `include "uvme_cv32e40s_core_cntrl_fetch_toggle_seq.sv"
-   `include "uvme_cv32e40s_random_debug_vseq.sv"
-   `include "uvme_cv32e40s_random_debug_reset_vseq.sv"
-   `include "uvme_cv32e40s_random_debug_bootset_vseq.sv"
->>>>>>> a9fb520c
 
    // Environment components
    `include "uvma_cv32e40x_core_cntrl_drv.sv"
