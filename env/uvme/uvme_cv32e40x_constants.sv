// Copyright 2020 OpenHW Group
// Copyright 2020 Datum Technology Corporation
//
// Licensed under the Solderpad Hardware Licence, Version 2.0 (the "License");
// you may not use this file except in compliance with the License.
// You may obtain a copy of the License at
//
//     https://solderpad.org/licenses/
//
// Unless required by applicable law or agreed to in writing, software
// distributed under the License is distributed on an "AS IS" BASIS,
// WITHOUT WARRANTIES OR CONDITIONS OF ANY KIND, either express or implied.
// See the License for the specific language governing permissions and
// limitations under the License.


`ifndef __UVME_CV32E40X_CONSTANTS_SV__
`define __UVME_CV32E40X_CONSTANTS_SV__

<<<<<<< HEAD

parameter uvme_cv32e40x_sys_default_clk_period   =  1_500; // 10ns
parameter uvme_cv32e40x_debug_default_clk_period = 10_000; // 10ns

// For RVFI/RVVI
parameter ILEN = 32;
parameter XLEN = 32;
parameter RVFI_NRET = 1;

// For OBI
parameter ENV_PARAM_INSTR_ADDR_WIDTH  = 32;
parameter ENV_PARAM_INSTR_DATA_WIDTH  = 32;
parameter ENV_PARAM_INSTR_ACHK_WIDTH  = 12;
parameter ENV_PARAM_INSTR_RCHK_WIDTH  = 5;
parameter ENV_PARAM_DATA_ADDR_WIDTH   = 32;
parameter ENV_PARAM_DATA_DATA_WIDTH   = 32;
parameter ENV_PARAM_DATA_ACHK_WIDTH   = 12;
parameter ENV_PARAM_DATA_RCHK_WIDTH   = 5;
parameter ENV_PARAM_RAM_ADDR_WIDTH    = 22;

parameter ENV_PARAM_INSTR_AUSER_WIDTH = `UVMA_OBI_MEMORY_AUSER_DEFAULT_WIDTH;
parameter ENV_PARAM_INSTR_WUSER_WIDTH = `UVMA_OBI_MEMORY_WUSER_DEFAULT_WIDTH;
parameter ENV_PARAM_INSTR_RUSER_WIDTH = `UVMA_OBI_MEMORY_RUSER_DEFAULT_WIDTH;
parameter ENV_PARAM_INSTR_ID_WIDTH    = `UVMA_OBI_MEMORY_ID_DEFAULT_WIDTH;

parameter ENV_PARAM_DATA_AUSER_WIDTH = `UVMA_OBI_MEMORY_AUSER_DEFAULT_WIDTH;
parameter ENV_PARAM_DATA_WUSER_WIDTH = `UVMA_OBI_MEMORY_WUSER_DEFAULT_WIDTH;
parameter ENV_PARAM_DATA_RUSER_WIDTH = `UVMA_OBI_MEMORY_RUSER_DEFAULT_WIDTH;
parameter ENV_PARAM_DATA_ID_WIDTH    = `UVMA_OBI_MEMORY_ID_DEFAULT_WIDTH;
// Control how often to print core scoreboard checked heartbeat messages
parameter PC_CHECKED_HEARTBEAT = 10_000;

// Map the virtual peripheral registers
parameter CV_VP_REGISTER_BASE          = 32'h0080_0000;
parameter CV_VP_REGISTER_SIZE          = 32'h0000_1000;

parameter CV_VP_VIRTUAL_PRINTER_OFFSET = 32'h0000_0000;
parameter CV_VP_RANDOM_NUM_OFFSET      = 32'h0000_0040;
parameter CV_VP_CYCLE_COUNTER_OFFSET   = 32'h0000_0080;
parameter CV_VP_STATUS_FLAGS_OFFSET    = 32'h0000_00c0;
parameter CV_VP_FENCEI_TAMPER_OFFSET   = 32'h0000_0100;
parameter CV_VP_INTR_TIMER_OFFSET      = 32'h0000_0140;
parameter CV_VP_DEBUG_CONTROL_OFFSET   = 32'h0000_0180;
parameter CV_VP_OBI_SLV_RESP_OFFSET    = 32'h0000_01c0;
parameter CV_VP_SIG_WRITER_OFFSET      = 32'h0000_0200;

parameter CV_VP_VIRTUAL_PRINTER_BASE   = CV_VP_REGISTER_BASE + CV_VP_VIRTUAL_PRINTER_OFFSET;
parameter CV_VP_RANDOM_NUM_BASE        = CV_VP_REGISTER_BASE + CV_VP_RANDOM_NUM_OFFSET;
parameter CV_VP_CYCLE_COUNTER_BASE     = CV_VP_REGISTER_BASE + CV_VP_CYCLE_COUNTER_OFFSET;
parameter CV_VP_STATUS_FLAGS_BASE      = CV_VP_REGISTER_BASE + CV_VP_STATUS_FLAGS_OFFSET;
parameter CV_VP_INTR_TIMER_BASE        = CV_VP_REGISTER_BASE + CV_VP_INTR_TIMER_OFFSET;
parameter CV_VP_DEBUG_CONTROL_BASE     = CV_VP_REGISTER_BASE + CV_VP_DEBUG_CONTROL_OFFSET;
parameter CV_VP_OBI_SLV_RESP_BASE      = CV_VP_REGISTER_BASE + CV_VP_OBI_SLV_RESP_OFFSET;
parameter CV_VP_SIG_WRITER_BASE        = CV_VP_REGISTER_BASE + CV_VP_SIG_WRITER_OFFSET;
parameter CV_VP_FENCEI_TAMPER_BASE     = CV_VP_REGISTER_BASE + CV_VP_FENCEI_TAMPER_OFFSET;

`endif // __UVME_CV32E40X_CONSTANTS_SV__
=======
`endif // __UVME_CV32E40S_CONSTANTS_SV__
>>>>>>> a9fb520c


<|MERGE_RESOLUTION|>--- conflicted
+++ resolved
@@ -17,66 +17,6 @@
 `ifndef __UVME_CV32E40X_CONSTANTS_SV__
 `define __UVME_CV32E40X_CONSTANTS_SV__
 
-<<<<<<< HEAD
-
-parameter uvme_cv32e40x_sys_default_clk_period   =  1_500; // 10ns
-parameter uvme_cv32e40x_debug_default_clk_period = 10_000; // 10ns
-
-// For RVFI/RVVI
-parameter ILEN = 32;
-parameter XLEN = 32;
-parameter RVFI_NRET = 1;
-
-// For OBI
-parameter ENV_PARAM_INSTR_ADDR_WIDTH  = 32;
-parameter ENV_PARAM_INSTR_DATA_WIDTH  = 32;
-parameter ENV_PARAM_INSTR_ACHK_WIDTH  = 12;
-parameter ENV_PARAM_INSTR_RCHK_WIDTH  = 5;
-parameter ENV_PARAM_DATA_ADDR_WIDTH   = 32;
-parameter ENV_PARAM_DATA_DATA_WIDTH   = 32;
-parameter ENV_PARAM_DATA_ACHK_WIDTH   = 12;
-parameter ENV_PARAM_DATA_RCHK_WIDTH   = 5;
-parameter ENV_PARAM_RAM_ADDR_WIDTH    = 22;
-
-parameter ENV_PARAM_INSTR_AUSER_WIDTH = `UVMA_OBI_MEMORY_AUSER_DEFAULT_WIDTH;
-parameter ENV_PARAM_INSTR_WUSER_WIDTH = `UVMA_OBI_MEMORY_WUSER_DEFAULT_WIDTH;
-parameter ENV_PARAM_INSTR_RUSER_WIDTH = `UVMA_OBI_MEMORY_RUSER_DEFAULT_WIDTH;
-parameter ENV_PARAM_INSTR_ID_WIDTH    = `UVMA_OBI_MEMORY_ID_DEFAULT_WIDTH;
-
-parameter ENV_PARAM_DATA_AUSER_WIDTH = `UVMA_OBI_MEMORY_AUSER_DEFAULT_WIDTH;
-parameter ENV_PARAM_DATA_WUSER_WIDTH = `UVMA_OBI_MEMORY_WUSER_DEFAULT_WIDTH;
-parameter ENV_PARAM_DATA_RUSER_WIDTH = `UVMA_OBI_MEMORY_RUSER_DEFAULT_WIDTH;
-parameter ENV_PARAM_DATA_ID_WIDTH    = `UVMA_OBI_MEMORY_ID_DEFAULT_WIDTH;
-// Control how often to print core scoreboard checked heartbeat messages
-parameter PC_CHECKED_HEARTBEAT = 10_000;
-
-// Map the virtual peripheral registers
-parameter CV_VP_REGISTER_BASE          = 32'h0080_0000;
-parameter CV_VP_REGISTER_SIZE          = 32'h0000_1000;
-
-parameter CV_VP_VIRTUAL_PRINTER_OFFSET = 32'h0000_0000;
-parameter CV_VP_RANDOM_NUM_OFFSET      = 32'h0000_0040;
-parameter CV_VP_CYCLE_COUNTER_OFFSET   = 32'h0000_0080;
-parameter CV_VP_STATUS_FLAGS_OFFSET    = 32'h0000_00c0;
-parameter CV_VP_FENCEI_TAMPER_OFFSET   = 32'h0000_0100;
-parameter CV_VP_INTR_TIMER_OFFSET      = 32'h0000_0140;
-parameter CV_VP_DEBUG_CONTROL_OFFSET   = 32'h0000_0180;
-parameter CV_VP_OBI_SLV_RESP_OFFSET    = 32'h0000_01c0;
-parameter CV_VP_SIG_WRITER_OFFSET      = 32'h0000_0200;
-
-parameter CV_VP_VIRTUAL_PRINTER_BASE   = CV_VP_REGISTER_BASE + CV_VP_VIRTUAL_PRINTER_OFFSET;
-parameter CV_VP_RANDOM_NUM_BASE        = CV_VP_REGISTER_BASE + CV_VP_RANDOM_NUM_OFFSET;
-parameter CV_VP_CYCLE_COUNTER_BASE     = CV_VP_REGISTER_BASE + CV_VP_CYCLE_COUNTER_OFFSET;
-parameter CV_VP_STATUS_FLAGS_BASE      = CV_VP_REGISTER_BASE + CV_VP_STATUS_FLAGS_OFFSET;
-parameter CV_VP_INTR_TIMER_BASE        = CV_VP_REGISTER_BASE + CV_VP_INTR_TIMER_OFFSET;
-parameter CV_VP_DEBUG_CONTROL_BASE     = CV_VP_REGISTER_BASE + CV_VP_DEBUG_CONTROL_OFFSET;
-parameter CV_VP_OBI_SLV_RESP_BASE      = CV_VP_REGISTER_BASE + CV_VP_OBI_SLV_RESP_OFFSET;
-parameter CV_VP_SIG_WRITER_BASE        = CV_VP_REGISTER_BASE + CV_VP_SIG_WRITER_OFFSET;
-parameter CV_VP_FENCEI_TAMPER_BASE     = CV_VP_REGISTER_BASE + CV_VP_FENCEI_TAMPER_OFFSET;
-
 `endif // __UVME_CV32E40X_CONSTANTS_SV__
-=======
-`endif // __UVME_CV32E40S_CONSTANTS_SV__
->>>>>>> a9fb520c
 
 
