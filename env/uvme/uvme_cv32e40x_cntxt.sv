// Copyright 2020 OpenHW Group
// Copyright 2020 Datum Technology Corporation
// Copyright 2020 Silicon Labs, Inc.
//
// Licensed under the Solderpad Hardware Licence, Version 2.0 (the "License");
// you may not use this file except in compliance with the License.
// You may obtain a copy of the License at
//
//     https://solderpad.org/licenses/
//
// Unless required by applicable law or agreed to in writing, software
// distributed under the License is distributed on an "AS IS" BASIS,
// WITHOUT WARRANTIES OR CONDITIONS OF ANY KIND, either express or implied.
// See the License for the specific language governing permissions and
// limitations under the License.


`ifndef __UVME_CV32E40X_CNTXT_SV__
`define __UVME_CV32E40X_CNTXT_SV__


/**
 * Object encapsulating all state variables for CV32E40X environment
 * (uvme_cv32e40x_env_c) components.
 */
class uvme_cv32e40x_cntxt_c extends uvm_object;

   // Virtual interface for Debug coverage
<<<<<<< HEAD
   virtual uvmt_cv32e40x_debug_cov_assert_if_t  debug_cov_vif;
   virtual uvmt_cv32e40x_vp_status_if_t         vp_status_vif; ///< Virtual interface for Virtual Peripherals
   virtual uvma_interrupt_if_t                  intr_vif     ; ///< Virtual interface for interrupts
   virtual uvma_clic_if_t                       clic_vif     ; ///< Virtual interface for clic interrupts
   virtual uvma_debug_if_t                      debug_vif    ; ///< Virtual interface for debug

   // Agent context handles
   uvma_cv32e40x_core_cntrl_cntxt_c  core_cntrl_cntxt;
   uvma_clknrst_cntxt_c              clknrst_cntxt;
   uvma_interrupt_cntxt_c            interrupt_cntxt;
   uvma_clic_cntxt_c                 clic_cntxt;
   uvma_debug_cntxt_c                debug_cntxt;
=======
   virtual uvmt_cv32e40s_debug_cov_assert_if_t        debug_cov_vif;
   virtual uvmt_cv32e40s_vp_status_if_t               vp_status_vif; ///< Virtual interface for Virtual Peripherals
   virtual uvma_interrupt_if_t                        intr_vif; ///< Virtual interface for interrupts
   virtual uvma_clic_if_t#(CORE_PARAM_CLIC_ID_WIDTH)  clic_vif; ///< Virtual interface for clic interrupts
   virtual uvma_debug_if_t                            debug_vif; ///< Virtual interface for debug

   // Agent context handles
   uvma_cv32e40s_core_cntrl_cntxt_c             core_cntrl_cntxt;
   uvma_clknrst_cntxt_c                         clknrst_cntxt;
   uvma_interrupt_cntxt_c                       interrupt_cntxt;
   uvma_clic_cntxt_c#(CORE_PARAM_CLIC_ID_WIDTH) clic_cntxt;
   uvma_debug_cntxt_c                           debug_cntxt;
>>>>>>> a9fb520c
   uvma_obi_memory_cntxt_c#(
     .AUSER_WIDTH(ENV_PARAM_INSTR_AUSER_WIDTH),
     .WUSER_WIDTH(ENV_PARAM_INSTR_WUSER_WIDTH),
     .RUSER_WIDTH(ENV_PARAM_INSTR_RUSER_WIDTH),
     .ADDR_WIDTH(ENV_PARAM_INSTR_ADDR_WIDTH),
     .DATA_WIDTH(ENV_PARAM_INSTR_DATA_WIDTH),
     .ID_WIDTH(ENV_PARAM_INSTR_ID_WIDTH),
     .ACHK_WIDTH(ENV_PARAM_INSTR_ACHK_WIDTH),
     .RCHK_WIDTH(ENV_PARAM_INSTR_RCHK_WIDTH)
   ) obi_memory_instr_cntxt;
   uvma_obi_memory_cntxt_c#(
     .AUSER_WIDTH(ENV_PARAM_DATA_AUSER_WIDTH),
     .WUSER_WIDTH(ENV_PARAM_DATA_WUSER_WIDTH),
     .RUSER_WIDTH(ENV_PARAM_DATA_RUSER_WIDTH),
     .ADDR_WIDTH(ENV_PARAM_DATA_ADDR_WIDTH),
     .DATA_WIDTH(ENV_PARAM_DATA_DATA_WIDTH),
     .ID_WIDTH(ENV_PARAM_DATA_ID_WIDTH),
     .ACHK_WIDTH(ENV_PARAM_DATA_ACHK_WIDTH),
     .RCHK_WIDTH(ENV_PARAM_DATA_RCHK_WIDTH)
   ) obi_memory_data_cntxt;
   uvma_rvfi_cntxt_c#(ILEN,XLEN)     rvfi_cntxt;
   uvma_fencei_cntxt_c               fencei_cntxt;

   // Memory modelling
   rand uvml_mem_c                   mem;

   // Events
   uvm_event  sample_cfg_e;
   uvm_event  sample_cntxt_e;

   `uvm_object_utils_begin(uvme_cv32e40x_cntxt_c)
      `uvm_field_object(core_cntrl_cntxt,       UVM_DEFAULT)
      `uvm_field_object(clknrst_cntxt,          UVM_DEFAULT)
      `uvm_field_object(interrupt_cntxt,        UVM_DEFAULT)
      `uvm_field_object(clic_cntxt,             UVM_DEFAULT)
      `uvm_field_object(debug_cntxt  ,          UVM_DEFAULT)
      `uvm_field_object(obi_memory_instr_cntxt, UVM_DEFAULT)
      `uvm_field_object(obi_memory_data_cntxt , UVM_DEFAULT)
      `uvm_field_object(rvfi_cntxt,             UVM_DEFAULT)
      `uvm_field_object(mem,                    UVM_DEFAULT)

      `uvm_field_event(sample_cfg_e  , UVM_DEFAULT)
      `uvm_field_event(sample_cntxt_e, UVM_DEFAULT)
   `uvm_object_utils_end

   constraint mem_cfg_cons {
      mem.mem_default == MEM_DEFAULT_0;
   }

   /**
    * Builds events and sub-context objects.
    */
   extern function new(string name="uvme_cv32e40x_cntxt");

endclass : uvme_cv32e40x_cntxt_c


function uvme_cv32e40x_cntxt_c::new(string name="uvme_cv32e40x_cntxt");

   super.new(name);

   clknrst_cntxt    = uvma_clknrst_cntxt_c::type_id::create("clknrst_cntxt");
   core_cntrl_cntxt = uvma_cv32e40x_core_cntrl_cntxt_c::type_id::create("core_cntrl_cntxt");
   debug_cntxt      = uvma_debug_cntxt_c::type_id::create("debug_cntxt");
   fencei_cntxt     = uvma_fencei_cntxt_c::type_id::create("fencei_cntxt");
   interrupt_cntxt  = uvma_interrupt_cntxt_c::type_id::create("interrupt_cntxt");
   clic_cntxt       = uvma_clic_cntxt_c#(CORE_PARAM_CLIC_ID_WIDTH)::type_id::create("clic_cntxt");
   obi_memory_data_cntxt  = uvma_obi_memory_cntxt_c#(
     .AUSER_WIDTH(ENV_PARAM_INSTR_AUSER_WIDTH),
     .WUSER_WIDTH(ENV_PARAM_INSTR_WUSER_WIDTH),
     .RUSER_WIDTH(ENV_PARAM_INSTR_RUSER_WIDTH),
     .ADDR_WIDTH(ENV_PARAM_INSTR_ADDR_WIDTH),
     .DATA_WIDTH(ENV_PARAM_INSTR_DATA_WIDTH),
     .ID_WIDTH(ENV_PARAM_INSTR_ID_WIDTH),
     .ACHK_WIDTH(ENV_PARAM_INSTR_ACHK_WIDTH),
     .RCHK_WIDTH(ENV_PARAM_INSTR_RCHK_WIDTH)
   )::type_id::create("obi_memory_data_cntxt" );
   obi_memory_instr_cntxt = uvma_obi_memory_cntxt_c#(
     .AUSER_WIDTH(ENV_PARAM_INSTR_AUSER_WIDTH),
     .WUSER_WIDTH(ENV_PARAM_INSTR_WUSER_WIDTH),
     .RUSER_WIDTH(ENV_PARAM_INSTR_RUSER_WIDTH),
     .ADDR_WIDTH(ENV_PARAM_INSTR_ADDR_WIDTH),
     .DATA_WIDTH(ENV_PARAM_INSTR_DATA_WIDTH),
     .ID_WIDTH(ENV_PARAM_INSTR_ID_WIDTH),
     .ACHK_WIDTH(ENV_PARAM_INSTR_ACHK_WIDTH),
     .RCHK_WIDTH(ENV_PARAM_INSTR_RCHK_WIDTH)
   )::type_id::create("obi_memory_instr_cntxt");
   rvfi_cntxt       = uvma_rvfi_cntxt_c#(ILEN,XLEN)::type_id::create("rvfi_cntxt");

   mem = uvml_mem_c#(XLEN)::type_id::create("mem");

   sample_cfg_e   = new("sample_cfg_e"  );
   sample_cntxt_e = new("sample_cntxt_e");

endfunction : new


`endif // __UVME_CV32E40X_CNTXT_SV__
<|MERGE_RESOLUTION|>--- conflicted
+++ resolved
@@ -26,33 +26,18 @@
 class uvme_cv32e40x_cntxt_c extends uvm_object;
 
    // Virtual interface for Debug coverage
-<<<<<<< HEAD
-   virtual uvmt_cv32e40x_debug_cov_assert_if_t  debug_cov_vif;
-   virtual uvmt_cv32e40x_vp_status_if_t         vp_status_vif; ///< Virtual interface for Virtual Peripherals
-   virtual uvma_interrupt_if_t                  intr_vif     ; ///< Virtual interface for interrupts
-   virtual uvma_clic_if_t                       clic_vif     ; ///< Virtual interface for clic interrupts
-   virtual uvma_debug_if_t                      debug_vif    ; ///< Virtual interface for debug
-
-   // Agent context handles
-   uvma_cv32e40x_core_cntrl_cntxt_c  core_cntrl_cntxt;
-   uvma_clknrst_cntxt_c              clknrst_cntxt;
-   uvma_interrupt_cntxt_c            interrupt_cntxt;
-   uvma_clic_cntxt_c                 clic_cntxt;
-   uvma_debug_cntxt_c                debug_cntxt;
-=======
-   virtual uvmt_cv32e40s_debug_cov_assert_if_t        debug_cov_vif;
-   virtual uvmt_cv32e40s_vp_status_if_t               vp_status_vif; ///< Virtual interface for Virtual Peripherals
+   virtual uvmt_cv32e40x_debug_cov_assert_if_t        debug_cov_vif;
+   virtual uvmt_cv32e40x_vp_status_if_t               vp_status_vif; ///< Virtual interface for Virtual Peripherals
    virtual uvma_interrupt_if_t                        intr_vif; ///< Virtual interface for interrupts
    virtual uvma_clic_if_t#(CORE_PARAM_CLIC_ID_WIDTH)  clic_vif; ///< Virtual interface for clic interrupts
    virtual uvma_debug_if_t                            debug_vif; ///< Virtual interface for debug
 
    // Agent context handles
-   uvma_cv32e40s_core_cntrl_cntxt_c             core_cntrl_cntxt;
+   uvma_cv32e40x_core_cntrl_cntxt_c             core_cntrl_cntxt;
    uvma_clknrst_cntxt_c                         clknrst_cntxt;
    uvma_interrupt_cntxt_c                       interrupt_cntxt;
    uvma_clic_cntxt_c#(CORE_PARAM_CLIC_ID_WIDTH) clic_cntxt;
    uvma_debug_cntxt_c                           debug_cntxt;
->>>>>>> a9fb520c
    uvma_obi_memory_cntxt_c#(
      .AUSER_WIDTH(ENV_PARAM_INSTR_AUSER_WIDTH),
      .WUSER_WIDTH(ENV_PARAM_INSTR_WUSER_WIDTH),
