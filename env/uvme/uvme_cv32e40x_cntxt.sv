// Copyright 2020 OpenHW Group
// Copyright 2020 Datum Technology Corporation
// Copyright 2020 Silicon Labs, Inc.
//
// Licensed under the Solderpad Hardware Licence, Version 2.0 (the "License");
// you may not use this file except in compliance with the License.
// You may obtain a copy of the License at
//
//     https://solderpad.org/licenses/
//
// Unless required by applicable law or agreed to in writing, software
// distributed under the License is distributed on an "AS IS" BASIS,
// WITHOUT WARRANTIES OR CONDITIONS OF ANY KIND, either express or implied.
// See the License for the specific language governing permissions and
// limitations under the License.


`ifndef __UVME_CV32E40X_CNTXT_SV__
`define __UVME_CV32E40X_CNTXT_SV__


/**
 * Object encapsulating all state variables for CV32E40X environment
 * (uvme_cv32e40x_env_c) components.
 */
class uvme_cv32e40x_cntxt_c extends uvm_object;

   // Virtual interface for Debug coverage
<<<<<<< HEAD
   virtual uvmt_cv32e40x_debug_cov_assert_if debug_cov_vif;
   virtual uvmt_cv32e40x_vp_status_if        vp_status_vif; ///< Virtual interface for Virtual Peripherals
   virtual uvma_interrupt_if                 intr_vif     ; ///< Virtual interface for interrupts
   virtual uvma_clic_if                      clic_vif     ; ///< Virtual interface for clic interrupts
   virtual uvma_debug_if                     debug_vif    ; ///< Virtual interface for debug
=======
   virtual uvmt_cv32e40s_debug_cov_assert_if_t  debug_cov_vif;
   virtual uvmt_cv32e40s_vp_status_if_t         vp_status_vif; ///< Virtual interface for Virtual Peripherals
   virtual uvma_interrupt_if_t                  intr_vif     ; ///< Virtual interface for interrupts
   virtual uvma_clic_if_t                       clic_vif     ; ///< Virtual interface for clic interrupts
   virtual uvma_debug_if_t                      debug_vif    ; ///< Virtual interface for debug
>>>>>>> 1d4c26ad

   // Agent context handles
   uvma_cv32e40x_core_cntrl_cntxt_c  core_cntrl_cntxt;
   uvma_clknrst_cntxt_c              clknrst_cntxt;
   uvma_interrupt_cntxt_c            interrupt_cntxt;
   uvma_clic_cntxt_c                 clic_cntxt;
   uvma_debug_cntxt_c                debug_cntxt;
   uvma_obi_memory_cntxt_c#(
     .AUSER_WIDTH(ENV_PARAM_INSTR_AUSER_WIDTH),
     .WUSER_WIDTH(ENV_PARAM_INSTR_WUSER_WIDTH),
     .RUSER_WIDTH(ENV_PARAM_INSTR_RUSER_WIDTH),
     .ADDR_WIDTH(ENV_PARAM_INSTR_ADDR_WIDTH),
     .DATA_WIDTH(ENV_PARAM_INSTR_DATA_WIDTH),
     .ID_WIDTH(ENV_PARAM_INSTR_ID_WIDTH),
     .ACHK_WIDTH(ENV_PARAM_INSTR_ACHK_WIDTH),
     .RCHK_WIDTH(ENV_PARAM_INSTR_RCHK_WIDTH)
   ) obi_memory_instr_cntxt;
   uvma_obi_memory_cntxt_c#(
     .AUSER_WIDTH(ENV_PARAM_DATA_AUSER_WIDTH),
     .WUSER_WIDTH(ENV_PARAM_DATA_WUSER_WIDTH),
     .RUSER_WIDTH(ENV_PARAM_DATA_RUSER_WIDTH),
     .ADDR_WIDTH(ENV_PARAM_DATA_ADDR_WIDTH),
     .DATA_WIDTH(ENV_PARAM_DATA_DATA_WIDTH),
     .ID_WIDTH(ENV_PARAM_DATA_ID_WIDTH),
     .ACHK_WIDTH(ENV_PARAM_DATA_ACHK_WIDTH),
     .RCHK_WIDTH(ENV_PARAM_DATA_RCHK_WIDTH)
   ) obi_memory_data_cntxt;
   uvma_rvfi_cntxt_c#(ILEN,XLEN)     rvfi_cntxt;
   uvma_fencei_cntxt_c               fencei_cntxt;

   // Memory modelling
   rand uvml_mem_c                   mem;

   // Events
   uvm_event  sample_cfg_e;
   uvm_event  sample_cntxt_e;

   `uvm_object_utils_begin(uvme_cv32e40x_cntxt_c)
      `uvm_field_object(core_cntrl_cntxt,       UVM_DEFAULT)
      `uvm_field_object(clknrst_cntxt,          UVM_DEFAULT)
      `uvm_field_object(interrupt_cntxt,        UVM_DEFAULT)
      `uvm_field_object(clic_cntxt,             UVM_DEFAULT)
      `uvm_field_object(debug_cntxt  ,          UVM_DEFAULT)
      `uvm_field_object(obi_memory_instr_cntxt, UVM_DEFAULT)
      `uvm_field_object(obi_memory_data_cntxt , UVM_DEFAULT)
      `uvm_field_object(rvfi_cntxt,             UVM_DEFAULT)
      `uvm_field_object(mem,                    UVM_DEFAULT)

      `uvm_field_event(sample_cfg_e  , UVM_DEFAULT)
      `uvm_field_event(sample_cntxt_e, UVM_DEFAULT)
   `uvm_object_utils_end

   constraint mem_cfg_cons {
      mem.mem_default == MEM_DEFAULT_0;
   }

   /**
    * Builds events and sub-context objects.
    */
   extern function new(string name="uvme_cv32e40x_cntxt");

endclass : uvme_cv32e40x_cntxt_c


function uvme_cv32e40x_cntxt_c::new(string name="uvme_cv32e40x_cntxt");

   super.new(name);

   clknrst_cntxt    = uvma_clknrst_cntxt_c::type_id::create("clknrst_cntxt");
   core_cntrl_cntxt = uvma_cv32e40x_core_cntrl_cntxt_c::type_id::create("core_cntrl_cntxt");
   debug_cntxt      = uvma_debug_cntxt_c::type_id::create("debug_cntxt");
   fencei_cntxt     = uvma_fencei_cntxt_c::type_id::create("fencei_cntxt");
   interrupt_cntxt  = uvma_interrupt_cntxt_c::type_id::create("interrupt_cntxt");
   clic_cntxt       = uvma_clic_cntxt_c::type_id::create("clic_cntxt");
   obi_memory_data_cntxt  = uvma_obi_memory_cntxt_c#(
     .AUSER_WIDTH(ENV_PARAM_INSTR_AUSER_WIDTH),
     .WUSER_WIDTH(ENV_PARAM_INSTR_WUSER_WIDTH),
     .RUSER_WIDTH(ENV_PARAM_INSTR_RUSER_WIDTH),
     .ADDR_WIDTH(ENV_PARAM_INSTR_ADDR_WIDTH),
     .DATA_WIDTH(ENV_PARAM_INSTR_DATA_WIDTH),
     .ID_WIDTH(ENV_PARAM_INSTR_ID_WIDTH),
     .ACHK_WIDTH(ENV_PARAM_INSTR_ACHK_WIDTH),
     .RCHK_WIDTH(ENV_PARAM_INSTR_RCHK_WIDTH)
   )::type_id::create("obi_memory_data_cntxt" );
   obi_memory_instr_cntxt = uvma_obi_memory_cntxt_c#(
     .AUSER_WIDTH(ENV_PARAM_INSTR_AUSER_WIDTH),
     .WUSER_WIDTH(ENV_PARAM_INSTR_WUSER_WIDTH),
     .RUSER_WIDTH(ENV_PARAM_INSTR_RUSER_WIDTH),
     .ADDR_WIDTH(ENV_PARAM_INSTR_ADDR_WIDTH),
     .DATA_WIDTH(ENV_PARAM_INSTR_DATA_WIDTH),
     .ID_WIDTH(ENV_PARAM_INSTR_ID_WIDTH),
     .ACHK_WIDTH(ENV_PARAM_INSTR_ACHK_WIDTH),
     .RCHK_WIDTH(ENV_PARAM_INSTR_RCHK_WIDTH)
   )::type_id::create("obi_memory_instr_cntxt");
   rvfi_cntxt       = uvma_rvfi_cntxt_c#(ILEN,XLEN)::type_id::create("rvfi_cntxt");

   mem = uvml_mem_c#(XLEN)::type_id::create("mem");

   sample_cfg_e   = new("sample_cfg_e"  );
   sample_cntxt_e = new("sample_cntxt_e");

endfunction : new


`endif // __UVME_CV32E40X_CNTXT_SV__
<|MERGE_RESOLUTION|>--- conflicted
+++ resolved
@@ -26,19 +26,11 @@
 class uvme_cv32e40x_cntxt_c extends uvm_object;
 
    // Virtual interface for Debug coverage
-<<<<<<< HEAD
-   virtual uvmt_cv32e40x_debug_cov_assert_if debug_cov_vif;
-   virtual uvmt_cv32e40x_vp_status_if        vp_status_vif; ///< Virtual interface for Virtual Peripherals
-   virtual uvma_interrupt_if                 intr_vif     ; ///< Virtual interface for interrupts
-   virtual uvma_clic_if                      clic_vif     ; ///< Virtual interface for clic interrupts
-   virtual uvma_debug_if                     debug_vif    ; ///< Virtual interface for debug
-=======
-   virtual uvmt_cv32e40s_debug_cov_assert_if_t  debug_cov_vif;
-   virtual uvmt_cv32e40s_vp_status_if_t         vp_status_vif; ///< Virtual interface for Virtual Peripherals
+   virtual uvmt_cv32e40x_debug_cov_assert_if_t  debug_cov_vif;
+   virtual uvmt_cv32e40x_vp_status_if_t         vp_status_vif; ///< Virtual interface for Virtual Peripherals
    virtual uvma_interrupt_if_t                  intr_vif     ; ///< Virtual interface for interrupts
    virtual uvma_clic_if_t                       clic_vif     ; ///< Virtual interface for clic interrupts
    virtual uvma_debug_if_t                      debug_vif    ; ///< Virtual interface for debug
->>>>>>> 1d4c26ad
 
    // Agent context handles
    uvma_cv32e40x_core_cntrl_cntxt_c  core_cntrl_cntxt;
