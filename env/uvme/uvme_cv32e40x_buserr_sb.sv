--- conflicted
+++ resolved
@@ -251,14 +251,10 @@
 endfunction : check_phase
 
 
-<<<<<<< HEAD
 function bit uvme_cv32e40x_buserr_sb_c::should_instr_err(uvma_rvfi_instr_seq_item_c#(ILEN,XLEN) rvfi_trn);
-=======
-function bit uvme_cv32e40s_buserr_sb_c::should_instr_err(uvma_rvfi_instr_seq_item_c#(ILEN,XLEN) rvfi_trn);
   // This function may have corners that will incorrectly trigger errors when
   // an error transaction is followed by a non-error transaction to the same address.
   // To avoid this the scoreboard needs to be re-written to not rely on the addresses to identify transactions
->>>>>>> a9fb520c
 
   uvma_obi_memory_addr_l_t  err_addrs[$];
   bit [31:0]                rvfi_addr = rvfi_trn.pc_rdata;
