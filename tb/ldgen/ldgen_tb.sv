--- conflicted
+++ resolved
@@ -27,10 +27,6 @@
   cv32e40s_ldgen_c linker_generator;
 
   initial begin : ldgen_start
-<<<<<<< HEAD
-    cv32e40x_ldgen_c linker_generator;
-=======
->>>>>>> 00ce4c2d
     linker_generator = new();
     linker_generator.gen_pma_linker_scripts();
   end
