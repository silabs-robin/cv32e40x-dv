--- conflicted
+++ resolved
@@ -67,7 +67,6 @@
   localparam INSTRUCTIONS_RS2_MSB = 24;
   localparam INSTRUCTIONS_RS2_LSB = 20;
 
-<<<<<<< HEAD
   localparam NO_WRITE_TRANSACTION = 1'b0;
 
   localparam assumed_value_be = 4'b1111;
@@ -75,7 +74,6 @@
   localparam assumed_value_atop = 6'b00_0000;
   localparam assumed_value_wdata = 32'h0000_0000;
 
-=======
   //Sticky bit that indicates if major alert has been set.
   logic alert_major_was_set;
 
@@ -88,7 +86,6 @@
       alert_major_was_set <= xsecure_if.core_alert_major_o;
     end
   end
->>>>>>> dde3a331
 
   // Default settings:
   default clocking @(posedge clk_i); endclocking
@@ -1314,23 +1311,6 @@
 
   ////////// INTERFACE INTEGRITY RESPONS CHECKSUMS FOR DATA ARE GENERATED CORRECTLY //////////
 
-  logic is_store_in_respons_data;
-
-  sl_setting_in_respons is_store_in_respons_data_i
-  (
-    .rst_ni (rst_ni),
-    .clk_i (clk_i),
-
-    .gnt (xsecure_if.core_i_m_c_obi_data_if_s_gnt_gnt),
-    .req (xsecure_if.core_i_m_c_obi_data_if_s_req_req),
-    .rvalid (xsecure_if.core_i_m_c_obi_data_if_s_rvalid_rvalid),
-    .setting_i (xsecure_if.core_i_load_store_unit_i_bus_trans_we),
-
-    .setting_in_respons (is_store_in_respons_data)
-
-  );
-
-
   a_xsecure_interface_integrety_rchk_data_no_glitch: assert property (
 
     //Make sure interface integrity checking setting is on
@@ -1342,7 +1322,7 @@
     |->
     //Check that the checksum matches the content
     seq_response_phase_checksum(
-      is_store_in_respons_data,
+      support_if.is_store_in_respons_data,
       xsecure_if.core_i_m_c_obi_data_if_resp_payload.rchk,
       xsecure_if.core_i_m_c_obi_data_if_resp_payload.rdata,
       xsecure_if.core_i_m_c_obi_data_if_resp_payload.err,
@@ -1372,22 +1352,6 @@
 
   endsequence
 
-  logic integrity_in_respons_instr;
-
-  sl_setting_in_respons integrity_in_respons_instr_i
-  (
-    .rst_ni (rst_ni),
-    .clk_i (clk_i),
-
-    .gnt (xsecure_if.core_i_m_c_obi_instr_if_s_gnt_gnt),
-    .req (xsecure_if.core_i_m_c_obi_instr_if_s_req_req),
-    .rvalid (xsecure_if.core_i_m_c_obi_instr_if_s_rvalid_rvalid),
-    .setting_i (xsecure_if.core_i_if_stage_i_mpu_i_bus_trans_integrity),
-
-    .setting_in_respons (integrity_in_respons_instr)
-
-  );
-
   a_xsecure_interface_integrety_rchk_instr_glitch: assert property (
     @(posedge xsecure_if.core_clk)
 
@@ -1398,7 +1362,7 @@
     && xsecure_if.core_i_m_c_obi_instr_if_s_rvalid_rvalid
 
     //Make sure the packet has integrity
-    && integrity_in_respons_instr
+    && support_if.integrity_in_respons_instr
 
     //Make sure the checksum dont matches the content
     ##0 seq_response_phase_checksum_error(
@@ -1417,24 +1381,8 @@
 
   ////////// INTERFACE INTEGRITY RESPONS CHECKSUMS ERROR FOR DATA SET ALERT MAJOR //////////
 
-    logic integrity_in_respons_data;
-
-  sl_setting_in_respons integrity_in_respons_data_i
-  (
-    .rst_ni (rst_ni),
-    .clk_i (clk_i),
-
-    .gnt (xsecure_if.core_i_m_c_obi_data_if_s_gnt_gnt),
-    .req (xsecure_if.core_i_m_c_obi_data_if_s_req_req),
-    .rvalid (xsecure_if.core_i_m_c_obi_data_if_s_rvalid_rvalid),
-    .setting_i (xsecure_if.core_i_load_store_unit_i_mpu_i_bus_trans_integrity),
-
-    .setting_in_respons (integrity_in_respons_data)
-
-  );
-
   a_xsecure_interface_integrety_rchk_data_glitch: assert property (
-    @(posedge xsecure_if.core_clk)
+    @(posedge clk_i) //todo: var xsecure_if.core_clk
 
     //Make sure interface integrity checking setting is on
     xsecure_if.core_xsecure_ctrl_cpuctrl_integrity
@@ -1443,11 +1391,11 @@
     && xsecure_if.core_i_m_c_obi_data_if_s_rvalid_rvalid
 
     //Make sure the packet has integrity
-    && integrity_in_respons_data
+    && support_if.integrity_in_respons_data
 
     //Make sure the checksum dont matches the content
     ##0 seq_response_phase_checksum_error(
-      is_store_in_respons_data,
+      support_if.is_store_in_respons_data,
       xsecure_if.core_i_m_c_obi_data_if_resp_payload.rchk,
       xsecure_if.core_i_m_c_obi_data_if_resp_payload.rdata,
       xsecure_if.core_i_m_c_obi_data_if_resp_payload.err,
@@ -1472,7 +1420,7 @@
     && xsecure_if.core_i_m_c_obi_instr_if_s_rvalid_rvalid
 
     //Make sure the packet has integrity
-    && integrity_in_respons_instr
+    && support_if.integrity_in_respons_instr
 
     //Make sure the checksum dont matches the content
     ##0 seq_response_phase_checksum_error(
@@ -1501,11 +1449,11 @@
     && xsecure_if.core_i_m_c_obi_data_if_s_rvalid_rvalid
 
     //Make sure the packet has integrity
-    && integrity_in_respons_data
+    && support_if.integrity_in_respons_data
 
     //Make sure the checksum dont matches the content
     ##0 seq_response_phase_checksum_error(
-      is_store_in_respons_data,
+      support_if.is_store_in_respons_data,
       xsecure_if.core_i_m_c_obi_data_if_resp_payload.rchk,
       xsecure_if.core_i_m_c_obi_data_if_resp_payload.rdata,
       xsecure_if.core_i_m_c_obi_data_if_resp_payload.err,
@@ -1591,22 +1539,6 @@
 
   ////////// INTERFACE INTEGRITY INSTRUCTION GNT PARITY ERROR SETS INTEGRITY ERROR BIT //////////
 
-  logic gnt_error_in_respons_instr;
-
-  sl_gnt_error_in_respons sl_gnt_error_in_respons_instr_i
-  (
-    .rst_ni (rst_ni),
-    .clk_i (clk_i),
-
-    .gnt (xsecure_if.core_i_m_c_obi_instr_if_s_gnt_gnt),
-    .gntpar (xsecure_if.core_i_m_c_obi_instr_if_s_gnt_gntpar),
-    .req (xsecure_if.core_i_m_c_obi_instr_if_s_req_req),
-    .rvalid (xsecure_if.core_i_m_c_obi_instr_if_s_rvalid_rvalid),
-
-    .gnt_error_in_respons (gnt_error_in_respons_instr)
-  );
-
-
   a_xsecure_interface_integrety_instr_error_set_if_gnt_error: assert property (
     @(posedge xsecure_if.core_clk)
 
@@ -1620,7 +1552,7 @@
     && xsecure_if.core_i_m_c_obi_instr_if_s_rvalid_rvalid
 
     //Make sure there where a gnt parity error when making the core was making the request
-    && gnt_error_in_respons_instr
+    && support_if.gnt_error_in_respons_instr
 
     |->
     //Verify that the instruction packet's integrety error is set
@@ -1676,7 +1608,7 @@
     && xsecure_if.core_i_m_c_obi_instr_if_s_rvalid_rvalid
 
     //Make sure the packet has integrity
-    && integrity_in_respons_instr
+    && support_if.integrity_in_respons_instr
     )
 
     |->
@@ -1688,21 +1620,6 @@
 
   ////////// INTERFACE INTEGRITY DATA GNT PARITY ERROR SETS INTEGRITY ERROR BIT //////////
 
-  logic gnt_error_in_respons_data;
-
-  sl_gnt_error_in_respons sl_gnt_error_in_respons_data_i
-  (
-    .rst_ni (rst_ni),
-    .clk_i (clk_i),
-
-    .gnt (xsecure_if.core_i_m_c_obi_data_if_s_gnt_gnt),
-    .gntpar (xsecure_if.core_i_m_c_obi_data_if_s_gnt_gntpar),
-    .req (xsecure_if.core_i_m_c_obi_data_if_s_req_req),
-    .rvalid (xsecure_if.core_i_m_c_obi_data_if_s_rvalid_rvalid),
-
-    .gnt_error_in_respons (gnt_error_in_respons_data)
-  );
-
   a_xsecure_interface_integrety_data_error_set_if_gnt_error: assert property (
     @(posedge xsecure_if.core_clk)
 
@@ -1716,7 +1633,7 @@
     && xsecure_if.core_i_m_c_obi_data_if_s_rvalid_rvalid
 
     //Make sure there where a gnt parity error when making the core was making the request
-    && gnt_error_in_respons_data
+    && support_if.gnt_error_in_respons_data
 
     |->
     //Verify that the data packet's integrety error is set
@@ -1753,7 +1670,7 @@
 
     //Make sure there are a checksum error
     seq_response_phase_checksum_error(
-      is_store_in_respons_data,
+      support_if.is_store_in_respons_data,
       xsecure_if.core_i_m_c_obi_data_if_resp_payload.rchk,
       xsecure_if.core_i_m_c_obi_data_if_resp_payload.rdata,
       xsecure_if.core_i_m_c_obi_data_if_resp_payload.err,
@@ -1769,7 +1686,7 @@
     && xsecure_if.core_i_m_c_obi_data_if_s_rvalid_rvalid
 
     //Make sure the packet has integrity
-    && integrity_in_respons_data
+    && support_if.integrity_in_respons_data
     )
 
     |->
@@ -2098,112 +2015,6 @@
 
   ) else `uvm_error(info_tag, "Mismatch between the computed and the recomputed branch decision set alert major even though PC hardening is off.\n");
 
-<<<<<<< HEAD
-endmodule : uvmt_cv32e40s_xsecure_assert
-
-
-module sl_gnt_error_in_respons
-  import uvm_pkg::*;
-  import cv32e40s_pkg::*;
-  (
-    input logic rst_ni,
-    input logic clk_i,
-
-    input logic gnt,
-    input logic gntpar,
-    input logic req,
-    input logic rvalid,
-
-    output logic gnt_error_in_respons
-  );
-
-
-  logic [2:0] fifo_req_errors;
-  logic req_error;
-  logic [1:0] req_error_pointer;
-  logic req_error_prev;
-
-  assign gnt_error_in_respons = rvalid && fifo_req_errors[2];
-  assign req_error = ((gnt == gntpar || req_error_prev) && req) && rst_ni;
-
-  always @(posedge clk_i) begin
-    if(!rst_ni) begin
-      fifo_req_errors <= 3'b000;
-      req_error_pointer = 2;
-      req_error_prev <= 1'b0;
-    end else begin
-
-      if ((req && gnt) && !rvalid) begin
-        fifo_req_errors[req_error_pointer] <= req_error;
-        req_error_pointer <= req_error_pointer - 1;
-
-      end else if (!(req && gnt) && rvalid) begin
-        req_error_pointer <= req_error_pointer + 1;
-        fifo_req_errors <= {fifo_req_errors[1:0], 1'b0};
-
-      end else if ((req && gnt) && rvalid) begin
-        fifo_req_errors[req_error_pointer] <= req_error;
-        fifo_req_errors <= {fifo_req_errors[1:0], 1'b0};
-
-      end
-
-      if ((req && !gnt)) begin
-        req_error_prev <= req_error;
-      end else begin
-        req_error_prev <= 1'b0;
-      end
-    end
-  end
-
-endmodule : sl_gnt_error_in_respons
-
-module sl_setting_in_respons
-  import uvm_pkg::*;
-  import cv32e40s_pkg::*;
-  (
-    input logic rst_ni,
-    input logic clk_i,
-
-    input logic gnt,
-    input logic req,
-    input logic rvalid,
-    input logic setting_i,
-
-    output logic setting_in_respons
-  );
-
-
-  logic [2:0] fifo_req_settings;
-  logic req_setting;
-  logic [1:0] req_setting_pointer;
-
-  assign setting_in_respons = rvalid && fifo_req_settings[2];
-  assign req_setting = setting_i && rst_ni;
-
-  always @(posedge clk_i,negedge rst_ni) begin
-    if(!rst_ni) begin
-      fifo_req_settings <= 3'b000;
-      req_setting_pointer = 2;
-    end else begin
-
-      if ((gnt && req) && !rvalid) begin
-        fifo_req_settings[req_setting_pointer] <= req_setting;
-        req_setting_pointer <= req_setting_pointer - 1;
-
-      end else if (!(gnt && req) && rvalid) begin
-        req_setting_pointer <= req_setting_pointer + 1;
-        fifo_req_settings <= {fifo_req_settings[1:0], 1'b0};
-
-      end else if ((gnt && req) && rvalid) begin
-        fifo_req_settings[req_setting_pointer] <= req_setting;
-        fifo_req_settings <= {fifo_req_settings[1:0], 1'b0};
-
-      end
-    end
-  end
-
-endmodule : sl_setting_in_respons
-=======
 
   //////////////////////////////////////////////////////////////////////////
   ///////////////////////// BUS PROTOCOL HARDENING /////////////////////////
@@ -2364,5 +2175,4 @@
 
 
 
-endmodule : uvmt_cv32e40s_xsecure_assert
->>>>>>> dde3a331
+endmodule : uvmt_cv32e40s_xsecure_assert