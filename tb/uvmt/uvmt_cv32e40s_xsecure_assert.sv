--- conflicted
+++ resolved
@@ -20,6 +20,7 @@
   );
 
   //TODO: update hardened CSR documentation as these CSRs are no longer hardened mclicbase, mscratchcsw, mscratchcswl
+  //TODO: correct english
 
   // Local parameters:
   localparam NO_LOCKUP_ERRORS = 3'b000;
@@ -31,21 +32,16 @@
   localparam ERROR_CODE_STORE_AMO_ACCESS_FAULT = 6'd7;
   localparam ERROR_CODE_INSTRUCTION_BUS_FAULT = 6'd24;
 
-  localparam FUNC7_BRANCH_INSTRUCTION = 7'bxxxxxxx;
-  localparam FUNC3_BRANCH_INSTRUCTION = 3'bxxx;
-
-  localparam FUNC7_DIV_REM_INSTRUCTION = 7'b0000001;
-  localparam FUNC3_DIV_REM_INSTRUCTION = 3'b1xx; //TODO: can be problematic with x
-
-  localparam FUNC3_BLTU_INSTRUCTION = 3'b110;
-
-  localparam FUNC7_MRET_INSTRUCTION = 7'b0011000;
-  localparam FUNC3_MRET_INSTRUCTION = 3'b000;
-
-  localparam FUNC3_COMPR_BRANCH = 3'b11x;
+  localparam FUNCT7_BRANCH_INSTRUCTION = 7'bxxxxxxx;
+  localparam FUNCT3_BRANCH_INSTRUCTION = 3'bxxx;
+
+  localparam FUNCT7_DIV_REM_INSTRUCTION = 7'b0000001;
+  localparam FUNCT3_DIV_REM_INSTRUCTION = 3'b1xx; //TODO: can be problematic with x
+
+  localparam FUNCT3_COMPR_BRANCH = 3'b11x;
   localparam OPCODE_COMPR_BRANCH = 2'b01;
 
-  localparam FUNC3_COMPR_SLLI = 3'b000;
+  localparam FUNCT3_COMPR_SLLI = 3'b000;
   localparam OPCODE_COMPR_SLLI = 2'b10;
 
   localparam REGISTER_MHPMCOUNTER_MCYCLE_FULL = 64'hFFFFFFFFFFFFFFFF;
@@ -64,6 +60,9 @@
 
   localparam NON_CMPR_INSTRUCTION_INCREMENT = 4;
   localparam CMPR_INSTRUCTION_INCREMENT = 2;
+
+  localparam DUMMY_INCREMENT = 0;
+  localparam HINT_INCREMENT = 2;
 
   //Sticky bit that indicates if major alert has been set.
   logic alert_major_was_set;
@@ -78,18 +77,6 @@
     end
   end
 
-<<<<<<< HEAD
-  localparam DUMMY_INCREMENT = 0;
-  localparam HINT_INCREMENT = 2;
-=======
-  // Default settings:
-  default clocking @(posedge clk_i); endclocking
-
-  //If major alert has been set high we allow weird unspeced behavior
-  default disable iff (!(rst_ni) | !(SECURE));
-  string info_tag = "CV32E40S_XSECURE_ASSERT";
-
->>>>>>> d85de419
 
   logic [5:0] rvfi_c_slli_shamt;
   assign rvfi_c_slli_shamt = {rvfi_if.rvfi_insn[12], rvfi_if.rvfi_insn[6:2]};
@@ -213,11 +200,11 @@
 
     //Make sure the instruction is a branch instruction (both non-compressed and compressed)
     (rvfi_if.rvfi_insn_opcode == OPCODE_BRANCH
-    && rvfi_if.rvfi_insn_funct3 == FUNC3_BRANCH_INSTRUCTION
-    && rvfi_if.rvfi_insn_funct7 == FUNC7_BRANCH_INSTRUCTION)
+    && rvfi_if.rvfi_insn_funct3 == FUNCT3_BRANCH_INSTRUCTION
+    && rvfi_if.rvfi_insn_funct7 == FUNCT7_BRANCH_INSTRUCTION)
 
     || (rvfi_if.rvfi_insn_opcode == OPCODE_COMPR_BRANCH
-    && rvfi_if.rvfi_insn_funct3 == FUNC3_COMPR_BRANCH)
+    && rvfi_if.rvfi_insn_funct3 == FUNCT3_COMPR_BRANCH)
 
     //Make sure the instruction is valid and has been executed without traps
     && rvfi_if.rvfi_valid
@@ -235,8 +222,8 @@
 
     //Make sure we detect an DIV or REM instruction in rvfi
     (rvfi_if.rvfi_insn_opcode == OPCODE_OP
-    && rvfi_if.rvfi_insn_funct3 == FUNC3_DIV_REM_INSTRUCTION
-    && rvfi_if.rvfi_insn_funct7 == FUNC7_DIV_REM_INSTRUCTION)
+    && rvfi_if.rvfi_insn_funct3 == FUNCT3_DIV_REM_INSTRUCTION
+    && rvfi_if.rvfi_insn_funct7 == FUNCT7_DIV_REM_INSTRUCTION)
 
     //Make sure the instruction is valid and has been executed without traps
     && rvfi_if.rvfi_valid
@@ -261,22 +248,22 @@
 
   ////////// BRANCH TIMING //////////
 
-  a_xsecure_branch_timing: assert property (
+  a_xsecure_dataindtiming_branch_timing: assert property (
 
     //Make sure the instruction is a branch instruction (both non-compressed and compressed)
     (rvfi_if.rvfi_insn_opcode == OPCODE_BRANCH
-    && rvfi_if.rvfi_insn_funct3 == FUNC3_BRANCH_INSTRUCTION
-    && rvfi_if.rvfi_insn_funct7 == FUNC7_BRANCH_INSTRUCTION)
+    && rvfi_if.rvfi_insn_funct3 == FUNCT3_BRANCH_INSTRUCTION
+    && rvfi_if.rvfi_insn_funct7 == FUNCT7_BRANCH_INSTRUCTION)
 
     || (rvfi_if.rvfi_insn_opcode == OPCODE_COMPR_BRANCH
-    && rvfi_if.rvfi_insn_funct3 == FUNC3_COMPR_BRANCH)
+    && rvfi_if.rvfi_insn_funct3 == FUNCT3_COMPR_BRANCH)
 
     //Make sure the instruction is valid and has been executed without traps
     && rvfi_if.rvfi_valid
     && !rvfi_if.rvfi_trap.trap
 
     //Make sure the data independent timing was on when executing the branch (ex stage):
-    and $past(xsecure_if.core_xsecure_ctrl_cpuctrl_dataindtiming,2)
+    && $past(xsecure_if.core_xsecure_ctrl_cpuctrl_dataindtiming,2)
 
     //Make sure that the instruction before the branch instruction was not a load or a store (rvfi stage):
     //We use past 2 because branching needs two cycles to complete execution due to PC harning safety.
@@ -319,12 +306,12 @@
   endsequence
 
 
-  a_xsecure_core_div_rem_timing: assert property (
+  a_xsecure_dataindtiming_div_rem_timing: assert property (
 
     //Make sure the instruction is a DIV or REM instruction
     (rvfi_if.rvfi_insn_opcode == OPCODE_OP
-    && rvfi_if.rvfi_insn_funct3 == FUNC3_DIV_REM_INSTRUCTION
-    && rvfi_if.rvfi_insn_funct7 == FUNC7_DIV_REM_INSTRUCTION)
+    && rvfi_if.rvfi_insn_funct3 == FUNCT3_DIV_REM_INSTRUCTION
+    && rvfi_if.rvfi_insn_funct7 == FUNCT7_DIV_REM_INSTRUCTION)
 
     //Make sure the instruction is valid and has been executed without traps
     && rvfi_if.rvfi_valid
@@ -1412,7 +1399,7 @@
     //Make sure a valid hint instruction retires
     ##1 rvfi_if.rvfi_valid
     && !rvfi_if.rvfi_trap.trap
-    && rvfi_if.rvfi_insn_funct3 == FUNC3_COMPR_SLLI
+    && rvfi_if.rvfi_insn_funct3 == FUNCT3_COMPR_SLLI
     && rvfi_if.rvfi_insn_cmpr_opcode == OPCODE_COMPR_SLLI
     && rvfi_if.rvfi_rd1_addr == REGISTER_x0
     && rvfi_c_slli_shamt != '0
@@ -1559,7 +1546,7 @@
 
     |->
     //Verify that the hint instruction appears as c.slli instruction with rd=x0 and shamt != 0
-    rvfi_if.rvfi_insn_funct3 == FUNC3_COMPR_SLLI
+    rvfi_if.rvfi_insn_funct3 == FUNCT3_COMPR_SLLI
     && rvfi_if.rvfi_insn_cmpr_opcode == OPCODE_COMPR_SLLI
     && rvfi_if.rvfi_rd1_addr == REGISTER_x0
     && rvfi_c_slli_shamt != '0
