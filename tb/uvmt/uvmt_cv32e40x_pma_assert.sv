--- conflicted
+++ resolved
@@ -30,7 +30,7 @@
 module  uvmt_cv32e40x_pma_assert
   import cv32e40x_pkg::*;
   import uvm_pkg::*;
-  import uvmt_cv32e40s_pkg::*;
+  import uvmt_cv32e40x_pkg::*;
 #(
   parameter type          CORE_REQ_TYPE,
   parameter logic [31:0]  DM_REGION_START,
@@ -205,9 +205,6 @@
   end : gen_attr_instr
 
 
-<<<<<<< HEAD
-endmodule : uvmt_cv32e40x_pma_assert
-=======
   // PMA Verdict Expected
 
   a_pma_err: assert property (
@@ -227,8 +224,7 @@
   ) else `uvm_error(info_tag, "pma integrity unexpected value");
 
 
-endmodule : uvmt_cv32e40s_pma_assert
->>>>>>> 1d4c26ad
+endmodule : uvmt_cv32e40x_pma_assert
 
 
 `default_nettype wire