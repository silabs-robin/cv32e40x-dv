--- conflicted
+++ resolved
@@ -227,11 +227,7 @@
     mepc_q,
     tdata1,
     tdata2,
-<<<<<<< HEAD
-    trigger_match_i,
-=======
     trigger_match_in_wb,
->>>>>>> 94087faa
     sys_fence_insn_i,
     mcountinhibit_q,
     mcycle,
