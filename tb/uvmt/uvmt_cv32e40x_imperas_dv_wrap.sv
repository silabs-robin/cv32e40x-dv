--- conflicted
+++ resolved
@@ -61,163 +61,8 @@
 ////////////////////////////////////////////////////////////////////////////
 // CSR definitions
 ////////////////////////////////////////////////////////////////////////////
-<<<<<<< HEAD
 `define CSR_CYCLEH_ADDR         32'hC80
 `define CSR_CYCLE_ADDR          32'hC00
-=======
-`define CSR_JVT_ADDR            32'h017
-`define CSR_MSTATUS_ADDR        32'h300
-`define CSR_MISA_ADDR           32'h301
-`define CSR_MIE_ADDR            32'h304
-`define CSR_MTVEC_ADDR          32'h305
-`define CSR_MCOUNTEREN_ADDR     32'h306
-`define CSR_MENVCFG_ADDR        32'h30A
-`define CSR_MSTATEEN0_ADDR      32'h30C
-`define CSR_MSTATEEN1_ADDR      32'h30D
-`define CSR_MSTATEEN2_ADDR      32'h30E
-`define CSR_MSTATEEN3_ADDR      32'h30F
-`define CSR_MTVT_ADDR           32'h307 // only available when CLIC=1
-`define CSR_MSTATUSH_ADDR       32'h310
-`define CSR_MENVCFGH_ADDR       32'h31A
-`define CSR_MSTATEEN0H_ADDR     32'h31C
-`define CSR_MSTATEEN1H_ADDR     32'h31D
-`define CSR_MSTATEEN2H_ADDR     32'h31E
-`define CSR_MSTATEEN3H_ADDR     32'h31F
-`define CSR_MCOUNTINHIBIT_ADDR  32'h320
-
-`define CSR_MHPMEVENT3_ADDR     32'h323
-`define CSR_MHPMEVENT4_ADDR     32'h324
-`define CSR_MHPMEVENT5_ADDR     32'h325
-`define CSR_MHPMEVENT6_ADDR     32'h326
-`define CSR_MHPMEVENT7_ADDR     32'h327
-`define CSR_MHPMEVENT8_ADDR     32'h328
-`define CSR_MHPMEVENT9_ADDR     32'h329
-`define CSR_MHPMEVENT10_ADDR    32'h32A
-`define CSR_MHPMEVENT11_ADDR    32'h32B
-`define CSR_MHPMEVENT12_ADDR    32'h32C
-`define CSR_MHPMEVENT13_ADDR    32'h32D
-`define CSR_MHPMEVENT14_ADDR    32'h32E
-`define CSR_MHPMEVENT15_ADDR    32'h32F
-`define CSR_MHPMEVENT16_ADDR    32'h330
-`define CSR_MHPMEVENT17_ADDR    32'h331
-`define CSR_MHPMEVENT18_ADDR    32'h332
-`define CSR_MHPMEVENT19_ADDR    32'h333
-`define CSR_MHPMEVENT20_ADDR    32'h334
-`define CSR_MHPMEVENT21_ADDR    32'h335
-`define CSR_MHPMEVENT22_ADDR    32'h336
-`define CSR_MHPMEVENT23_ADDR    32'h337
-`define CSR_MHPMEVENT24_ADDR    32'h338
-`define CSR_MHPMEVENT25_ADDR    32'h339
-`define CSR_MHPMEVENT26_ADDR    32'h33A
-`define CSR_MHPMEVENT27_ADDR    32'h33B
-`define CSR_MHPMEVENT28_ADDR    32'h33C
-`define CSR_MHPMEVENT29_ADDR    32'h33D
-`define CSR_MHPMEVENT30_ADDR    32'h33E
-`define CSR_MHPMEVENT31_ADDR    32'h33F
-
-`define CSR_MSCRATCH_ADDR       32'h340
-`define CSR_MEPC_ADDR           32'h341
-`define CSR_MCAUSE_ADDR         32'h342
-`define CSR_MTVAL_ADDR          32'h343
-`define CSR_MIP_ADDR            32'h344
-`define CSR_MNXTI_ADDR          32'h345 // only available when CLIC=1
-`define CSR_MINTSTATUS_ADDR     32'hFB1 // only available when CLIC=1
-`define CSR_MINTTHRESH_ADDR     32'h347 // only available when CLIC=1
-`define CSR_MSCRATCHCSW_ADDR    32'h348 // only available when CLIC=1
-`define CSR_MSCRATCHCSWL_ADDR   32'h349 // only available when CLIC=1
-`define CSR_MCLICBASE_ADDR      32'h34A // only available when CLIC=1
-
-`define CSR_PMPCFG0_ADDR        32'h3A0
-`define CSR_PMPCFG1_ADDR        32'h3A1
-`define CSR_PMPCFG2_ADDR        32'h3A2
-`define CSR_PMPCFG3_ADDR        32'h3A3
-`define CSR_PMPCFG4_ADDR        32'h3A4
-`define CSR_PMPCFG5_ADDR        32'h3A5
-`define CSR_PMPCFG6_ADDR        32'h3A6
-`define CSR_PMPCFG7_ADDR        32'h3A7
-`define CSR_PMPCFG8_ADDR        32'h3A8
-`define CSR_PMPCFG9_ADDR        32'h3A9
-`define CSR_PMPCFG10_ADDR       32'h3AA
-`define CSR_PMPCFG11_ADDR       32'h3AB
-`define CSR_PMPCFG12_ADDR       32'h3AC
-`define CSR_PMPCFG13_ADDR       32'h3AD
-`define CSR_PMPCFG14_ADDR       32'h3AE
-`define CSR_PMPCFG15_ADDR       32'h3AF
-
-`define CSR_PMPADDR0_ADDR       32'h3B0
-`define CSR_PMPADDR1_ADDR       32'h3B1
-`define CSR_PMPADDR2_ADDR       32'h3B2
-`define CSR_PMPADDR3_ADDR       32'h3B3
-`define CSR_PMPADDR4_ADDR       32'h3B4
-`define CSR_PMPADDR5_ADDR       32'h3B5
-`define CSR_PMPADDR6_ADDR       32'h3B6
-`define CSR_PMPADDR7_ADDR       32'h3B7
-`define CSR_PMPADDR8_ADDR       32'h3B8
-`define CSR_PMPADDR9_ADDR       32'h3B9
-`define CSR_PMPADDR10_ADDR      32'h3BA
-`define CSR_PMPADDR11_ADDR      32'h3BB
-`define CSR_PMPADDR12_ADDR      32'h3BC
-`define CSR_PMPADDR13_ADDR      32'h3BD
-`define CSR_PMPADDR14_ADDR      32'h3BE
-`define CSR_PMPADDR15_ADDR      32'h3BF
-`define CSR_PMPADDR16_ADDR      32'h3C0
-`define CSR_PMPADDR17_ADDR      32'h3C1
-`define CSR_PMPADDR18_ADDR      32'h3C2
-`define CSR_PMPADDR19_ADDR      32'h3C3
-`define CSR_PMPADDR20_ADDR      32'h3C4
-`define CSR_PMPADDR21_ADDR      32'h3C5
-`define CSR_PMPADDR22_ADDR      32'h3C6
-`define CSR_PMPADDR23_ADDR      32'h3C7
-`define CSR_PMPADDR24_ADDR      32'h3C8
-`define CSR_PMPADDR25_ADDR      32'h3C9
-`define CSR_PMPADDR26_ADDR      32'h3CA
-`define CSR_PMPADDR27_ADDR      32'h3CB
-`define CSR_PMPADDR28_ADDR      32'h3CC
-`define CSR_PMPADDR29_ADDR      32'h3CD
-`define CSR_PMPADDR30_ADDR      32'h3CE
-`define CSR_PMPADDR31_ADDR      32'h3CF
-`define CSR_PMPADDR32_ADDR      32'h3D0
-`define CSR_PMPADDR33_ADDR      32'h3D1
-`define CSR_PMPADDR34_ADDR      32'h3D2
-`define CSR_PMPADDR35_ADDR      32'h3D3
-`define CSR_PMPADDR36_ADDR      32'h3D4
-`define CSR_PMPADDR37_ADDR      32'h3D5
-`define CSR_PMPADDR38_ADDR      32'h3D6
-`define CSR_PMPADDR39_ADDR      32'h3D7
-`define CSR_PMPADDR40_ADDR      32'h3D8
-`define CSR_PMPADDR41_ADDR      32'h3D9
-`define CSR_PMPADDR42_ADDR      32'h3DA
-`define CSR_PMPADDR43_ADDR      32'h3DB
-`define CSR_PMPADDR44_ADDR      32'h3DC
-`define CSR_PMPADDR45_ADDR      32'h3DD
-`define CSR_PMPADDR46_ADDR      32'h3DE
-`define CSR_PMPADDR47_ADDR      32'h3DF
-`define CSR_PMPADDR48_ADDR      32'h3E0
-`define CSR_PMPADDR49_ADDR      32'h3E1
-`define CSR_PMPADDR50_ADDR      32'h3E2
-`define CSR_PMPADDR51_ADDR      32'h3E3
-`define CSR_PMPADDR52_ADDR      32'h3E4
-`define CSR_PMPADDR53_ADDR      32'h3E5
-`define CSR_PMPADDR54_ADDR      32'h3E6
-`define CSR_PMPADDR55_ADDR      32'h3E7
-`define CSR_PMPADDR56_ADDR      32'h3E8
-`define CSR_PMPADDR57_ADDR      32'h3E9
-`define CSR_PMPADDR58_ADDR      32'h3EA
-`define CSR_PMPADDR59_ADDR      32'h3EB
-`define CSR_PMPADDR60_ADDR      32'h3EC
-`define CSR_PMPADDR61_ADDR      32'h3ED
-`define CSR_PMPADDR62_ADDR      32'h3EE
-`define CSR_PMPADDR63_ADDR      32'h3EF
-
-`define CSR_MSECCFG_ADDR        32'h747
-`define CSR_MSECCFGH_ADDR       32'h757
-
-`define CSR_TSELECT_ADDR        32'h7A0 // only when DBG_NUM_TRIGGERS > 0
-`define CSR_TDATA1_ADDR         32'h7A1 // only when DBG_NUM_TRIGGERS > 0
-`define CSR_TDATA2_ADDR         32'h7A2 // only when DBG_NUM_TRIGGERS > 0
-`define CSR_TINFO_ADDR          32'h7A4 // only when DBG_NUM_TRIGGERS > 0
-
->>>>>>> 11661eae
 `define CSR_DCSR_ADDR           32'h7B0
 `define CSR_DPC_ADDR            32'h7B1
 `define CSR_DSCRATCH0_ADDR      32'h7B2
@@ -340,6 +185,8 @@
 `define CSR_MSCRATCH_ADDR       32'h340
 `define CSR_MSECCFG             32'h747
 `define CSR_MSECCFGH            32'h757
+`define CSR_MSECCFGH_ADDR       32'h757
+`define CSR_MSECCFG_ADDR        32'h747
 `define CSR_MSTATEEN0H_ADDR     32'h31C
 `define CSR_MSTATEEN0_ADDR      32'h30C
 `define CSR_MSTATEEN1H_ADDR     32'h31D
@@ -354,6 +201,86 @@
 `define CSR_MTVEC_ADDR          32'h305
 `define CSR_MTVT_ADDR           32'h307 // only available when CLIC=1
 `define CSR_MVENDORID_ADDR      32'hF11
+`define CSR_PMPADDR0_ADDR       32'h3B0
+`define CSR_PMPADDR10_ADDR      32'h3BA
+`define CSR_PMPADDR11_ADDR      32'h3BB
+`define CSR_PMPADDR12_ADDR      32'h3BC
+`define CSR_PMPADDR13_ADDR      32'h3BD
+`define CSR_PMPADDR14_ADDR      32'h3BE
+`define CSR_PMPADDR15_ADDR      32'h3BF
+`define CSR_PMPADDR16_ADDR      32'h3C0
+`define CSR_PMPADDR17_ADDR      32'h3C1
+`define CSR_PMPADDR18_ADDR      32'h3C2
+`define CSR_PMPADDR19_ADDR      32'h3C3
+`define CSR_PMPADDR1_ADDR       32'h3B1
+`define CSR_PMPADDR20_ADDR      32'h3C4
+`define CSR_PMPADDR21_ADDR      32'h3C5
+`define CSR_PMPADDR22_ADDR      32'h3C6
+`define CSR_PMPADDR23_ADDR      32'h3C7
+`define CSR_PMPADDR24_ADDR      32'h3C8
+`define CSR_PMPADDR25_ADDR      32'h3C9
+`define CSR_PMPADDR26_ADDR      32'h3CA
+`define CSR_PMPADDR27_ADDR      32'h3CB
+`define CSR_PMPADDR28_ADDR      32'h3CC
+`define CSR_PMPADDR29_ADDR      32'h3CD
+`define CSR_PMPADDR2_ADDR       32'h3B2
+`define CSR_PMPADDR30_ADDR      32'h3CE
+`define CSR_PMPADDR31_ADDR      32'h3CF
+`define CSR_PMPADDR32_ADDR      32'h3D0
+`define CSR_PMPADDR33_ADDR      32'h3D1
+`define CSR_PMPADDR34_ADDR      32'h3D2
+`define CSR_PMPADDR35_ADDR      32'h3D3
+`define CSR_PMPADDR36_ADDR      32'h3D4
+`define CSR_PMPADDR37_ADDR      32'h3D5
+`define CSR_PMPADDR38_ADDR      32'h3D6
+`define CSR_PMPADDR39_ADDR      32'h3D7
+`define CSR_PMPADDR3_ADDR       32'h3B3
+`define CSR_PMPADDR40_ADDR      32'h3D8
+`define CSR_PMPADDR41_ADDR      32'h3D9
+`define CSR_PMPADDR42_ADDR      32'h3DA
+`define CSR_PMPADDR43_ADDR      32'h3DB
+`define CSR_PMPADDR44_ADDR      32'h3DC
+`define CSR_PMPADDR45_ADDR      32'h3DD
+`define CSR_PMPADDR46_ADDR      32'h3DE
+`define CSR_PMPADDR47_ADDR      32'h3DF
+`define CSR_PMPADDR48_ADDR      32'h3E0
+`define CSR_PMPADDR49_ADDR      32'h3E1
+`define CSR_PMPADDR4_ADDR       32'h3B4
+`define CSR_PMPADDR50_ADDR      32'h3E2
+`define CSR_PMPADDR51_ADDR      32'h3E3
+`define CSR_PMPADDR52_ADDR      32'h3E4
+`define CSR_PMPADDR53_ADDR      32'h3E5
+`define CSR_PMPADDR54_ADDR      32'h3E6
+`define CSR_PMPADDR55_ADDR      32'h3E7
+`define CSR_PMPADDR56_ADDR      32'h3E8
+`define CSR_PMPADDR57_ADDR      32'h3E9
+`define CSR_PMPADDR58_ADDR      32'h3EA
+`define CSR_PMPADDR59_ADDR      32'h3EB
+`define CSR_PMPADDR5_ADDR       32'h3B5
+`define CSR_PMPADDR60_ADDR      32'h3EC
+`define CSR_PMPADDR61_ADDR      32'h3ED
+`define CSR_PMPADDR62_ADDR      32'h3EE
+`define CSR_PMPADDR63_ADDR      32'h3EF
+`define CSR_PMPADDR6_ADDR       32'h3B6
+`define CSR_PMPADDR7_ADDR       32'h3B7
+`define CSR_PMPADDR8_ADDR       32'h3B8
+`define CSR_PMPADDR9_ADDR       32'h3B9
+`define CSR_PMPCFG0_ADDR        32'h3A0
+`define CSR_PMPCFG10_ADDR       32'h3AA
+`define CSR_PMPCFG11_ADDR       32'h3AB
+`define CSR_PMPCFG12_ADDR       32'h3AC
+`define CSR_PMPCFG13_ADDR       32'h3AD
+`define CSR_PMPCFG14_ADDR       32'h3AE
+`define CSR_PMPCFG15_ADDR       32'h3AF
+`define CSR_PMPCFG1_ADDR        32'h3A1
+`define CSR_PMPCFG2_ADDR        32'h3A2
+`define CSR_PMPCFG3_ADDR        32'h3A3
+`define CSR_PMPCFG4_ADDR        32'h3A4
+`define CSR_PMPCFG5_ADDR        32'h3A5
+`define CSR_PMPCFG6_ADDR        32'h3A6
+`define CSR_PMPCFG7_ADDR        32'h3A7
+`define CSR_PMPCFG8_ADDR        32'h3A8
+`define CSR_PMPCFG9_ADDR        32'h3A9
 `define CSR_SCONTEXT_ADDR       32'h7AA
 `define CSR_TCONTROL_ADDR       32'h7A5 // only when DBG_NUM_TRIGGERS > 0
 `define CSR_TDATA1_ADDR         32'h7A1 // only when DBG_NUM_TRIGGERS > 0
