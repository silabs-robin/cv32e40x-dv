//
// Copyright 2022 OpenHW Group
// Copyright 2023 Imperas
//
// Licensed under the Solderpad Hardware Licence, Version 2.0 (the "License");
// you may not use this file except in compliance with the License.
// You may obtain a copy of the License at
//
//     https://solderpad.org/licenses/
//
// Unless required by applicable law or agreed to in writing, software
// distributed under the License is distributed on an "AS IS" BASIS,
// WITHOUT WARRANTIES OR CONDITIONS OF ANY KIND, either express or implied.
// See the License for the specific language governing permissions and
// limitations under the License.
//
//


`ifndef __UVMT_CV32E40X_IMPERAS_DV_WRAP_SV__
`define __UVMT_CV32E40X_IMPERAS_DV_WRAP_SV__

`define DUT_PATH dut_wrap.cv32e40x_wrapper_i
`define RVFI_IF  `DUT_PATH.rvfi_instr_if

`define STRINGIFY(x) `"x`"

////////////////////////////////////////////////////////////////////////////
// Assign the rvvi CSR values from RVFI - CSR = (wdata & wmask) | (rdata & ~wmask)
////////////////////////////////////////////////////////////////////////////
`define RVVI_SET_CSR(CSR_ADDR, CSR_NAME) \
    bit csr_``CSR_NAME``_wb; \
    wire [31:0] csr_``CSR_NAME``_w; \
    wire [31:0] csr_``CSR_NAME``_r; \
    assign csr_``CSR_NAME``_w = `DUT_PATH.rvfi_csr_``CSR_NAME``_if.rvfi_csr_wdata &   `DUT_PATH.rvfi_csr_``CSR_NAME``_if.rvfi_csr_wmask; \
    assign csr_``CSR_NAME``_r = `DUT_PATH.rvfi_csr_``CSR_NAME``_if.rvfi_csr_rdata & ~(`DUT_PATH.rvfi_csr_``CSR_NAME``_if.rvfi_csr_wmask); \
    assign rvvi.csr[0][0][``CSR_ADDR]    = csr_``CSR_NAME``_w | csr_``CSR_NAME``_r; \
    assign rvvi.csr_wb[0][0][``CSR_ADDR] = csr_``CSR_NAME``_wb; \
    always @(rvvi.csr[0][0][``CSR_ADDR]) begin \
      if (`DUT_PATH.rvfi_csr_``CSR_NAME``_if.rvfi_csr_rmask || `DUT_PATH.rvfi_csr_``CSR_NAME``_if.rvfi_csr_wmask ) begin \
        csr_``CSR_NAME``_wb = 1; \
      end \
    end \
    always @(posedge rvvi.clk) begin \
        if (`RVFI_IF.rvfi_valid && csr_``CSR_NAME``_wb) begin \
            csr_``CSR_NAME``_wb = 0; \
        end \
    end

////////////////////////////////////////////////////////////////////////////
// Assign the NET IRQ values from the core irq inputs
////////////////////////////////////////////////////////////////////////////
`define RVVI_WRITE_IRQ(IRQ_NAME, IRQ_IDX) \
    wire   irq_``IRQ_NAME; \
    assign irq_``IRQ_NAME = `DUT_PATH.irq_i[IRQ_IDX]; \
    always @(irq_``IRQ_NAME) begin \
        void'(rvvi.net_push(`STRINGIFY(``IRQ_NAME), irq_``IRQ_NAME)); \
    end

////////////////////////////////////////////////////////////////////////////
// CSR definitions
////////////////////////////////////////////////////////////////////////////
`define CSR_JVT_ADDR            32'h017
`define CSR_MSTATUS_ADDR        32'h300
`define CSR_MISA_ADDR           32'h301
`define CSR_MIE_ADDR            32'h304
`define CSR_MTVEC_ADDR          32'h305
`define CSR_MCOUNTEREN_ADDR     32'h306
`define CSR_MENVCFG_ADDR        32'h30A
`define CSR_MSTATEEN0_ADDR      32'h30C
`define CSR_MSTATEEN1_ADDR      32'h30D
`define CSR_MSTATEEN2_ADDR      32'h30E
`define CSR_MSTATEEN3_ADDR      32'h30F
`define CSR_MTVT_ADDR           32'h307 // only available when CLIC=1
`define CSR_MSTATUSH_ADDR       32'h310
`define CSR_MENVCFGH_ADDR       32'h31A
`define CSR_MSTATEEN0H_ADDR     32'h31C
`define CSR_MSTATEEN1H_ADDR     32'h31D
`define CSR_MSTATEEN2H_ADDR     32'h31E
`define CSR_MSTATEEN3H_ADDR     32'h31F
`define CSR_MCOUNTINHIBIT_ADDR  32'h320

`define CSR_MHPMEVENT3_ADDR     32'h323
`define CSR_MHPMEVENT4_ADDR     32'h324
`define CSR_MHPMEVENT5_ADDR     32'h325
`define CSR_MHPMEVENT6_ADDR     32'h326
`define CSR_MHPMEVENT7_ADDR     32'h327
`define CSR_MHPMEVENT8_ADDR     32'h328
`define CSR_MHPMEVENT9_ADDR     32'h329
`define CSR_MHPMEVENT10_ADDR    32'h32A
`define CSR_MHPMEVENT11_ADDR    32'h32B
`define CSR_MHPMEVENT12_ADDR    32'h32C
`define CSR_MHPMEVENT13_ADDR    32'h32D
`define CSR_MHPMEVENT14_ADDR    32'h32E
`define CSR_MHPMEVENT15_ADDR    32'h32F
`define CSR_MHPMEVENT16_ADDR    32'h330
`define CSR_MHPMEVENT17_ADDR    32'h331
`define CSR_MHPMEVENT18_ADDR    32'h332
`define CSR_MHPMEVENT19_ADDR    32'h333
`define CSR_MHPMEVENT20_ADDR    32'h334
`define CSR_MHPMEVENT21_ADDR    32'h335
`define CSR_MHPMEVENT22_ADDR    32'h336
`define CSR_MHPMEVENT23_ADDR    32'h337
`define CSR_MHPMEVENT24_ADDR    32'h338
`define CSR_MHPMEVENT25_ADDR    32'h339
`define CSR_MHPMEVENT26_ADDR    32'h33A
`define CSR_MHPMEVENT27_ADDR    32'h33B
`define CSR_MHPMEVENT28_ADDR    32'h33C
`define CSR_MHPMEVENT29_ADDR    32'h33D
`define CSR_MHPMEVENT30_ADDR    32'h33E
`define CSR_MHPMEVENT31_ADDR    32'h33F

`define CSR_MSCRATCH_ADDR       32'h340
`define CSR_MEPC_ADDR           32'h341
`define CSR_MCAUSE_ADDR         32'h342
`define CSR_MTVAL_ADDR          32'h343
`define CSR_MIP_ADDR            32'h344
`define CSR_MNXTI_ADDR          32'h345 // only available when CLIC=1
`define CSR_MINTSTATUS_ADDR     32'hFB1 // only available when CLIC=1
`define CSR_MINTTHRESH_ADDR     32'h347 // only available when CLIC=1
`define CSR_MSCRATCHCSW_ADDR    32'h348 // only available when CLIC=1
`define CSR_MSCRATCHCSWL_ADDR   32'h349 // only available when CLIC=1
`define CSR_MCLICBASE_ADDR      32'h34A // only available when CLIC=1

`define CSR_PMPCFG0_ADDR        32'h3A0
`define CSR_PMPCFG1_ADDR        32'h3A1
`define CSR_PMPCFG2_ADDR        32'h3A2
`define CSR_PMPCFG3_ADDR        32'h3A3
`define CSR_PMPCFG4_ADDR        32'h3A4
`define CSR_PMPCFG5_ADDR        32'h3A5
`define CSR_PMPCFG6_ADDR        32'h3A6
`define CSR_PMPCFG7_ADDR        32'h3A7
`define CSR_PMPCFG8_ADDR        32'h3A8
`define CSR_PMPCFG9_ADDR        32'h3A9
`define CSR_PMPCFG10_ADDR       32'h3AA
`define CSR_PMPCFG11_ADDR       32'h3AB
`define CSR_PMPCFG12_ADDR       32'h3AC
`define CSR_PMPCFG13_ADDR       32'h3AD
`define CSR_PMPCFG14_ADDR       32'h3AE
`define CSR_PMPCFG15_ADDR       32'h3AF

`define CSR_PMPADDR0_ADDR       32'h3B0
`define CSR_PMPADDR1_ADDR       32'h3B1
`define CSR_PMPADDR2_ADDR       32'h3B2
`define CSR_PMPADDR3_ADDR       32'h3B3
`define CSR_PMPADDR4_ADDR       32'h3B4
`define CSR_PMPADDR5_ADDR       32'h3B5
`define CSR_PMPADDR6_ADDR       32'h3B6
`define CSR_PMPADDR7_ADDR       32'h3B7
`define CSR_PMPADDR8_ADDR       32'h3B8
`define CSR_PMPADDR9_ADDR       32'h3B9
`define CSR_PMPADDR10_ADDR      32'h3BA
`define CSR_PMPADDR11_ADDR      32'h3BB
`define CSR_PMPADDR12_ADDR      32'h3BC
`define CSR_PMPADDR13_ADDR      32'h3BD
`define CSR_PMPADDR14_ADDR      32'h3BE
`define CSR_PMPADDR15_ADDR      32'h3BF
`define CSR_PMPADDR16_ADDR      32'h3C0
`define CSR_PMPADDR17_ADDR      32'h3C1
`define CSR_PMPADDR18_ADDR      32'h3C2
`define CSR_PMPADDR19_ADDR      32'h3C3
`define CSR_PMPADDR20_ADDR      32'h3C4
`define CSR_PMPADDR21_ADDR      32'h3C5
`define CSR_PMPADDR22_ADDR      32'h3C6
`define CSR_PMPADDR23_ADDR      32'h3C7
`define CSR_PMPADDR24_ADDR      32'h3C8
`define CSR_PMPADDR25_ADDR      32'h3C9
`define CSR_PMPADDR26_ADDR      32'h3CA
`define CSR_PMPADDR27_ADDR      32'h3CB
`define CSR_PMPADDR28_ADDR      32'h3CC
`define CSR_PMPADDR29_ADDR      32'h3CD
`define CSR_PMPADDR30_ADDR      32'h3CE
`define CSR_PMPADDR31_ADDR      32'h3CF
`define CSR_PMPADDR32_ADDR      32'h3D0
`define CSR_PMPADDR33_ADDR      32'h3D1
`define CSR_PMPADDR34_ADDR      32'h3D2
`define CSR_PMPADDR35_ADDR      32'h3D3
`define CSR_PMPADDR36_ADDR      32'h3D4
`define CSR_PMPADDR37_ADDR      32'h3D5
`define CSR_PMPADDR38_ADDR      32'h3D6
`define CSR_PMPADDR39_ADDR      32'h3D7
`define CSR_PMPADDR40_ADDR      32'h3D8
`define CSR_PMPADDR41_ADDR      32'h3D9
`define CSR_PMPADDR42_ADDR      32'h3DA
`define CSR_PMPADDR43_ADDR      32'h3DB
`define CSR_PMPADDR44_ADDR      32'h3DC
`define CSR_PMPADDR45_ADDR      32'h3DD
`define CSR_PMPADDR46_ADDR      32'h3DE
`define CSR_PMPADDR47_ADDR      32'h3DF
`define CSR_PMPADDR48_ADDR      32'h3E0
`define CSR_PMPADDR49_ADDR      32'h3E1
`define CSR_PMPADDR50_ADDR      32'h3E2
`define CSR_PMPADDR51_ADDR      32'h3E3
`define CSR_PMPADDR52_ADDR      32'h3E4
`define CSR_PMPADDR53_ADDR      32'h3E5
`define CSR_PMPADDR54_ADDR      32'h3E6
`define CSR_PMPADDR55_ADDR      32'h3E7
`define CSR_PMPADDR56_ADDR      32'h3E8
`define CSR_PMPADDR57_ADDR      32'h3E9
`define CSR_PMPADDR58_ADDR      32'h3EA
`define CSR_PMPADDR59_ADDR      32'h3EB
`define CSR_PMPADDR60_ADDR      32'h3EC
`define CSR_PMPADDR61_ADDR      32'h3ED
`define CSR_PMPADDR62_ADDR      32'h3EE
`define CSR_PMPADDR63_ADDR      32'h3EF

`define CSR_MSECCFG_ADDR        32'h747
`define CSR_MSECCFGH_ADDR       32'h757

`define CSR_TSELECT_ADDR        32'h7A0 // only when DBG_NUM_TRIGGERS > 0
`define CSR_TDATA1_ADDR         32'h7A1 // only when DBG_NUM_TRIGGERS > 0
`define CSR_TDATA2_ADDR         32'h7A2 // only when DBG_NUM_TRIGGERS > 0
`define CSR_TDATA3_ADDR         32'h7A3 // only when DBG_NUM_TRIGGERS > 0
`define CSR_TINFO_ADDR          32'h7A4 // only when DBG_NUM_TRIGGERS > 0
`define CSR_TCONTROL_ADDR       32'h7A5 // only when DBG_NUM_TRIGGERS > 0

`define CSR_DCSR_ADDR           32'h7B0
`define CSR_DPC_ADDR            32'h7B1
`define CSR_DSCRATCH0_ADDR      32'h7B2
`define CSR_DSCRATCH1_ADDR      32'h7B3

`define CSR_MCYCLE_ADDR         32'hB00
`define CSR_MINSTRET_ADDR       32'hB02

`define CSR_MHPMCOUNTER3_ADDR   32'hB03
`define CSR_MHPMCOUNTER4_ADDR   32'hB04
`define CSR_MHPMCOUNTER5_ADDR   32'hB05
`define CSR_MHPMCOUNTER6_ADDR   32'hB06
`define CSR_MHPMCOUNTER7_ADDR   32'hB07
`define CSR_MHPMCOUNTER8_ADDR   32'hB08
`define CSR_MHPMCOUNTER9_ADDR   32'hB09
`define CSR_MHPMCOUNTER10_ADDR  32'hB0A
`define CSR_MHPMCOUNTER11_ADDR  32'hB0B
`define CSR_MHPMCOUNTER12_ADDR  32'hB0C
`define CSR_MHPMCOUNTER13_ADDR  32'hB0D
`define CSR_MHPMCOUNTER14_ADDR  32'hB0E
`define CSR_MHPMCOUNTER15_ADDR  32'hB0F
`define CSR_MHPMCOUNTER16_ADDR  32'hB10
`define CSR_MHPMCOUNTER17_ADDR  32'hB11
`define CSR_MHPMCOUNTER18_ADDR  32'hB12
`define CSR_MHPMCOUNTER19_ADDR  32'hB13
`define CSR_MHPMCOUNTER20_ADDR  32'hB14
`define CSR_MHPMCOUNTER21_ADDR  32'hB15
`define CSR_MHPMCOUNTER22_ADDR  32'hB16
`define CSR_MHPMCOUNTER23_ADDR  32'hB17
`define CSR_MHPMCOUNTER24_ADDR  32'hB18
`define CSR_MHPMCOUNTER25_ADDR  32'hB19
`define CSR_MHPMCOUNTER26_ADDR  32'hB1A
`define CSR_MHPMCOUNTER27_ADDR  32'hB1B
`define CSR_MHPMCOUNTER28_ADDR  32'hB1C
`define CSR_MHPMCOUNTER29_ADDR  32'hB1D
`define CSR_MHPMCOUNTER30_ADDR  32'hB1E
`define CSR_MHPMCOUNTER31_ADDR  32'hB1F

`define CSR_MCYCLEH_ADDR        32'hB80
`define CSR_MINSTRETH_ADDR      32'hB82

`define CSR_MHPMCOUNTER3H_ADDR  32'hB83
`define CSR_MHPMCOUNTER4H_ADDR  32'hB84
`define CSR_MHPMCOUNTER5H_ADDR  32'hB85
`define CSR_MHPMCOUNTER6H_ADDR  32'hB86
`define CSR_MHPMCOUNTER7H_ADDR  32'hB87
`define CSR_MHPMCOUNTER8H_ADDR  32'hB88
`define CSR_MHPMCOUNTER9H_ADDR  32'hB89
`define CSR_MHPMCOUNTER10H_ADDR 32'hB8A
`define CSR_MHPMCOUNTER11H_ADDR 32'hB8B
`define CSR_MHPMCOUNTER12H_ADDR 32'hB8C
`define CSR_MHPMCOUNTER13H_ADDR 32'hB8D
`define CSR_MHPMCOUNTER14H_ADDR 32'hB8E
`define CSR_MHPMCOUNTER15H_ADDR 32'hB8F
`define CSR_MHPMCOUNTER16H_ADDR 32'hB90
`define CSR_MHPMCOUNTER17H_ADDR 32'hB91
`define CSR_MHPMCOUNTER18H_ADDR 32'hB92
`define CSR_MHPMCOUNTER19H_ADDR 32'hB93
`define CSR_MHPMCOUNTER20H_ADDR 32'hB94
`define CSR_MHPMCOUNTER21H_ADDR 32'hB95
`define CSR_MHPMCOUNTER22H_ADDR 32'hB96
`define CSR_MHPMCOUNTER23H_ADDR 32'hB97
`define CSR_MHPMCOUNTER24H_ADDR 32'hB98
`define CSR_MHPMCOUNTER25H_ADDR 32'hB99
`define CSR_MHPMCOUNTER26H_ADDR 32'hB9A
`define CSR_MHPMCOUNTER27H_ADDR 32'hB9B
`define CSR_MHPMCOUNTER28H_ADDR 32'hB9C
`define CSR_MHPMCOUNTER29H_ADDR 32'hB9D
`define CSR_MHPMCOUNTER30H_ADDR 32'hB9E
`define CSR_MHPMCOUNTER31H_ADDR 32'hB9F

`define CSR_CPUCTRL_ADDR        32'hBF0
`define CSR_SECURESEED0_ADDR    32'hBF9
`define CSR_SECURESEED1_ADDR    32'hBFA
`define CSR_SECURESEED2_ADDR    32'hBFC

`define CSR_MVENDORID_ADDR      32'hF11
`define CSR_MARCHID_ADDR        32'hF12
`define CSR_MIMPID_ADDR         32'hF13
`define CSR_MHARTID_ADDR        32'hF14
`define CSR_MCONFIGPTR_ADDR     32'hF15

///////////////////////////////////////////////////////////////////////////////
// Module wrapper for Imperas DV.
////////////////////////////////////////////////////////////////////////////
`ifdef USE_IMPERASDV

`include "rvvi/imperasDV.svh" // located in $IMPERAS_HOME/ImpProprietary/include/host

module uvmt_cv32e40x_imperas_dv_wrap
  import uvm_pkg::*;
<<<<<<< HEAD
  import cv32e40x_pkg::*;
  import uvme_cv32e40x_pkg::*;
  import uvmt_cv32e40x_pkg::*;
=======
  import cv32e40s_pkg::*;
  import uvmt_cv32e40s_base_test_pkg::*;
  import uvme_cv32e40s_pkg::*;
>>>>>>> a9fb520c
  import rvviApiPkg::*;
  #(
   )

   (
           rvviTrace  rvvi // RVVI SystemVerilog Interface
   );

   trace2api       #(.CMP_PC      (1),
                   .CMP_INS     (1),
                   .CMP_GPR     (1),
                   .CMP_FPR     (0),
                   .CMP_VR      (0),
                   .CMP_CSR     (1)
                   )
                   idv_trace2api(rvvi);

   trace2log       idv_trace2log(rvvi);

   trace2cov       idv_trace2cov(rvvi);

   string info_tag = "ImperasDV_wrap";

   // Make the UVM environment configuration available to the Reference Model as needed.
   uvme_cv32e40x_cfg_c  uvm_env_cfg;

   initial begin
     @(rvvi.clk);
     void'(uvm_config_db#(uvme_cv32e40x_cfg_c)::get(null, "uvm_test_top.env", "cfg", uvm_env_cfg));
     if (!uvm_env_cfg) begin
      `uvm_fatal(info_tag, "Configuration handle is null")
     end
     else begin
      `uvm_info(info_tag, $sformatf("Found UVM environment configuration handle:\n%s", uvm_env_cfg.sprint()), UVM_DEBUG)
     end
   end

   ////////////////////////////////////////////////////////////////////////////
   // Adopted from:
   // ImperasDV/examples/openhwgroup_cv32e40x/systemverilog/cv32e40x_testbench.sv
   //
   // InstrunctionBusFault(48) is in fact a TRAP which is derived externally
   // This is strange as other program TRAPS are derived by the model, for now
   // We have to ensure we do not step the REF model for this TRAP as it will
   // Step too far. So instead we block it as being VALID, but pass on the
   // signals.
   // maybe we need a different way to communicate this to the model, for
   // instance the ability to register a callback on fetch, in order to assert
   // this signal.
   ////////////////////////////////////////////////////////////////////////////
   assign rvvi.clk            = `RVFI_IF.clk;
   assign rvvi.valid[0][0]    = `RVFI_IF.rvfi_valid;
   assign rvvi.order[0][0]    = `RVFI_IF.rvfi_order;
   assign rvvi.insn[0][0]     = `RVFI_IF.rvfi_insn;
   assign rvvi.trap[0][0]     =  (`RVFI_IF.rvfi_trap.trap && `RVFI_IF.rvfi_trap.exception == 1'b1)                                      || // Exceptions never retire
                                 (`RVFI_IF.rvfi_trap.trap && `RVFI_IF.rvfi_trap.debug == 1'b1 && `RVFI_IF.rvfi_trap.debug_cause == 'h1) || // Ebreak never retires
                                 (`RVFI_IF.rvfi_trap.trap && `RVFI_IF.rvfi_trap.debug == 1'b1 && `RVFI_IF.rvfi_trap.debug_cause == 'h2);   // Trigger match never retires
   assign rvvi.intr[0][0]     = `RVFI_IF.rvfi_intr;
   assign rvvi.mode[0][0]     = `RVFI_IF.rvfi_mode;
   assign rvvi.ixl[0][0]      = `RVFI_IF.rvfi_ixl;
   assign rvvi.pc_rdata[0][0] = `RVFI_IF.rvfi_pc_rdata;
   assign rvvi.pc_wdata[0][0] = `RVFI_IF.rvfi_pc_wdata;

   `RVVI_SET_CSR( `CSR_JVT_ADDR,           jvt           )
   `RVVI_SET_CSR( `CSR_MSTATUS_ADDR,       mstatus       )
   `RVVI_SET_CSR( `CSR_MISA_ADDR,          misa          )
   `RVVI_SET_CSR( `CSR_MIE_ADDR,           mie           )
   `RVVI_SET_CSR( `CSR_MTVEC_ADDR,         mtvec         )
   `RVVI_SET_CSR( `CSR_MCOUNTEREN_ADDR,    mcounteren    )
   `RVVI_SET_CSR( `CSR_MENVCFG_ADDR,       menvcfg       )
   `RVVI_SET_CSR( `CSR_MSTATEEN0_ADDR,     mstateen0     )
   `RVVI_SET_CSR( `CSR_MSTATEEN1_ADDR,     mstateen1     )
   `RVVI_SET_CSR( `CSR_MSTATEEN2_ADDR,     mstateen2     )
   `RVVI_SET_CSR( `CSR_MSTATEEN3_ADDR,     mstateen3     )

   `RVVI_SET_CSR( `CSR_MSTATUSH_ADDR,      mstatush      )
   `RVVI_SET_CSR( `CSR_MENVCFGH_ADDR,      menvcfgh      )
   `RVVI_SET_CSR( `CSR_MSTATEEN0H_ADDR,    mstateen0h    )
   `RVVI_SET_CSR( `CSR_MSTATEEN1H_ADDR,    mstateen1h    )
   `RVVI_SET_CSR( `CSR_MSTATEEN2H_ADDR,    mstateen2h    )
   `RVVI_SET_CSR( `CSR_MSTATEEN3H_ADDR,    mstateen3h    )
   `RVVI_SET_CSR( `CSR_MCOUNTINHIBIT_ADDR, mcountinhibit )

   `RVVI_SET_CSR( `CSR_MHPMEVENT3_ADDR,    mhpmevent3    )
   `RVVI_SET_CSR( `CSR_MHPMEVENT4_ADDR,    mhpmevent4    )
   `RVVI_SET_CSR( `CSR_MHPMEVENT5_ADDR,    mhpmevent5    )
   `RVVI_SET_CSR( `CSR_MHPMEVENT6_ADDR,    mhpmevent6    )
   `RVVI_SET_CSR( `CSR_MHPMEVENT7_ADDR,    mhpmevent7    )
   `RVVI_SET_CSR( `CSR_MHPMEVENT8_ADDR,    mhpmevent8    )
   `RVVI_SET_CSR( `CSR_MHPMEVENT9_ADDR,    mhpmevent9    )
   `RVVI_SET_CSR( `CSR_MHPMEVENT10_ADDR,   mhpmevent10   )
   `RVVI_SET_CSR( `CSR_MHPMEVENT11_ADDR,   mhpmevent11   )
   `RVVI_SET_CSR( `CSR_MHPMEVENT12_ADDR,   mhpmevent12   )
   `RVVI_SET_CSR( `CSR_MHPMEVENT13_ADDR,   mhpmevent13   )
   `RVVI_SET_CSR( `CSR_MHPMEVENT14_ADDR,   mhpmevent14   )
   `RVVI_SET_CSR( `CSR_MHPMEVENT15_ADDR,   mhpmevent15   )
   `RVVI_SET_CSR( `CSR_MHPMEVENT16_ADDR,   mhpmevent16   )
   `RVVI_SET_CSR( `CSR_MHPMEVENT17_ADDR,   mhpmevent17   )
   `RVVI_SET_CSR( `CSR_MHPMEVENT18_ADDR,   mhpmevent18   )
   `RVVI_SET_CSR( `CSR_MHPMEVENT19_ADDR,   mhpmevent19   )
   `RVVI_SET_CSR( `CSR_MHPMEVENT20_ADDR,   mhpmevent20   )
   `RVVI_SET_CSR( `CSR_MHPMEVENT21_ADDR,   mhpmevent21   )
   `RVVI_SET_CSR( `CSR_MHPMEVENT22_ADDR,   mhpmevent22   )
   `RVVI_SET_CSR( `CSR_MHPMEVENT23_ADDR,   mhpmevent23   )
   `RVVI_SET_CSR( `CSR_MHPMEVENT24_ADDR,   mhpmevent24   )
   `RVVI_SET_CSR( `CSR_MHPMEVENT25_ADDR,   mhpmevent25   )
   `RVVI_SET_CSR( `CSR_MHPMEVENT26_ADDR,   mhpmevent26   )
   `RVVI_SET_CSR( `CSR_MHPMEVENT27_ADDR,   mhpmevent27   )
   `RVVI_SET_CSR( `CSR_MHPMEVENT28_ADDR,   mhpmevent28   )
   `RVVI_SET_CSR( `CSR_MHPMEVENT29_ADDR,   mhpmevent29   )
   `RVVI_SET_CSR( `CSR_MHPMEVENT30_ADDR,   mhpmevent30   )
   `RVVI_SET_CSR( `CSR_MHPMEVENT31_ADDR,   mhpmevent31   )

   `RVVI_SET_CSR( `CSR_MSCRATCH_ADDR,      mscratch      )
   `RVVI_SET_CSR( `CSR_MEPC_ADDR,          mepc          )
   `RVVI_SET_CSR( `CSR_MCAUSE_ADDR,        mcause        )
   `RVVI_SET_CSR( `CSR_MTVAL_ADDR,         mtval         )
   `RVVI_SET_CSR( `CSR_MIP_ADDR,           mip           )

   `RVVI_SET_CSR( `CSR_PMPCFG0_ADDR,       pmpcfg0       )
   `RVVI_SET_CSR( `CSR_PMPCFG1_ADDR,       pmpcfg1       )
   `RVVI_SET_CSR( `CSR_PMPCFG2_ADDR,       pmpcfg2       )
   `RVVI_SET_CSR( `CSR_PMPCFG3_ADDR,       pmpcfg3       )
   `RVVI_SET_CSR( `CSR_PMPCFG4_ADDR,       pmpcfg4       )
   `RVVI_SET_CSR( `CSR_PMPCFG5_ADDR,       pmpcfg5       )
   `RVVI_SET_CSR( `CSR_PMPCFG6_ADDR,       pmpcfg6       )
   `RVVI_SET_CSR( `CSR_PMPCFG7_ADDR,       pmpcfg7       )
   `RVVI_SET_CSR( `CSR_PMPCFG8_ADDR,       pmpcfg8       )
   `RVVI_SET_CSR( `CSR_PMPCFG9_ADDR,       pmpcfg9       )
   `RVVI_SET_CSR( `CSR_PMPCFG10_ADDR,      pmpcfg10      )
   `RVVI_SET_CSR( `CSR_PMPCFG11_ADDR,      pmpcfg11      )
   `RVVI_SET_CSR( `CSR_PMPCFG12_ADDR,      pmpcfg12      )
   `RVVI_SET_CSR( `CSR_PMPCFG13_ADDR,      pmpcfg13      )
   `RVVI_SET_CSR( `CSR_PMPCFG14_ADDR,      pmpcfg14      )
   `RVVI_SET_CSR( `CSR_PMPCFG15_ADDR,      pmpcfg15      )

   `RVVI_SET_CSR( `CSR_PMPADDR0_ADDR,      pmpaddr0      )
   `RVVI_SET_CSR( `CSR_PMPADDR1_ADDR,      pmpaddr1      )
   `RVVI_SET_CSR( `CSR_PMPADDR2_ADDR,      pmpaddr2      )
   `RVVI_SET_CSR( `CSR_PMPADDR3_ADDR,      pmpaddr3      )
   `RVVI_SET_CSR( `CSR_PMPADDR4_ADDR,      pmpaddr4      )
   `RVVI_SET_CSR( `CSR_PMPADDR5_ADDR,      pmpaddr5      )
   `RVVI_SET_CSR( `CSR_PMPADDR6_ADDR,      pmpaddr6      )
   `RVVI_SET_CSR( `CSR_PMPADDR7_ADDR,      pmpaddr7      )
   `RVVI_SET_CSR( `CSR_PMPADDR8_ADDR,      pmpaddr8      )
   `RVVI_SET_CSR( `CSR_PMPADDR9_ADDR,      pmpaddr9      )
   `RVVI_SET_CSR( `CSR_PMPADDR10_ADDR,     pmpaddr10     )
   `RVVI_SET_CSR( `CSR_PMPADDR11_ADDR,     pmpaddr11     )
   `RVVI_SET_CSR( `CSR_PMPADDR12_ADDR,     pmpaddr12     )
   `RVVI_SET_CSR( `CSR_PMPADDR13_ADDR,     pmpaddr13     )
   `RVVI_SET_CSR( `CSR_PMPADDR14_ADDR,     pmpaddr14     )
   `RVVI_SET_CSR( `CSR_PMPADDR15_ADDR,     pmpaddr15     )
   `RVVI_SET_CSR( `CSR_PMPADDR16_ADDR,     pmpaddr16     )
   `RVVI_SET_CSR( `CSR_PMPADDR17_ADDR,     pmpaddr17     )
   `RVVI_SET_CSR( `CSR_PMPADDR18_ADDR,     pmpaddr18     )
   `RVVI_SET_CSR( `CSR_PMPADDR19_ADDR,     pmpaddr19     )
   `RVVI_SET_CSR( `CSR_PMPADDR20_ADDR,     pmpaddr20     )
   `RVVI_SET_CSR( `CSR_PMPADDR21_ADDR,     pmpaddr21     )
   `RVVI_SET_CSR( `CSR_PMPADDR22_ADDR,     pmpaddr22     )
   `RVVI_SET_CSR( `CSR_PMPADDR23_ADDR,     pmpaddr23     )
   `RVVI_SET_CSR( `CSR_PMPADDR24_ADDR,     pmpaddr24     )
   `RVVI_SET_CSR( `CSR_PMPADDR25_ADDR,     pmpaddr25     )
   `RVVI_SET_CSR( `CSR_PMPADDR26_ADDR,     pmpaddr26     )
   `RVVI_SET_CSR( `CSR_PMPADDR27_ADDR,     pmpaddr27     )
   `RVVI_SET_CSR( `CSR_PMPADDR28_ADDR,     pmpaddr28     )
   `RVVI_SET_CSR( `CSR_PMPADDR29_ADDR,     pmpaddr29     )
   `RVVI_SET_CSR( `CSR_PMPADDR30_ADDR,     pmpaddr30     )
   `RVVI_SET_CSR( `CSR_PMPADDR31_ADDR,     pmpaddr31     )
   `RVVI_SET_CSR( `CSR_PMPADDR32_ADDR,     pmpaddr32     )
   `RVVI_SET_CSR( `CSR_PMPADDR33_ADDR,     pmpaddr33     )
   `RVVI_SET_CSR( `CSR_PMPADDR34_ADDR,     pmpaddr34     )
   `RVVI_SET_CSR( `CSR_PMPADDR35_ADDR,     pmpaddr35     )
   `RVVI_SET_CSR( `CSR_PMPADDR36_ADDR,     pmpaddr36     )
   `RVVI_SET_CSR( `CSR_PMPADDR37_ADDR,     pmpaddr37     )
   `RVVI_SET_CSR( `CSR_PMPADDR38_ADDR,     pmpaddr38     )
   `RVVI_SET_CSR( `CSR_PMPADDR39_ADDR,     pmpaddr39     )
   `RVVI_SET_CSR( `CSR_PMPADDR40_ADDR,     pmpaddr40     )
   `RVVI_SET_CSR( `CSR_PMPADDR41_ADDR,     pmpaddr41     )
   `RVVI_SET_CSR( `CSR_PMPADDR42_ADDR,     pmpaddr42     )
   `RVVI_SET_CSR( `CSR_PMPADDR43_ADDR,     pmpaddr43     )
   `RVVI_SET_CSR( `CSR_PMPADDR44_ADDR,     pmpaddr44     )
   `RVVI_SET_CSR( `CSR_PMPADDR45_ADDR,     pmpaddr45     )
   `RVVI_SET_CSR( `CSR_PMPADDR46_ADDR,     pmpaddr46     )
   `RVVI_SET_CSR( `CSR_PMPADDR47_ADDR,     pmpaddr47     )
   `RVVI_SET_CSR( `CSR_PMPADDR48_ADDR,     pmpaddr48     )
   `RVVI_SET_CSR( `CSR_PMPADDR49_ADDR,     pmpaddr49     )
   `RVVI_SET_CSR( `CSR_PMPADDR50_ADDR,     pmpaddr50     )
   `RVVI_SET_CSR( `CSR_PMPADDR51_ADDR,     pmpaddr51     )
   `RVVI_SET_CSR( `CSR_PMPADDR52_ADDR,     pmpaddr52     )
   `RVVI_SET_CSR( `CSR_PMPADDR53_ADDR,     pmpaddr53     )
   `RVVI_SET_CSR( `CSR_PMPADDR54_ADDR,     pmpaddr54     )
   `RVVI_SET_CSR( `CSR_PMPADDR55_ADDR,     pmpaddr55     )
   `RVVI_SET_CSR( `CSR_PMPADDR56_ADDR,     pmpaddr56     )
   `RVVI_SET_CSR( `CSR_PMPADDR57_ADDR,     pmpaddr57     )
   `RVVI_SET_CSR( `CSR_PMPADDR58_ADDR,     pmpaddr58     )
   `RVVI_SET_CSR( `CSR_PMPADDR59_ADDR,     pmpaddr59     )
   `RVVI_SET_CSR( `CSR_PMPADDR60_ADDR,     pmpaddr60     )
   `RVVI_SET_CSR( `CSR_PMPADDR61_ADDR,     pmpaddr61     )
   `RVVI_SET_CSR( `CSR_PMPADDR62_ADDR,     pmpaddr62     )
   `RVVI_SET_CSR( `CSR_PMPADDR63_ADDR,     pmpaddr63     )

   `RVVI_SET_CSR( `CSR_MSECCFG_ADDR,       mseccfg       )
   `RVVI_SET_CSR( `CSR_MSECCFGH_ADDR,      mseccfgh      )

   if (CORE_PARAM_DBG_NUM_TRIGGERS > 0) begin
     `RVVI_SET_CSR( `CSR_TSELECT_ADDR,       tselect       )
     `RVVI_SET_CSR( `CSR_TDATA1_ADDR,        tdata1        )
     `RVVI_SET_CSR( `CSR_TDATA2_ADDR,        tdata2        )
     `RVVI_SET_CSR( `CSR_TDATA3_ADDR,        tdata3        )
     `RVVI_SET_CSR( `CSR_TINFO_ADDR,         tinfo         )
     `RVVI_SET_CSR( `CSR_TCONTROL_ADDR,      tcontrol      )
   end

   `RVVI_SET_CSR( `CSR_DCSR_ADDR,          dcsr          )
   `RVVI_SET_CSR( `CSR_DPC_ADDR,           dpc           )
   `RVVI_SET_CSR( `CSR_DSCRATCH0_ADDR,     dscratch0     )
   `RVVI_SET_CSR( `CSR_DSCRATCH1_ADDR,     dscratch1     )

   `RVVI_SET_CSR( `CSR_MHPMCOUNTER3_ADDR, mhpmcounter3   )
   `RVVI_SET_CSR( `CSR_MHPMCOUNTER4_ADDR, mhpmcounter4   )
   `RVVI_SET_CSR( `CSR_MHPMCOUNTER5_ADDR, mhpmcounter5   )
   `RVVI_SET_CSR( `CSR_MHPMCOUNTER6_ADDR, mhpmcounter6   )
   `RVVI_SET_CSR( `CSR_MHPMCOUNTER7_ADDR, mhpmcounter7   )
   `RVVI_SET_CSR( `CSR_MHPMCOUNTER8_ADDR, mhpmcounter8   )
   `RVVI_SET_CSR( `CSR_MHPMCOUNTER9_ADDR, mhpmcounter9   )
   `RVVI_SET_CSR( `CSR_MHPMCOUNTER10_ADDR, mhpmcounter10 )
   `RVVI_SET_CSR( `CSR_MHPMCOUNTER11_ADDR, mhpmcounter11 )
   `RVVI_SET_CSR( `CSR_MHPMCOUNTER12_ADDR, mhpmcounter12 )
   `RVVI_SET_CSR( `CSR_MHPMCOUNTER13_ADDR, mhpmcounter13 )
   `RVVI_SET_CSR( `CSR_MHPMCOUNTER14_ADDR, mhpmcounter14 )
   `RVVI_SET_CSR( `CSR_MHPMCOUNTER15_ADDR, mhpmcounter15 )
   `RVVI_SET_CSR( `CSR_MHPMCOUNTER16_ADDR, mhpmcounter16 )
   `RVVI_SET_CSR( `CSR_MHPMCOUNTER17_ADDR, mhpmcounter17 )
   `RVVI_SET_CSR( `CSR_MHPMCOUNTER18_ADDR, mhpmcounter18 )
   `RVVI_SET_CSR( `CSR_MHPMCOUNTER19_ADDR, mhpmcounter19 )
   `RVVI_SET_CSR( `CSR_MHPMCOUNTER20_ADDR, mhpmcounter20 )
   `RVVI_SET_CSR( `CSR_MHPMCOUNTER21_ADDR, mhpmcounter21 )
   `RVVI_SET_CSR( `CSR_MHPMCOUNTER22_ADDR, mhpmcounter22 )
   `RVVI_SET_CSR( `CSR_MHPMCOUNTER23_ADDR, mhpmcounter23 )
   `RVVI_SET_CSR( `CSR_MHPMCOUNTER24_ADDR, mhpmcounter24 )
   `RVVI_SET_CSR( `CSR_MHPMCOUNTER25_ADDR, mhpmcounter25 )
   `RVVI_SET_CSR( `CSR_MHPMCOUNTER26_ADDR, mhpmcounter26 )
   `RVVI_SET_CSR( `CSR_MHPMCOUNTER27_ADDR, mhpmcounter27 )
   `RVVI_SET_CSR( `CSR_MHPMCOUNTER28_ADDR, mhpmcounter28 )
   `RVVI_SET_CSR( `CSR_MHPMCOUNTER29_ADDR, mhpmcounter29 )
   `RVVI_SET_CSR( `CSR_MHPMCOUNTER30_ADDR, mhpmcounter30 )
   `RVVI_SET_CSR( `CSR_MHPMCOUNTER31_ADDR, mhpmcounter31 )

   `RVVI_SET_CSR( `CSR_MCYCLE_ADDR,        mcycle        )
   `RVVI_SET_CSR( `CSR_MINSTRET_ADDR,      minstret      )

   `RVVI_SET_CSR( `CSR_MHPMCOUNTER3H_ADDR, mhpmcounter3h )
   `RVVI_SET_CSR( `CSR_MHPMCOUNTER4H_ADDR, mhpmcounter4h )
   `RVVI_SET_CSR( `CSR_MHPMCOUNTER5H_ADDR, mhpmcounter5h )
   `RVVI_SET_CSR( `CSR_MHPMCOUNTER6H_ADDR, mhpmcounter6h )
   `RVVI_SET_CSR( `CSR_MHPMCOUNTER7H_ADDR, mhpmcounter7h )
   `RVVI_SET_CSR( `CSR_MHPMCOUNTER8H_ADDR, mhpmcounter8h )
   `RVVI_SET_CSR( `CSR_MHPMCOUNTER9H_ADDR, mhpmcounter9h )
   `RVVI_SET_CSR( `CSR_MHPMCOUNTER10H_ADDR,mhpmcounter10h )
   `RVVI_SET_CSR( `CSR_MHPMCOUNTER11H_ADDR,mhpmcounter11h )
   `RVVI_SET_CSR( `CSR_MHPMCOUNTER12H_ADDR,mhpmcounter12h )
   `RVVI_SET_CSR( `CSR_MHPMCOUNTER13H_ADDR,mhpmcounter13h )
   `RVVI_SET_CSR( `CSR_MHPMCOUNTER14H_ADDR,mhpmcounter14h )
   `RVVI_SET_CSR( `CSR_MHPMCOUNTER15H_ADDR,mhpmcounter15h )
   `RVVI_SET_CSR( `CSR_MHPMCOUNTER16H_ADDR,mhpmcounter16h )
   `RVVI_SET_CSR( `CSR_MHPMCOUNTER17H_ADDR,mhpmcounter17h )
   `RVVI_SET_CSR( `CSR_MHPMCOUNTER18H_ADDR,mhpmcounter18h )
   `RVVI_SET_CSR( `CSR_MHPMCOUNTER19H_ADDR,mhpmcounter19h )
   `RVVI_SET_CSR( `CSR_MHPMCOUNTER20H_ADDR,mhpmcounter20h )
   `RVVI_SET_CSR( `CSR_MHPMCOUNTER21H_ADDR,mhpmcounter21h )
   `RVVI_SET_CSR( `CSR_MHPMCOUNTER22H_ADDR,mhpmcounter22h )
   `RVVI_SET_CSR( `CSR_MHPMCOUNTER23H_ADDR,mhpmcounter23h )
   `RVVI_SET_CSR( `CSR_MHPMCOUNTER24H_ADDR,mhpmcounter24h )
   `RVVI_SET_CSR( `CSR_MHPMCOUNTER25H_ADDR,mhpmcounter25h )
   `RVVI_SET_CSR( `CSR_MHPMCOUNTER26H_ADDR,mhpmcounter26h )
   `RVVI_SET_CSR( `CSR_MHPMCOUNTER27H_ADDR,mhpmcounter27h )
   `RVVI_SET_CSR( `CSR_MHPMCOUNTER28H_ADDR,mhpmcounter28h )
   `RVVI_SET_CSR( `CSR_MHPMCOUNTER29H_ADDR,mhpmcounter29h )
   `RVVI_SET_CSR( `CSR_MHPMCOUNTER30H_ADDR,mhpmcounter30h )
   `RVVI_SET_CSR( `CSR_MHPMCOUNTER31H_ADDR,mhpmcounter31h )

   `RVVI_SET_CSR( `CSR_CPUCTRL_ADDR,       cpuctrl       )
   `RVVI_SET_CSR( `CSR_SECURESEED0_ADDR,   secureseed0   )
   `RVVI_SET_CSR( `CSR_SECURESEED1_ADDR,   secureseed1   )
   `RVVI_SET_CSR( `CSR_SECURESEED2_ADDR,   secureseed2   )

   `RVVI_SET_CSR( `CSR_MVENDORID_ADDR,     mvendorid     )
   `RVVI_SET_CSR( `CSR_MARCHID_ADDR,       marchid       )
   `RVVI_SET_CSR( `CSR_MIMPID_ADDR,        mimpid        )
   `RVVI_SET_CSR( `CSR_MHARTID_ADDR,       mhartid       )
   `RVVI_SET_CSR( `CSR_MCONFIGPTR_ADDR,    mconfigptr    )

   `RVVI_SET_CSR( `CSR_MCYCLEH_ADDR,       mcycleh       )
   `RVVI_SET_CSR( `CSR_MINSTRETH_ADDR,     minstreth     )

   if (CORE_PARAM_CLIC == 1) begin
     `RVVI_SET_CSR( `CSR_MTVT_ADDR,        mtvt          )
     `RVVI_SET_CSR( `CSR_MNXTI_ADDR,       mnxti         )
     `RVVI_SET_CSR( `CSR_MINTSTATUS_ADDR,  mintstatus    )
     `RVVI_SET_CSR( `CSR_MINTTHRESH_ADDR,  mintthresh    )
     `RVVI_SET_CSR( `CSR_MSCRATCHCSW_ADDR, mscratchcsw   )
     `RVVI_SET_CSR( `CSR_MSCRATCHCSWL_ADDR,mscratchcswl  )
   end


   ////////////////////////////////////////////////////////////////////////////
   // Assign the RVVI GPR registers
   ////////////////////////////////////////////////////////////////////////////
   bit [31:0] XREG[32];
   genvar gi;
   generate
       for(gi=0; gi<32; gi++)
           assign rvvi.x_wdata[0][0][gi] = XREG[gi];
   endgenerate

   always_comb begin
     int i;
     if (|`RVFI_IF.rvfi_gpr_wmask[31:1] && `RVFI_IF.rvfi_valid) begin
       for (i=1; i<32; i++) begin
         if (`RVFI_IF.rvfi_gpr_wmask[i]) begin
           XREG[i] = `RVFI_IF.rvfi_gpr_wdata[i*XLEN+:XLEN];
         end
         else begin
           XREG[i] = 32'h0;
         end
       end
     end
   end

   assign rvvi.x_wb[0][0] = `RVFI_IF.rvfi_gpr_wmask;

   ////////////////////////////////////////////////////////////////////////////
   // DEBUG REQUESTS,
   ////////////////////////////////////////////////////////////////////////////
   logic debug_req_i;
   assign debug_req_i = `DUT_PATH.debug_req_i;
   always @(debug_req_i) begin
       void'(rvvi.net_push("haltreq", debug_req_i));
   end

   ////////////////////////////////////////////////////////////////////////////
   // INTERRUPTS
   ////////////////////////////////////////////////////////////////////////////
  if (CORE_PARAM_CLIC == 0) begin
    `RVVI_WRITE_IRQ(MSWInterrupt,        3)
    `RVVI_WRITE_IRQ(MTimerInterrupt,     7)
    `RVVI_WRITE_IRQ(MExternalInterrupt, 11)
    `RVVI_WRITE_IRQ(LocalInterrupt0,    16)
    `RVVI_WRITE_IRQ(LocalInterrupt1,    17)
    `RVVI_WRITE_IRQ(LocalInterrupt2,    18)
    `RVVI_WRITE_IRQ(LocalInterrupt3,    19)
    `RVVI_WRITE_IRQ(LocalInterrupt4,    20)
    `RVVI_WRITE_IRQ(LocalInterrupt5,    21)
    `RVVI_WRITE_IRQ(LocalInterrupt6,    22)
    `RVVI_WRITE_IRQ(LocalInterrupt7,    23)
    `RVVI_WRITE_IRQ(LocalInterrupt8,    24)
    `RVVI_WRITE_IRQ(LocalInterrupt9,    25)
    `RVVI_WRITE_IRQ(LocalInterrupt10,   26)
    `RVVI_WRITE_IRQ(LocalInterrupt11,   27)
    `RVVI_WRITE_IRQ(LocalInterrupt12,   28)
    `RVVI_WRITE_IRQ(LocalInterrupt13,   29)
    `RVVI_WRITE_IRQ(LocalInterrupt14,   30)
    `RVVI_WRITE_IRQ(LocalInterrupt15,   31)
  end else begin
    logic clic_irq;
    logic [10:0] clic_irq_id;
    logic [7:0]  clic_irq_level;
    logic [1:0]  clic_irq_priv;
    logic        clic_irq_shv;

    assign clic_irq       = `DUT_PATH.clic_irq_i;
    assign clic_irq_id    = `DUT_PATH.clic_irq_id_i;
    assign clic_irq_level = `DUT_PATH.clic_irq_level_i;
    assign clic_irq_priv  = `DUT_PATH.clic_irq_priv_i;
    assign clic_irq_shv   = `DUT_PATH.clic_irq_shv_i;
    always @(clic_irq, clic_irq_id, clic_irq_level, clic_irq_priv, clic_irq_shv) begin
      void'(rvvi.net_push("irq_i",       clic_irq));
      void'(rvvi.net_push("irq_id_i",    clic_irq_id));
      void'(rvvi.net_push("irq_lev_i",   clic_irq_level));
      void'(rvvi.net_push("irq_sec_i",   clic_irq_priv));
      void'(rvvi.net_push("irq_shv_i",   clic_irq_shv));
    end
  end

   ////////////////////////////////////////////////////////////////////////////
   // RVFI Monitor: pass NMI Load/Store and Fetch to the ref
   ////////////////////////////////////////////////////////////////////////////
   bit InstructionBusFault;
   bit DataBusFault;
   int DataBusFaultCause;
   int order;

   always_comb begin: Monitor_RVFI
       bit        trap_trap;
       bit        trap_exception;
       bit        trap_debug;
       bit [5:0]  trap_exception_cause;
       bit [2:0]  trap_debug_cause;
       bit [1:0]  trap_cause_type;

       bit        intr_intr;
       bit        intr_exception;
       bit        intr_interrupt;
       bit [10:0] intr_cause;

       bit        nmi_pending;
       bit        nmi_load_store;

       bit        nmi_c1, nmi_c2;

       bit        ifault;

       if (`RVFI_IF.rvfi_valid && (order != `RVFI_IF.rvfi_order)) begin
           order                = `RVFI_IF.rvfi_order;

           trap_trap            = `RVFI_IF.rvfi_trap.trap;
           trap_exception       = `RVFI_IF.rvfi_trap.exception;
           trap_debug           = `RVFI_IF.rvfi_trap.debug;
           trap_exception_cause = `RVFI_IF.rvfi_trap.exception_cause;
           trap_debug_cause     = `RVFI_IF.rvfi_trap.debug_cause;
           trap_cause_type      = `RVFI_IF.rvfi_trap.cause_type;

           intr_intr            = `RVFI_IF.rvfi_intr.intr;
           intr_exception       = `RVFI_IF.rvfi_intr.exception;
           intr_interrupt       = `RVFI_IF.rvfi_intr.interrupt;
           intr_cause           = `RVFI_IF.rvfi_intr.cause;

           nmi_pending          = `RVFI_IF.rvfi_nmip[0];
           nmi_load_store       = `RVFI_IF.rvfi_nmip[1];

           // Only in debug Mode
           `uvm_info(info_tag, $sformatf("RVFI Valid %t", $time), UVM_DEBUG)
           `uvm_info(info_tag, $sformatf("valid      = %X", `RVFI_IF.rvfi_valid), UVM_DEBUG)
           `uvm_info(info_tag, $sformatf("order      = %0d", `RVFI_IF.rvfi_order), UVM_DEBUG)
           `uvm_info(info_tag, $sformatf("insn       = %X", `RVFI_IF.rvfi_insn), UVM_DEBUG)
           `uvm_info(info_tag, $sformatf("trap       trap=%X exception=%X debug=%X exception_cause=0x%X debug_cause=0x%X cause_type=0x%X",
                 trap_trap, trap_exception, trap_debug, trap_exception_cause, trap_debug_cause, trap_cause_type), UVM_DEBUG)
           `uvm_info(info_tag, $sformatf("halt       = %X", `RVFI_IF.rvfi_halt), UVM_DEBUG)
           `uvm_info(info_tag, $sformatf("dbg        = %X", `RVFI_IF.rvfi_dbg), UVM_DEBUG)
           `uvm_info(info_tag, $sformatf("dbg_mode   = %X", `RVFI_IF.rvfi_dbg_mode), UVM_DEBUG)
           `uvm_info(info_tag, $sformatf("nmip       nmi=%X nmi_load0_store1=%X", `RVFI_IF.rvfi_nmip[0], `RVFI_IF.rvfi_nmip[1]), UVM_DEBUG)
           `uvm_info(info_tag, $sformatf("intr       intr=%X exception=%X interrupt=%X cause=0x%X",
                 intr_intr, intr_exception, intr_interrupt, intr_cause), UVM_DEBUG)
           `uvm_info(info_tag, $sformatf("mode       = %X", `RVFI_IF.rvfi_mode), UVM_DEBUG)
           `uvm_info(info_tag, $sformatf("ixl        = %X", `RVFI_IF.rvfi_ixl), UVM_DEBUG)
           `uvm_info(info_tag, $sformatf("pc_rdata   = %X", `RVFI_IF.rvfi_pc_rdata), UVM_DEBUG)
           `uvm_info(info_tag, $sformatf("pc_wdata   = %X", `RVFI_IF.rvfi_pc_wdata), UVM_DEBUG)

           //
           // Load Store - NMI
           //
           nmi_c1 = (intr_intr && intr_interrupt && ((intr_cause==1024 || intr_cause==1025)));
           nmi_c2 = nmi_pending;

           if (nmi_c1 || nmi_c2) begin
               // Load / Store
               if (DataBusFaultCause != intr_cause) begin
                   void'(rvvi.net_push("nmi_cause", intr_cause)); // Load Error = 1024, Store Error = 1025
               end
               if (!DataBusFault) begin
                   void'(rvvi.net_push("nmi", 1));
               end
               DataBusFault = 1;
               DataBusFaultCause = intr_cause;
           end else begin
               if (DataBusFault) begin
                   void'(rvvi.net_push("nmi", 0));
               end
               DataBusFault = 0;
           end

           //
           //  Fetch - Exception on TRAP
           //
           if (trap_trap && trap_exception && trap_exception_cause==24) begin
               if (!InstructionBusFault) begin
                   void'(rvvi.net_push("InstructionBusFault", 1));
               end
               InstructionBusFault = 1;
           end else begin
               if (InstructionBusFault) begin
                   void'(rvvi.net_push("InstructionBusFault", 0));
               end
               InstructionBusFault = 0;
           end

       end
   end: Monitor_RVFI

  /////////////////////////////////////////////////////////////////////////////
  // REF control
  /////////////////////////////////////////////////////////////////////////////
  task ref_init;
    string test_program_elf;
    reg [31:0] hart_id;

    // Select processor name
    void'(rvviRefConfigSetString(IDV_CONFIG_MODEL_NAME, "CVE4S"));
    // Worst case propagation of events 4 retirements (actually 3 observed)
    void'(rvviRefConfigSetInt(IDV_CONFIG_MAX_NET_LATENCY_RETIREMENTS, 4));
    // Redirect stdout to parent systemverilog simulator
    void'(rvviRefConfigSetInt(IDV_CONFIG_REDIRECT_STDOUT, RVVI_TRUE));

    // Initialize REF and load the test-program into it's memory (do this before initializing the DUT).
    // TODO: is this the best place for this?
    if (!rvviVersionCheck(RVVI_API_VERSION)) begin
      `uvm_fatal(info_tag, $sformatf("Expecting RVVI API version %0d.", RVVI_API_VERSION))
    end
    // Test-program must have been compiled before we got here...
    if ($value$plusargs("elf_file=%s", test_program_elf)) begin
      `uvm_info(info_tag, $sformatf("ImperasDV loading test_program %0s", test_program_elf), UVM_LOW)
      void'(rvviRefConfigSetString(IDV_CONFIG_MODEL_VENDOR,  "openhwgroup.ovpworld.org"));
      void'(rvviRefConfigSetString(IDV_CONFIG_MODEL_VARIANT, "CV32E40X_DEV"));
      if (!rvviRefInit(test_program_elf)) begin
        `uvm_fatal(info_tag, "rvviRefInit failed")
      end
      else begin
        `uvm_info(info_tag, "rvviRefInit() succeed", UVM_LOW)
      end
    end
    else begin
      `uvm_fatal(info_tag, "No test_program specified")
    end

    hart_id = 32'h0000_0000;

    void'(rvviRefCsrSetVolatile(hart_id, `CSR_MCYCLE_ADDR       ));
    void'(rvviRefCsrSetVolatile(hart_id, `CSR_MCYCLEH_ADDR      ));
    void'(rvviRefCsrSetVolatile(hart_id, `CSR_MINSTRET_ADDR     ));
    void'(rvviRefCsrSetVolatile(hart_id, `CSR_MINSTRETH_ADDR    ));

    // cannot predict this register due to latency between
    // pending and taken
    void'(rvviRefCsrSetVolatile(hart_id, `CSR_MIP_ADDR          ));

    // TODO: deal with the MHPMCOUNTER CSRs properly.
    void'(rvviRefCsrSetVolatile(hart_id, `CSR_MHPMCOUNTER3_ADDR ));
    void'(rvviRefCsrSetVolatile(hart_id, `CSR_MHPMCOUNTER3H_ADDR ));
    void'(rvviRefCsrSetVolatile(hart_id,   `CSR_MHPMEVENT3_ADDR ));
    void'(rvviRefCsrSetVolatile(hart_id, `CSR_MHPMCOUNTER4_ADDR ));
    void'(rvviRefCsrSetVolatile(hart_id, `CSR_MHPMCOUNTER4H_ADDR ));
    void'(rvviRefCsrSetVolatile(hart_id,   `CSR_MHPMEVENT4_ADDR ));
    void'(rvviRefCsrSetVolatile(hart_id, `CSR_MHPMCOUNTER5_ADDR ));
    void'(rvviRefCsrSetVolatile(hart_id, `CSR_MHPMCOUNTER5H_ADDR ));
    void'(rvviRefCsrSetVolatile(hart_id,   `CSR_MHPMEVENT5_ADDR ));
    void'(rvviRefCsrSetVolatile(hart_id, `CSR_MHPMCOUNTER6_ADDR ));
    void'(rvviRefCsrSetVolatile(hart_id, `CSR_MHPMCOUNTER6H_ADDR ));
    void'(rvviRefCsrSetVolatile(hart_id,   `CSR_MHPMEVENT6_ADDR ));
    void'(rvviRefCsrSetVolatile(hart_id, `CSR_MHPMCOUNTER7_ADDR ));
    void'(rvviRefCsrSetVolatile(hart_id, `CSR_MHPMCOUNTER7H_ADDR ));
    void'(rvviRefCsrSetVolatile(hart_id,   `CSR_MHPMEVENT7_ADDR ));
    void'(rvviRefCsrSetVolatile(hart_id, `CSR_MHPMCOUNTER8_ADDR ));
    void'(rvviRefCsrSetVolatile(hart_id, `CSR_MHPMCOUNTER8H_ADDR ));
    void'(rvviRefCsrSetVolatile(hart_id,   `CSR_MHPMEVENT8_ADDR ));
    void'(rvviRefCsrSetVolatile(hart_id, `CSR_MHPMCOUNTER9_ADDR ));
    void'(rvviRefCsrSetVolatile(hart_id, `CSR_MHPMCOUNTER9H_ADDR ));
    void'(rvviRefCsrSetVolatile(hart_id,   `CSR_MHPMEVENT9_ADDR ));
    void'(rvviRefCsrSetVolatile(hart_id, `CSR_MHPMCOUNTER10_ADDR ));
    void'(rvviRefCsrSetVolatile(hart_id, `CSR_MHPMCOUNTER10H_ADDR ));
    void'(rvviRefCsrSetVolatile(hart_id,   `CSR_MHPMEVENT10_ADDR ));
    void'(rvviRefCsrSetVolatile(hart_id, `CSR_MHPMCOUNTER11_ADDR ));
    void'(rvviRefCsrSetVolatile(hart_id, `CSR_MHPMCOUNTER11H_ADDR ));
    void'(rvviRefCsrSetVolatile(hart_id,   `CSR_MHPMEVENT11_ADDR ));
    void'(rvviRefCsrSetVolatile(hart_id, `CSR_MHPMCOUNTER12_ADDR ));
    void'(rvviRefCsrSetVolatile(hart_id, `CSR_MHPMCOUNTER12H_ADDR ));
    void'(rvviRefCsrSetVolatile(hart_id,   `CSR_MHPMEVENT12_ADDR ));
    void'(rvviRefCsrSetVolatile(hart_id, `CSR_MHPMCOUNTER13_ADDR ));
    void'(rvviRefCsrSetVolatile(hart_id, `CSR_MHPMCOUNTER13H_ADDR ));
    void'(rvviRefCsrSetVolatile(hart_id,   `CSR_MHPMEVENT13_ADDR ));
    void'(rvviRefCsrSetVolatile(hart_id, `CSR_MHPMCOUNTER14_ADDR ));
    void'(rvviRefCsrSetVolatile(hart_id, `CSR_MHPMCOUNTER14H_ADDR ));
    void'(rvviRefCsrSetVolatile(hart_id,   `CSR_MHPMEVENT14_ADDR ));
    void'(rvviRefCsrSetVolatile(hart_id, `CSR_MHPMCOUNTER15_ADDR ));
    void'(rvviRefCsrSetVolatile(hart_id, `CSR_MHPMCOUNTER15H_ADDR ));
    void'(rvviRefCsrSetVolatile(hart_id,   `CSR_MHPMEVENT15_ADDR ));
    void'(rvviRefCsrSetVolatile(hart_id, `CSR_MHPMCOUNTER16_ADDR ));
    void'(rvviRefCsrSetVolatile(hart_id, `CSR_MHPMCOUNTER16H_ADDR ));
    void'(rvviRefCsrSetVolatile(hart_id,   `CSR_MHPMEVENT16_ADDR ));
    void'(rvviRefCsrSetVolatile(hart_id, `CSR_MHPMCOUNTER17_ADDR ));
    void'(rvviRefCsrSetVolatile(hart_id, `CSR_MHPMCOUNTER17H_ADDR ));
    void'(rvviRefCsrSetVolatile(hart_id,   `CSR_MHPMEVENT17_ADDR ));
    void'(rvviRefCsrSetVolatile(hart_id, `CSR_MHPMCOUNTER18_ADDR ));
    void'(rvviRefCsrSetVolatile(hart_id, `CSR_MHPMCOUNTER18H_ADDR ));
    void'(rvviRefCsrSetVolatile(hart_id,   `CSR_MHPMEVENT18_ADDR ));
    void'(rvviRefCsrSetVolatile(hart_id, `CSR_MHPMCOUNTER19_ADDR ));
    void'(rvviRefCsrSetVolatile(hart_id, `CSR_MHPMCOUNTER19H_ADDR ));
    void'(rvviRefCsrSetVolatile(hart_id,   `CSR_MHPMEVENT19_ADDR ));
    void'(rvviRefCsrSetVolatile(hart_id, `CSR_MHPMCOUNTER20_ADDR ));
    void'(rvviRefCsrSetVolatile(hart_id, `CSR_MHPMCOUNTER20H_ADDR ));
    void'(rvviRefCsrSetVolatile(hart_id,   `CSR_MHPMEVENT20_ADDR ));
    void'(rvviRefCsrSetVolatile(hart_id, `CSR_MHPMCOUNTER21_ADDR ));
    void'(rvviRefCsrSetVolatile(hart_id, `CSR_MHPMCOUNTER21H_ADDR ));
    void'(rvviRefCsrSetVolatile(hart_id,   `CSR_MHPMEVENT21_ADDR ));
    void'(rvviRefCsrSetVolatile(hart_id, `CSR_MHPMCOUNTER22_ADDR ));
    void'(rvviRefCsrSetVolatile(hart_id, `CSR_MHPMCOUNTER22H_ADDR ));
    void'(rvviRefCsrSetVolatile(hart_id,   `CSR_MHPMEVENT22_ADDR ));
    void'(rvviRefCsrSetVolatile(hart_id, `CSR_MHPMCOUNTER23_ADDR ));
    void'(rvviRefCsrSetVolatile(hart_id, `CSR_MHPMCOUNTER23H_ADDR ));
    void'(rvviRefCsrSetVolatile(hart_id,   `CSR_MHPMEVENT23_ADDR ));
    void'(rvviRefCsrSetVolatile(hart_id, `CSR_MHPMCOUNTER24_ADDR ));
    void'(rvviRefCsrSetVolatile(hart_id, `CSR_MHPMCOUNTER24H_ADDR ));
    void'(rvviRefCsrSetVolatile(hart_id,   `CSR_MHPMEVENT24_ADDR ));
    void'(rvviRefCsrSetVolatile(hart_id, `CSR_MHPMCOUNTER25_ADDR ));
    void'(rvviRefCsrSetVolatile(hart_id, `CSR_MHPMCOUNTER25H_ADDR ));
    void'(rvviRefCsrSetVolatile(hart_id,   `CSR_MHPMEVENT25_ADDR ));
    void'(rvviRefCsrSetVolatile(hart_id, `CSR_MHPMCOUNTER26_ADDR ));
    void'(rvviRefCsrSetVolatile(hart_id, `CSR_MHPMCOUNTER26H_ADDR ));
    void'(rvviRefCsrSetVolatile(hart_id,   `CSR_MHPMEVENT26_ADDR ));
    void'(rvviRefCsrSetVolatile(hart_id, `CSR_MHPMCOUNTER27_ADDR ));
    void'(rvviRefCsrSetVolatile(hart_id, `CSR_MHPMCOUNTER27H_ADDR ));
    void'(rvviRefCsrSetVolatile(hart_id,   `CSR_MHPMEVENT27_ADDR ));
    void'(rvviRefCsrSetVolatile(hart_id, `CSR_MHPMCOUNTER28_ADDR ));
    void'(rvviRefCsrSetVolatile(hart_id, `CSR_MHPMCOUNTER28H_ADDR ));
    void'(rvviRefCsrSetVolatile(hart_id,   `CSR_MHPMEVENT28_ADDR ));
    void'(rvviRefCsrSetVolatile(hart_id, `CSR_MHPMCOUNTER29_ADDR ));
    void'(rvviRefCsrSetVolatile(hart_id, `CSR_MHPMCOUNTER29H_ADDR ));
    void'(rvviRefCsrSetVolatile(hart_id,   `CSR_MHPMEVENT29_ADDR ));
    void'(rvviRefCsrSetVolatile(hart_id, `CSR_MHPMCOUNTER30_ADDR ));
    void'(rvviRefCsrSetVolatile(hart_id, `CSR_MHPMCOUNTER30H_ADDR ));
    void'(rvviRefCsrSetVolatile(hart_id,   `CSR_MHPMEVENT30_ADDR ));
    void'(rvviRefCsrSetVolatile(hart_id, `CSR_MHPMCOUNTER31_ADDR ));
    void'(rvviRefCsrSetVolatile(hart_id, `CSR_MHPMCOUNTER31H_ADDR ));
    void'(rvviRefCsrSetVolatile(hart_id,   `CSR_MHPMEVENT31_ADDR ));

    // Mask out pending bits, due to interrupts showing as pending
    // and enabled but not taken immediately due to instructions
    // in-flight, eg Load/Store
    rvviRefCsrCompareEnable(hart_id, `CSR_MIP_ADDR, RVVI_FALSE);
    void'(rvviRefCsrSetVolatileMask(hart_id, `CSR_DCSR_ADDR, 'h8));

    if (CORE_PARAM_CLIC == 1) begin
      rvviRefCsrCompareEnable(hart_id, `CSR_MNXTI_ADDR, RVVI_FALSE);
      rvviRefCsrCompareEnable(hart_id, `CSR_MSCRATCHCSW_ADDR, RVVI_FALSE);
      rvviRefCsrCompareEnable(hart_id, `CSR_MSCRATCHCSWL_ADDR, RVVI_FALSE);
    end

    // define asynchronous grouping
    // Interrupts
    if (CORE_PARAM_CLIC == 0) begin
      rvviRefNetGroupSet(rvviRefNetIndexGet("MSWInterrupt"),        1);
      rvviRefNetGroupSet(rvviRefNetIndexGet("MTimerInterrupt"),     1);
      rvviRefNetGroupSet(rvviRefNetIndexGet("MExternalInterrupt"),  1);
      rvviRefNetGroupSet(rvviRefNetIndexGet("LocalInterrupt0"),     1);
      rvviRefNetGroupSet(rvviRefNetIndexGet("LocalInterrupt1"),     1);
      rvviRefNetGroupSet(rvviRefNetIndexGet("LocalInterrupt2"),     1);
      rvviRefNetGroupSet(rvviRefNetIndexGet("LocalInterrupt3"),     1);
      rvviRefNetGroupSet(rvviRefNetIndexGet("LocalInterrupt4"),     1);
      rvviRefNetGroupSet(rvviRefNetIndexGet("LocalInterrupt5"),     1);
      rvviRefNetGroupSet(rvviRefNetIndexGet("LocalInterrupt6"),     1);
      rvviRefNetGroupSet(rvviRefNetIndexGet("LocalInterrupt7"),     1);
      rvviRefNetGroupSet(rvviRefNetIndexGet("LocalInterrupt8"),     1);
      rvviRefNetGroupSet(rvviRefNetIndexGet("LocalInterrupt9"),     1);
      rvviRefNetGroupSet(rvviRefNetIndexGet("LocalInterrupt10"),    1);
      rvviRefNetGroupSet(rvviRefNetIndexGet("LocalInterrupt11"),    1);
      rvviRefNetGroupSet(rvviRefNetIndexGet("LocalInterrupt12"),    1);
      rvviRefNetGroupSet(rvviRefNetIndexGet("LocalInterrupt13"),    1);
      rvviRefNetGroupSet(rvviRefNetIndexGet("LocalInterrupt14"),    1);
      rvviRefNetGroupSet(rvviRefNetIndexGet("LocalInterrupt15"),    1);
    end else begin
      rvviRefNetGroupSet(rvviRefNetIndexGet("irq_i"),               1);
      rvviRefNetGroupSet(rvviRefNetIndexGet("irq_id_i"),            1);
      rvviRefNetGroupSet(rvviRefNetIndexGet("irq_lev_i"),           1);
      rvviRefNetGroupSet(rvviRefNetIndexGet("irq_sec_i"),           1);
      rvviRefNetGroupSet(rvviRefNetIndexGet("irq_shv_i"),           1);
    end

    rvviRefNetGroupSet(rvviRefNetIndexGet("InstructionBusFault"), 2);

    // NMI
    rvviRefNetGroupSet(rvviRefNetIndexGet("nmi"),                 3);
    rvviRefNetGroupSet(rvviRefNetIndexGet("nmi_cause"),           3);

    // Debug
    rvviRefNetGroupSet(rvviRefNetIndexGet("haltreq"),             4);

    // Add IO regions of memory
    // According to silabs this range is 0x0080_0000 to 0x0080_0FFF
    void'(rvviRefMemorySetVolatile('h00800000, 'h00800FFF)); //TODO: deal with int return value

    `uvm_info(info_tag, "ref_init() complete", UVM_LOW)
  endtask // ref_init

endmodule : uvmt_cv32e40x_imperas_dv_wrap

`else // ! USE_IMPERASDV

    module uvmt_cv32e40x_imperas_dv_wrap
      import uvm_pkg::*;
<<<<<<< HEAD
      import uvme_cv32e40x_pkg::*;
=======
      import uvmt_cv32e40s_base_test_pkg::*;
      import uvme_cv32e40s_pkg::*;
>>>>>>> a9fb520c
      #(
       )

       (
               rvviTrace  rvvi // RVVI SystemVerilog Interface
       );

       task ref_init;
       endtask
endmodule : uvmt_cv32e40x_imperas_dv_wrap

`endif  // USE_IMPERASDV

`endif // __UVMT_CV32E40X_IMPERAS_DV_WRAP_SV__
<|MERGE_RESOLUTION|>--- conflicted
+++ resolved
@@ -305,15 +305,9 @@
 
 module uvmt_cv32e40x_imperas_dv_wrap
   import uvm_pkg::*;
-<<<<<<< HEAD
   import cv32e40x_pkg::*;
+  import uvmt_cv32e40x_base_test_pkg::*;
   import uvme_cv32e40x_pkg::*;
-  import uvmt_cv32e40x_pkg::*;
-=======
-  import cv32e40s_pkg::*;
-  import uvmt_cv32e40s_base_test_pkg::*;
-  import uvme_cv32e40s_pkg::*;
->>>>>>> a9fb520c
   import rvviApiPkg::*;
   #(
    )
@@ -1002,12 +996,8 @@
 
     module uvmt_cv32e40x_imperas_dv_wrap
       import uvm_pkg::*;
-<<<<<<< HEAD
+      import uvmt_cv32e40x_base_test_pkg::*;
       import uvme_cv32e40x_pkg::*;
-=======
-      import uvmt_cv32e40s_base_test_pkg::*;
-      import uvme_cv32e40s_pkg::*;
->>>>>>> a9fb520c
       #(
        )
 
