//
// Copyright 2020 OpenHW Group
// Copyright 2020 Datum Technology Corporation
// Copyright 2020 Silicon Labs, Inc.
//
// Licensed under the Solderpad Hardware Licence, Version 2.0 (the "License");
// you may not use this file except in compliance with the License.
// You may obtain a copy of the License at
//
//     https://solderpad.org/licenses/
//
// Unless required by applicable law or agreed to in writing, software
// distributed under the License is distributed on an "AS IS" BASIS,
// WITHOUT WARRANTIES OR CONDITIONS OF ANY KIND, either express or implied.
// See the License for the specific language governing permissions and
// limitations under the License.
//
///////////////////////////////////////////////////////////////////////////////
//
// Modified version of the wrapper for a RI5CY testbench, containing RI5CY,
// plus Memory and stdout virtual peripherals.
// Contributor: Robert Balas <balasr@student.ethz.ch>
// Copyright 2018 Robert Balas <balasr@student.ethz.ch>
// Copyright and related rights are licensed under the Solderpad Hardware
// License, Version 0.51 (the "License"); you may not use this file except in
// compliance with the License.  You may obtain a copy of the License at
// http://solderpad.org/licenses/SHL-0.51. Unless required by applicable law
// or agreed to in writing, software, hardware and materials distributed under
// this License is distributed on an "AS IS" BASIS, WITHOUT WARRANTIES OR
// CONDITIONS OF ANY KIND, either express or implied. See the License for the
// specific language governing permissions and limitations under the License.
//


`ifndef __UVMT_CV32E40X_DUT_WRAP_SV__
`define __UVMT_CV32E40X_DUT_WRAP_SV__


/**
 * Module wrapper for CV32E40X RTL DUT.
 */
module uvmt_cv32e40x_dut_wrap
  import cv32e40x_pkg::*;

#(
    // DUT (riscv_core) parameters.
    parameter NUM_MHPMCOUNTERS    =  1,
    parameter logic [31:0]           DM_REGION_START                     = 32'hF0000000,
    parameter logic [31:0]           DM_REGION_END                       = 32'hF0003FFF,
    parameter m_ext_e                M_EXT                               = M,
    parameter cv32e40x_pkg::b_ext_e  B_EXT                               = cv32e40x_pkg::B_NONE,
    parameter int                    PMA_NUM_REGIONS                     = 0,
    parameter pma_cfg_t              PMA_CFG[PMA_NUM_REGIONS-1 : 0]      = '{default:PMA_R_DEFAULT},
    parameter logic                  CLIC                                = 0,
    parameter int                    CLIC_ID_WIDTH                       = 5,
    parameter int                    CLIC_INTTHRESHBITS                  = 8,
    parameter int                    DBG_NUM_TRIGGERS                    = 1,
    parameter rv32_e                 RV32                                = RV32I,

    // Remaining parameters are used by TB components only
    parameter INSTR_ADDR_WIDTH    =  32,
    parameter INSTR_RDATA_WIDTH   =  32,
    parameter RAM_ADDR_WIDTH      =  20
  )
  (
    uvma_clknrst_if_t               clknrst_if,
    uvma_interrupt_if_t             interrupt_if,
    uvma_clic_if_t                  clic_if,
    uvmt_cv32e40x_vp_status_if_t    vp_status_if,
    uvme_cv32e40x_core_cntrl_if_t   core_cntrl_if,
    uvmt_cv32e40x_core_status_if_t  core_status_if,
    uvma_obi_memory_if_t            obi_instr_if,
    uvma_obi_memory_if_t            obi_data_if,
    uvma_fencei_if_t                fencei_if
  );

    import uvm_pkg::*; // needed for the UVM messaging service (`uvm_info(), etc.)
    /*
    // signals connecting core to memory
    logic                         instr_req;
    logic                         instr_gnt;
    logic                         instr_rvalid;
    logic [INSTR_ADDR_WIDTH-1 :0] instr_addr;
    logic [INSTR_RDATA_WIDTH-1:0] instr_rdata;

    logic                         data_req;
    logic                         data_gnt;
    logic                         data_rvalid;
    logic [31:0]                  data_addr;
    logic                         data_we;
    logic [3:0]                   data_be;
    logic [31:0]                  data_rdata;
    logic [31:0]                  data_wdata;

    logic [31:0]                  irq;
  */
    logic                         debug_havereset;
    logic                         debug_running;
    logic                         debug_halted;

    // eXtension interface
    // todo: Connect to TB when implemented.
    // Included to allow core-v-verif to compile with RTL including
    // interface definition.
    if_xif xif();

    assign debug_if.clk      = clknrst_if.clk;
    assign debug_if.reset_n  = clknrst_if.reset_n;

    // --------------------------------------------
    // OBI Instruction agent v1.2 signal tie-offs
<<<<<<< HEAD
    assign obi_instr_if_i.we        = 'b0;
    assign obi_instr_if_i.be        = 'hf; // Always assumes 32-bit full bus reads on instruction OBI
    assign obi_instr_if_i.auser     = 'b0;
    assign obi_instr_if_i.wuser     = 'b0;
    assign obi_instr_if_i.aid       = 'b0;
    assign obi_instr_if_i.atop      = 'b0;
    assign obi_instr_if_i.wdata     = 'b0;
    assign obi_instr_if_i.rready    = 1'b1;
    assign obi_instr_if_i.rreadypar = 1'b0;

    // --------------------------------------------
    // OBI Data agent v1.2 signal tie-offs
    assign obi_data_if_i.auser      = 'b0;
    assign obi_data_if_i.wuser      = 'b0;
    assign obi_data_if_i.aid        = 'b0;
    assign obi_data_if_i.rready     = 1'b1;
    assign obi_data_if_i.rreadypar  = 1'b0;
=======
    assign obi_instr_if.we        = 'b0;
    assign obi_instr_if.be        = 'hf; // Always assumes 32-bit full bus reads on instruction OBI
    assign obi_instr_if.auser     = 'b0;
    assign obi_instr_if.wuser     = 'b0;
    assign obi_instr_if.aid       = 'b0;
    assign obi_instr_if.wdata     = 'b0;
    assign obi_instr_if.reqpar    = ~obi_instr_if.req;
    assign obi_instr_if.rready    = 1'b1;
    assign obi_instr_if.rreadypar = 1'b0;

    // --------------------------------------------
    // OBI Data agent v1.2 signal tie-offs
    assign obi_data_if.auser      = 'b0;
    assign obi_data_if.wuser      = 'b0;
    assign obi_data_if.aid        = 'b0;
    assign obi_data_if.reqpar     = ~obi_data_if.req;
    assign obi_data_if.rready     = 1'b1;
    assign obi_data_if.rreadypar  = 1'b0;
>>>>>>> aacc3180

    // --------------------------------------------
    // Connect to uvma_interrupt_if
    assign interrupt_if.clk         = clknrst_if.clk;
    assign interrupt_if.reset_n     = clknrst_if.reset_n;
    assign interrupt_if.irq_id      = cv32e40x_wrapper_i.core_i.irq_id;
    assign interrupt_if.irq_ack     = cv32e40x_wrapper_i.core_i.irq_ack;

    // --------------------------------------------
    assign clic_if.clk              = clknrst_if.clk;
    assign clic_if.reset_n          = clknrst_if.reset_n;
    assign clic_if.irq_ack          = cv32e40x_wrapper_i.core_i.irq_ack;

    // --------------------------------------------
    // Connect to core_cntrl_if
    assign core_cntrl_if.num_mhpmcounters = NUM_MHPMCOUNTERS;
    assign core_cntrl_if.b_ext = B_EXT;
    `ifndef FORMAL
    initial begin
      core_cntrl_if.pma_cfg = new[PMA_NUM_REGIONS];
      foreach (core_cntrl_if.pma_cfg[i]) begin
        core_cntrl_if.pma_cfg[i].word_addr_low  = PMA_CFG[i].word_addr_low;
        core_cntrl_if.pma_cfg[i].word_addr_high = PMA_CFG[i].word_addr_high;
        core_cntrl_if.pma_cfg[i].main           = PMA_CFG[i].main;
        core_cntrl_if.pma_cfg[i].bufferable     = PMA_CFG[i].bufferable;
        core_cntrl_if.pma_cfg[i].cacheable      = PMA_CFG[i].cacheable;
        core_cntrl_if.pma_cfg[i].atomic         = PMA_CFG[i].atomic;
      end
    end
    `endif

    // --------------------------------------------
    // instantiate the core
    cv32e40x_wrapper #(
                      .NUM_MHPMCOUNTERS (NUM_MHPMCOUNTERS),
                      .B_EXT                (B_EXT),
                      .DBG_NUM_TRIGGERS     (DBG_NUM_TRIGGERS),
                      .DM_REGION_END        (DM_REGION_END),
                      .DM_REGION_START      (DM_REGION_START),
                      .M_EXT                (M_EXT),
                      .PMA_CFG              (PMA_CFG),
                      .PMA_NUM_REGIONS      (PMA_NUM_REGIONS),
                      .RV32                 (RV32),
                      .CLIC                 (CLIC),
                      .CLIC_ID_WIDTH        (CLIC_ID_WIDTH),
                      .CLIC_INTTHRESHBITS   (CLIC_INTTHRESHBITS)
                      )
    cv32e40x_wrapper_i
        (
         .clk_i                  ( clknrst_if.clk                 ),
         .rst_ni                 ( clknrst_if.reset_n             ),

         .scan_cg_en_i           ( core_cntrl_if.scan_cg_en       ),

         .boot_addr_i            ( core_cntrl_if.boot_addr        ),
         .mtvec_addr_i           ( core_cntrl_if.mtvec_addr       ),
         .dm_halt_addr_i         ( core_cntrl_if.dm_halt_addr     ),
         .mhartid_i              ( core_cntrl_if.mhartid          ),
         .mimpid_patch_i         ( core_cntrl_if.mimpid_patch     ),
         .dm_exception_addr_i    ( core_cntrl_if.dm_exception_addr),

<<<<<<< HEAD
         .instr_req_o            ( obi_instr_if_i.req             ),
         .instr_gnt_i            ( obi_instr_if_i.gnt             ),
         .instr_addr_o           ( obi_instr_if_i.addr            ),
         .instr_prot_o           ( obi_instr_if_i.prot            ),
         .instr_dbg_o            ( obi_instr_if_i.dbg             ),
         .instr_memtype_o        ( obi_instr_if_i.memtype         ),
         .instr_rdata_i          ( obi_instr_if_i.rdata           ),
         .instr_rvalid_i         ( obi_instr_if_i.rvalid          ),
         .instr_err_i            ( obi_instr_if_i.err             ),

         .data_req_o             ( obi_data_if_i.req              ),
         .data_gnt_i             ( obi_data_if_i.gnt              ),
         .data_rvalid_i          ( obi_data_if_i.rvalid           ),
         .data_we_o              ( obi_data_if_i.we               ),
         .data_be_o              ( obi_data_if_i.be               ),
         .data_addr_o            ( obi_data_if_i.addr             ),
         .data_wdata_o           ( obi_data_if_i.wdata            ),
         .data_prot_o            ( obi_data_if_i.prot             ),
         .data_dbg_o             ( obi_data_if_i.dbg              ),
         .data_memtype_o         ( obi_data_if_i.memtype          ),
         .data_rdata_i           ( obi_data_if_i.rdata            ),
         .data_atop_o            ( obi_data_if_i.atop             ),
         .data_err_i             ( obi_data_if_i.err              ),
         .data_exokay_i          ( obi_data_if_i.exokay           ),
         .xif_compressed_if      ( xif.cpu_compressed             ),
         .xif_issue_if           ( xif.cpu_issue                  ),
         .xif_commit_if          ( xif.cpu_commit                 ),
         .xif_mem_if             ( xif.cpu_mem                    ),
         .xif_mem_result_if      ( xif.cpu_mem_result             ),
         .xif_result_if          ( xif.cpu_result                 ),
=======
         .instr_req_o            ( obi_instr_if.req             ),
         .instr_reqpar_o         ( obi_instr_if.reqpar          ),
         .instr_gnt_i            ( obi_instr_if.gnt             ),
         .instr_gntpar_i         ( obi_instr_if.gntpar          ),
         .instr_addr_o           ( obi_instr_if.addr            ),
         .instr_achk_o           ( obi_instr_if.achk            ),
         .instr_prot_o           ( obi_instr_if.prot            ),
         .instr_dbg_o            ( obi_instr_if.dbg             ),
         .instr_memtype_o        ( obi_instr_if.memtype         ),
         .instr_rdata_i          ( obi_instr_if.rdata           ),
         .instr_rchk_i           ( obi_instr_if.rchk            ),
         .instr_rvalid_i         ( obi_instr_if.rvalid          ),
         .instr_rvalidpar_i      ( obi_instr_if.rvalidpar       ),
         .instr_err_i            ( obi_instr_if.err             ),

         .data_req_o             ( obi_data_if.req              ),
         .data_reqpar_o          ( obi_data_if.reqpar           ),
         .data_gnt_i             ( obi_data_if.gnt              ),
         .data_gntpar_i          ( obi_data_if.gntpar           ),
         .data_rvalid_i          ( obi_data_if.rvalid           ),
         .data_rvalidpar_i       ( obi_data_if.rvalidpar        ),
         .data_we_o              ( obi_data_if.we               ),
         .data_be_o              ( obi_data_if.be               ),
         .data_addr_o            ( obi_data_if.addr             ),
         .data_achk_o            ( obi_data_if.achk             ),
         .data_wdata_o           ( obi_data_if.wdata            ),
         .data_prot_o            ( obi_data_if.prot             ),
         .data_dbg_o             ( obi_data_if.dbg              ),
         .data_memtype_o         ( obi_data_if.memtype          ),
         .data_rdata_i           ( obi_data_if.rdata            ),
         .data_rchk_i            ( obi_data_if.rchk             ),
         .data_err_i             ( obi_data_if.err              ),
>>>>>>> aacc3180

         .mcycle_o               ( /*todo: connect */             ),

         .irq_i                  ( interrupt_if.irq               ),
         .wu_wfe_i               ( 1'b0                           ), // todo: hook up
         .clic_irq_i             ( clic_if.clic_irq               ),
         .clic_irq_id_i          ( clic_if.clic_irq_id            ),
         .clic_irq_level_i       ( clic_if.clic_irq_level         ),
         .clic_irq_priv_i        ( clic_if.clic_irq_priv          ),
         .clic_irq_shv_i         ( clic_if.clic_irq_shv           ),

<<<<<<< HEAD
         .fencei_flush_req_o     ( fencei_if_i.flush_req          ),
         .fencei_flush_ack_i     ( fencei_if_i.flush_ack          ),
=======

         .fencei_flush_req_o     ( fencei_if.flush_req          ),
         .fencei_flush_ack_i     ( fencei_if.flush_ack          ),
>>>>>>> aacc3180

         .debug_req_i            ( debug_if.debug_req             ),
         .debug_havereset_o      ( debug_havereset                ),
         .debug_running_o        ( debug_running                  ),
         .debug_halted_o         ( debug_halted                   ),

         .fetch_enable_i         ( core_cntrl_if.fetch_en         ),
         .core_sleep_o           ( core_status_if.core_busy       )
        );

endmodule : uvmt_cv32e40x_dut_wrap

`endif // __UVMT_CV32E40X_DUT_WRAP_SV__<|MERGE_RESOLUTION|>--- conflicted
+++ resolved
@@ -41,7 +41,6 @@
  */
 module uvmt_cv32e40x_dut_wrap
   import cv32e40x_pkg::*;
-
 #(
     // DUT (riscv_core) parameters.
     parameter NUM_MHPMCOUNTERS    =  1,
@@ -109,25 +108,6 @@
 
     // --------------------------------------------
     // OBI Instruction agent v1.2 signal tie-offs
-<<<<<<< HEAD
-    assign obi_instr_if_i.we        = 'b0;
-    assign obi_instr_if_i.be        = 'hf; // Always assumes 32-bit full bus reads on instruction OBI
-    assign obi_instr_if_i.auser     = 'b0;
-    assign obi_instr_if_i.wuser     = 'b0;
-    assign obi_instr_if_i.aid       = 'b0;
-    assign obi_instr_if_i.atop      = 'b0;
-    assign obi_instr_if_i.wdata     = 'b0;
-    assign obi_instr_if_i.rready    = 1'b1;
-    assign obi_instr_if_i.rreadypar = 1'b0;
-
-    // --------------------------------------------
-    // OBI Data agent v1.2 signal tie-offs
-    assign obi_data_if_i.auser      = 'b0;
-    assign obi_data_if_i.wuser      = 'b0;
-    assign obi_data_if_i.aid        = 'b0;
-    assign obi_data_if_i.rready     = 1'b1;
-    assign obi_data_if_i.rreadypar  = 1'b0;
-=======
     assign obi_instr_if.we        = 'b0;
     assign obi_instr_if.be        = 'hf; // Always assumes 32-bit full bus reads on instruction OBI
     assign obi_instr_if.auser     = 'b0;
@@ -146,7 +126,6 @@
     assign obi_data_if.reqpar     = ~obi_data_if.req;
     assign obi_data_if.rready     = 1'b1;
     assign obi_data_if.rreadypar  = 1'b0;
->>>>>>> aacc3180
 
     // --------------------------------------------
     // Connect to uvma_interrupt_if
@@ -208,7 +187,6 @@
          .mimpid_patch_i         ( core_cntrl_if.mimpid_patch     ),
          .dm_exception_addr_i    ( core_cntrl_if.dm_exception_addr),
 
-<<<<<<< HEAD
          .instr_req_o            ( obi_instr_if_i.req             ),
          .instr_gnt_i            ( obi_instr_if_i.gnt             ),
          .instr_addr_o           ( obi_instr_if_i.addr            ),
@@ -239,40 +217,6 @@
          .xif_mem_if             ( xif.cpu_mem                    ),
          .xif_mem_result_if      ( xif.cpu_mem_result             ),
          .xif_result_if          ( xif.cpu_result                 ),
-=======
-         .instr_req_o            ( obi_instr_if.req             ),
-         .instr_reqpar_o         ( obi_instr_if.reqpar          ),
-         .instr_gnt_i            ( obi_instr_if.gnt             ),
-         .instr_gntpar_i         ( obi_instr_if.gntpar          ),
-         .instr_addr_o           ( obi_instr_if.addr            ),
-         .instr_achk_o           ( obi_instr_if.achk            ),
-         .instr_prot_o           ( obi_instr_if.prot            ),
-         .instr_dbg_o            ( obi_instr_if.dbg             ),
-         .instr_memtype_o        ( obi_instr_if.memtype         ),
-         .instr_rdata_i          ( obi_instr_if.rdata           ),
-         .instr_rchk_i           ( obi_instr_if.rchk            ),
-         .instr_rvalid_i         ( obi_instr_if.rvalid          ),
-         .instr_rvalidpar_i      ( obi_instr_if.rvalidpar       ),
-         .instr_err_i            ( obi_instr_if.err             ),
-
-         .data_req_o             ( obi_data_if.req              ),
-         .data_reqpar_o          ( obi_data_if.reqpar           ),
-         .data_gnt_i             ( obi_data_if.gnt              ),
-         .data_gntpar_i          ( obi_data_if.gntpar           ),
-         .data_rvalid_i          ( obi_data_if.rvalid           ),
-         .data_rvalidpar_i       ( obi_data_if.rvalidpar        ),
-         .data_we_o              ( obi_data_if.we               ),
-         .data_be_o              ( obi_data_if.be               ),
-         .data_addr_o            ( obi_data_if.addr             ),
-         .data_achk_o            ( obi_data_if.achk             ),
-         .data_wdata_o           ( obi_data_if.wdata            ),
-         .data_prot_o            ( obi_data_if.prot             ),
-         .data_dbg_o             ( obi_data_if.dbg              ),
-         .data_memtype_o         ( obi_data_if.memtype          ),
-         .data_rdata_i           ( obi_data_if.rdata            ),
-         .data_rchk_i            ( obi_data_if.rchk             ),
-         .data_err_i             ( obi_data_if.err              ),
->>>>>>> aacc3180
 
          .mcycle_o               ( /*todo: connect */             ),
 
@@ -284,14 +228,9 @@
          .clic_irq_priv_i        ( clic_if.clic_irq_priv          ),
          .clic_irq_shv_i         ( clic_if.clic_irq_shv           ),
 
-<<<<<<< HEAD
-         .fencei_flush_req_o     ( fencei_if_i.flush_req          ),
-         .fencei_flush_ack_i     ( fencei_if_i.flush_ack          ),
-=======
 
          .fencei_flush_req_o     ( fencei_if.flush_req          ),
          .fencei_flush_ack_i     ( fencei_if.flush_ack          ),
->>>>>>> aacc3180
 
          .debug_req_i            ( debug_if.debug_req             ),
          .debug_havereset_o      ( debug_havereset                ),
