//
// Copyright 2020 OpenHW Group
// Copyright 2020 Datum Technology Corporation
// Copyright 2020 Silicon Labs, Inc.
//
// Licensed under the Solderpad Hardware Licence, Version 2.0 (the "License");
// you may not use this file except in compliance with the License.
// You may obtain a copy of the License at
//
//     https://solderpad.org/licenses/
//
// Unless required by applicable law or agreed to in writing, software
// distributed under the License is distributed on an "AS IS" BASIS,
// WITHOUT WARRANTIES OR CONDITIONS OF ANY KIND, either express or implied.
// See the License for the specific language governing permissions and
// limitations under the License.
//
///////////////////////////////////////////////////////////////////////////////
//
// Modified version of the wrapper for a RI5CY testbench, containing RI5CY,
// plus Memory and stdout virtual peripherals.
// Contributor: Robert Balas <balasr@student.ethz.ch>
// Copyright 2018 Robert Balas <balasr@student.ethz.ch>
// Copyright and related rights are licensed under the Solderpad Hardware
// License, Version 0.51 (the "License"); you may not use this file except in
// compliance with the License.  You may obtain a copy of the License at
// http://solderpad.org/licenses/SHL-0.51. Unless required by applicable law
// or agreed to in writing, software, hardware and materials distributed under
// this License is distributed on an "AS IS" BASIS, WITHOUT WARRANTIES OR
// CONDITIONS OF ANY KIND, either express or implied. See the License for the
// specific language governing permissions and limitations under the License.
//


`ifndef __UVMT_CV32E40X_DUT_WRAP_SV__
`define __UVMT_CV32E40X_DUT_WRAP_SV__


/**
 * Module wrapper for CV32E40X RTL DUT.
 */
module uvmt_cv32e40x_dut_wrap
  import cv32e40x_pkg::*;
#(
    // DUT (riscv_core) parameters.
    parameter logic [31:0]           DM_REGION_START                     = 32'hF0000000,
    parameter logic [31:0]           DM_REGION_END                       = 32'hF0003FFF,
    parameter lfsr_cfg_t             LFSR0_CFG                           = LFSR_CFG_DEFAULT,
    parameter lfsr_cfg_t             LFSR1_CFG                           = LFSR_CFG_DEFAULT,
    parameter lfsr_cfg_t             LFSR2_CFG                           = LFSR_CFG_DEFAULT,
    parameter m_ext_e                M_EXT                               = M,
    parameter mseccfg_t              PMP_MSECCFG_RV                      = MSECCFG_DEFAULT,
    parameter cv32e40x_pkg::b_ext_e  B_EXT                               = cv32e40x_pkg::B_NONE,
    parameter int                    PMA_NUM_REGIONS                     =  0,
    parameter pma_cfg_t              PMA_CFG[PMA_NUM_REGIONS-1 : 0]      = '{default:PMA_R_DEFAULT},
    parameter int                    PMP_NUM_REGIONS                     = 0,
    parameter pmpncfg_t              PMP_PMPNCFG_RV[PMP_NUM_REGIONS-1:0] = '{default:PMPNCFG_DEFAULT},
    parameter logic [31:0]           PMP_PMPADDR_RV[PMP_NUM_REGIONS-1:0] = '{default:32'h0},
    parameter int                    PMP_GRANULARITY                     = 0,
    parameter logic                  CLIC                                = 0,
    parameter int                    CLIC_ID_WIDTH                       = 5,
    parameter int                    CLIC_INTTHRESHBITS                  = 8,
    parameter int                    DBG_NUM_TRIGGERS                    = 1,
    parameter rv32_e                 RV32                                = RV32I,

    // Remaining parameters are used by TB components only
    parameter INSTR_ADDR_WIDTH    =  32,
    parameter INSTR_RDATA_WIDTH   =  32,
    parameter RAM_ADDR_WIDTH      =  20
  )
  (
<<<<<<< HEAD
    uvma_clknrst_if              clknrst_if,
    uvma_interrupt_if            interrupt_if,
    uvma_clic_if                 clic_if,
    uvmt_cv32e40x_vp_status_if   vp_status_if,
    uvme_cv32e40x_core_cntrl_if  core_cntrl_if,
    uvmt_cv32e40x_core_status_if core_status_if,
    uvma_obi_memory_if           obi_instr_if_i,
    uvma_obi_memory_if           obi_data_if_i,
    uvma_fencei_if               fencei_if_i
=======
    uvma_clknrst_if_t               clknrst_if,
    uvma_interrupt_if_t             interrupt_if,
    uvma_clic_if_t                  clic_if,
    uvmt_cv32e40s_vp_status_if_t    vp_status_if,
    uvme_cv32e40s_core_cntrl_if_t   core_cntrl_if,
    uvmt_cv32e40s_core_status_if_t  core_status_if,
    uvma_obi_memory_if_t            obi_instr_if,
    uvma_obi_memory_if_t            obi_data_if,
    uvma_fencei_if_t                fencei_if
>>>>>>> 1d4c26ad
  );

    import uvm_pkg::*; // needed for the UVM messaging service (`uvm_info(), etc.)
    /*
    // signals connecting core to memory
    logic                         instr_req;
    logic                         instr_gnt;
    logic                         instr_rvalid;
    logic [INSTR_ADDR_WIDTH-1 :0] instr_addr;
    logic [INSTR_RDATA_WIDTH-1:0] instr_rdata;

    logic                         data_req;
    logic                         data_gnt;
    logic                         data_rvalid;
    logic [31:0]                  data_addr;
    logic                         data_we;
    logic [3:0]                   data_be;
    logic [31:0]                  data_rdata;
    logic [31:0]                  data_wdata;

    logic [31:0]                  irq;
  */
    logic                         debug_havereset;
    logic                         debug_running;
    logic                         debug_halted;

    assign debug_if.clk      = clknrst_if.clk;
    assign debug_if.reset_n  = clknrst_if.reset_n;

    // --------------------------------------------
    // OBI Instruction agent v1.2 signal tie-offs
    assign obi_instr_if.we        = 'b0;
    assign obi_instr_if.be        = 'hf; // Always assumes 32-bit full bus reads on instruction OBI
    assign obi_instr_if.auser     = 'b0;
    assign obi_instr_if.wuser     = 'b0;
    assign obi_instr_if.aid       = 'b0;
    assign obi_instr_if.wdata     = 'b0;
    assign obi_instr_if.reqpar    = ~obi_instr_if.req;
    assign obi_instr_if.rready    = 1'b1;
    assign obi_instr_if.rreadypar = 1'b0;

    // --------------------------------------------
    // OBI Data agent v1.2 signal tie-offs
    assign obi_data_if.auser      = 'b0;
    assign obi_data_if.wuser      = 'b0;
    assign obi_data_if.aid        = 'b0;
    assign obi_data_if.reqpar     = ~obi_data_if.req;
    assign obi_data_if.rready     = 1'b1;
    assign obi_data_if.rreadypar  = 1'b0;

    // --------------------------------------------
    // Connect to uvma_interrupt_if
    assign interrupt_if.clk         = clknrst_if.clk;
    assign interrupt_if.reset_n     = clknrst_if.reset_n;
    assign interrupt_if.irq_id      = cv32e40x_wrapper_i.core_i.irq_id;
    assign interrupt_if.irq_ack     = cv32e40x_wrapper_i.core_i.irq_ack;

    // --------------------------------------------
    assign clic_if.clk              = clknrst_if.clk;
    assign clic_if.reset_n          = clknrst_if.reset_n;
    assign clic_if.irq_ack          = cv32e40x_wrapper_i.core_i.irq_ack;

    // --------------------------------------------
    // Connect to core_cntrl_if
    assign core_cntrl_if.b_ext = B_EXT;
    `ifndef FORMAL
    initial begin
      core_cntrl_if.pma_cfg = new[PMA_NUM_REGIONS];
      foreach (core_cntrl_if.pma_cfg[i]) begin
        core_cntrl_if.pma_cfg[i].word_addr_low  = PMA_CFG[i].word_addr_low;
        core_cntrl_if.pma_cfg[i].word_addr_high = PMA_CFG[i].word_addr_high;
        core_cntrl_if.pma_cfg[i].main           = PMA_CFG[i].main;
        core_cntrl_if.pma_cfg[i].bufferable     = PMA_CFG[i].bufferable;
        core_cntrl_if.pma_cfg[i].cacheable      = PMA_CFG[i].cacheable;
        core_cntrl_if.pma_cfg[i].integrity      = PMA_CFG[i].integrity;
      end
    end
    `endif



    // --------------------------------------------
    // instantiate the core
    cv32e40x_wrapper #(
                      .B_EXT                (B_EXT),
                      .DBG_NUM_TRIGGERS     (DBG_NUM_TRIGGERS),
                      .DM_REGION_END        (DM_REGION_END),
                      .DM_REGION_START      (DM_REGION_START),
                      .LFSR0_CFG            (LFSR0_CFG),
                      .LFSR1_CFG            (LFSR1_CFG),
                      .LFSR2_CFG            (LFSR2_CFG),
                      .M_EXT                (M_EXT),
                      .PMA_CFG              (PMA_CFG),
                      .PMA_NUM_REGIONS      (PMA_NUM_REGIONS),
                      .PMP_GRANULARITY      (PMP_GRANULARITY),
                      .PMP_MSECCFG_RV       (PMP_MSECCFG_RV),
                      .PMP_NUM_REGIONS      (PMP_NUM_REGIONS),
                      .PMP_PMPADDR_RV       (PMP_PMPADDR_RV),
                      .PMP_PMPNCFG_RV       (PMP_PMPNCFG_RV),
                      .RV32                 (RV32),
                      .CLIC                 (CLIC),
                      .CLIC_ID_WIDTH        (CLIC_ID_WIDTH),
                      .CLIC_INTTHRESHBITS   (CLIC_INTTHRESHBITS)
                      )
    cv32e40x_wrapper_i
        (
         .clk_i                  ( clknrst_if.clk                 ),
         .rst_ni                 ( clknrst_if.reset_n             ),

         .scan_cg_en_i           ( core_cntrl_if.scan_cg_en       ),

         .boot_addr_i            ( core_cntrl_if.boot_addr        ),
         .mtvec_addr_i           ( core_cntrl_if.mtvec_addr       ),
         .dm_halt_addr_i         ( core_cntrl_if.dm_halt_addr     ),
         .mhartid_i              ( core_cntrl_if.mhartid          ),
         .mimpid_patch_i         ( core_cntrl_if.mimpid_patch     ),
         .dm_exception_addr_i    ( core_cntrl_if.dm_exception_addr),

         .instr_req_o            ( obi_instr_if.req             ),
         .instr_reqpar_o         ( obi_instr_if.reqpar          ),
         .instr_gnt_i            ( obi_instr_if.gnt             ),
         .instr_gntpar_i         ( obi_instr_if.gntpar          ),
         .instr_addr_o           ( obi_instr_if.addr            ),
         .instr_achk_o           ( obi_instr_if.achk            ),
         .instr_prot_o           ( obi_instr_if.prot            ),
         .instr_dbg_o            ( obi_instr_if.dbg             ),
         .instr_memtype_o        ( obi_instr_if.memtype         ),
         .instr_rdata_i          ( obi_instr_if.rdata           ),
         .instr_rchk_i           ( obi_instr_if.rchk            ),
         .instr_rvalid_i         ( obi_instr_if.rvalid          ),
         .instr_rvalidpar_i      ( obi_instr_if.rvalidpar       ),
         .instr_err_i            ( obi_instr_if.err             ),

         .data_req_o             ( obi_data_if.req              ),
         .data_reqpar_o          ( obi_data_if.reqpar           ),
         .data_gnt_i             ( obi_data_if.gnt              ),
         .data_gntpar_i          ( obi_data_if.gntpar           ),
         .data_rvalid_i          ( obi_data_if.rvalid           ),
         .data_rvalidpar_i       ( obi_data_if.rvalidpar        ),
         .data_we_o              ( obi_data_if.we               ),
         .data_be_o              ( obi_data_if.be               ),
         .data_addr_o            ( obi_data_if.addr             ),
         .data_achk_o            ( obi_data_if.achk             ),
         .data_wdata_o           ( obi_data_if.wdata            ),
         .data_prot_o            ( obi_data_if.prot             ),
         .data_dbg_o             ( obi_data_if.dbg              ),
         .data_memtype_o         ( obi_data_if.memtype          ),
         .data_rdata_i           ( obi_data_if.rdata            ),
         .data_rchk_i            ( obi_data_if.rchk             ),
         .data_err_i             ( obi_data_if.err              ),

         .mcycle_o               ( /*todo: connect */             ),

         .irq_i                  ( interrupt_if.irq               ),
         .wu_wfe_i               ( 1'b0                           ), // todo: hook up
         .clic_irq_i             ( clic_if.clic_irq               ),
         .clic_irq_id_i          ( clic_if.clic_irq_id            ),
         .clic_irq_level_i       ( clic_if.clic_irq_level         ),
         .clic_irq_priv_i        ( clic_if.clic_irq_priv          ),
         .clic_irq_shv_i         ( clic_if.clic_irq_shv           ),


         .fencei_flush_req_o     ( fencei_if.flush_req          ),
         .fencei_flush_ack_i     ( fencei_if.flush_ack          ),

         .debug_req_i            ( debug_if.debug_req             ),
         .debug_havereset_o      ( debug_havereset                ),
         .debug_running_o        ( debug_running                  ),
         .debug_halted_o         ( debug_halted                   ),

         .alert_major_o          ( alert_major                    ),
         .alert_minor_o          ( alert_minor                    ),

         .fetch_enable_i         ( core_cntrl_if.fetch_en         ),
         .core_sleep_o           ( core_status_if.core_busy       )
        );

endmodule : uvmt_cv32e40x_dut_wrap

`endif // __UVMT_CV32E40X_DUT_WRAP_SV__<|MERGE_RESOLUTION|>--- conflicted
+++ resolved
@@ -69,27 +69,15 @@
     parameter RAM_ADDR_WIDTH      =  20
   )
   (
-<<<<<<< HEAD
-    uvma_clknrst_if              clknrst_if,
-    uvma_interrupt_if            interrupt_if,
-    uvma_clic_if                 clic_if,
-    uvmt_cv32e40x_vp_status_if   vp_status_if,
-    uvme_cv32e40x_core_cntrl_if  core_cntrl_if,
-    uvmt_cv32e40x_core_status_if core_status_if,
-    uvma_obi_memory_if           obi_instr_if_i,
-    uvma_obi_memory_if           obi_data_if_i,
-    uvma_fencei_if               fencei_if_i
-=======
     uvma_clknrst_if_t               clknrst_if,
     uvma_interrupt_if_t             interrupt_if,
     uvma_clic_if_t                  clic_if,
-    uvmt_cv32e40s_vp_status_if_t    vp_status_if,
-    uvme_cv32e40s_core_cntrl_if_t   core_cntrl_if,
-    uvmt_cv32e40s_core_status_if_t  core_status_if,
+    uvmt_cv32e40x_vp_status_if_t    vp_status_if,
+    uvme_cv32e40x_core_cntrl_if_t   core_cntrl_if,
+    uvmt_cv32e40x_core_status_if_t  core_status_if,
     uvma_obi_memory_if_t            obi_instr_if,
     uvma_obi_memory_if_t            obi_data_if,
     uvma_fencei_if_t                fencei_if
->>>>>>> 1d4c26ad
   );
 
     import uvm_pkg::*; // needed for the UVM messaging service (`uvm_info(), etc.)
