//
// Copyright 2020 OpenHW Group
// Copyright 2020 Datum Technology Corporation
//
// Licensed under the Solderpad Hardware Licence, Version 2.0 (the "License");
// you may not use this file except in compliance with the License.
// You may obtain a copy of the License at
//
//     https://solderpad.org/licenses/
//
// Unless required by applicable law or agreed to in writing, software
// distributed under the License is distributed on an "AS IS" BASIS,
// WITHOUT WARRANTIES OR CONDITIONS OF ANY KIND, either express or implied.
// See the License for the specific language governing permissions and
// limitations under the License.
//

module uvmt_cv32e40x_debug_assert
  import uvm_pkg::*;
  import uvma_rvfi_pkg::*;
<<<<<<< HEAD
  import cv32e40x_pkg::*;
=======
  import cv32e40s_pkg::*;
  import uvmt_cv32e40s_base_test_pkg::*;
>>>>>>> a9fb520c
  (
      uvma_rvfi_instr_if_t rvfi,
      uvma_rvfi_csr_if_t csr_dcsr,
      uvma_rvfi_csr_if_t csr_dpc,
      uvma_rvfi_csr_if_t csr_dscratch0,
      uvma_rvfi_csr_if_t csr_dscratch1,
      uvma_rvfi_csr_if_t csr_mcause,
      uvma_rvfi_csr_if_t csr_mepc,
      uvma_rvfi_csr_if_t csr_mstatus,
      uvma_rvfi_csr_if_t csr_mtvec,
      //TODO:MT tdatas should not be necessary when trigger logic is ready
      uvma_rvfi_csr_if_t csr_tdata1,
      uvma_rvfi_csr_if_t csr_tdata2,
      uvma_obi_memory_if_t instr_obi,
      uvma_obi_memory_if_t data_obi,
      uvmt_cv32e40x_debug_cov_assert_if_t cov_assert_if,
      uvmt_cv32e40x_support_logic_module_o_if_t.slave_mp support_if
  );

  // ---------------------------------------------------------------------------
  // Local parameters
  // ---------------------------------------------------------------------------
  localparam WFI_INSTR_MASK       = 32'h ffff_ffff;
  localparam WFI_INSTR_OPCODE     = 32'h 1050_0073;
  localparam EBREAK_INSTR_OPCODE  = 32'h 0010_0073;
  localparam CEBREAK_INSTR_OPCODE = 32'h 0000_9002;
  localparam DRET_INSTR_OPCODE    = 32'h 7B20_0073;
  localparam int MSTATUS_TW_POS   = 21;
  localparam int MCAUSE_MINHV_POS = 30;
  localparam int DCSR_STEP_POS    = 2;
  localparam int DCSR_NMIP_POS    = 3;
  localparam int DCSR_STEPIE_POS  = 11;
  localparam int DCSR_EBREAKM_POS = 15;
  localparam int DCSR_EBREAKU_POS = 12;

  localparam CSR_ADDR_DCSR        = 12'h7B0;
  localparam CSR_ADDR_DPC         = 12'h7B1;
  localparam CSR_ADDR_DSCRATCH0   = 12'h7B2;
  localparam CSR_ADDR_DSCRATCH1   = 12'h7B3;
  localparam CSR_ADDR_MCAUSE      = 12'h342;

  // ---------------------------------------------------------------------------
  // Local variables
  // ---------------------------------------------------------------------------
  string        info_tag = "CV32E40X_DEBUG_ASSERT";
  logic [31:0]  pc_at_dbg_req; // Capture PC when debug_req_i or ebreak is active
  logic [31:0]  dpc_dbg_ebreak;
  logic [31:0]  dpc_dbg_trg;
  logic [31:0]  dpc_dbg_step;
  logic [31:0]  dpc_dbg_step_notrap;
  logic [31:0]  dpc_dbg_step_irq;
  logic [31:0]  dpc_dbg_step_nmi;
  logic [31:0]  dpc_dbg_haltreq;
  logic [31:0]  dpc_dbg_haltreq_notrap;
  logic [31:0]  dpc_dbg_haltreq_irq;
  logic [31:0]  dpc_dbg_haltreq_nmi;
  logic [31:0]  halt_addr;
  logic [31:0]  exception_addr_at_entry;
  logic         exception_addr_at_entry_flag;
  // Locally track which debug cause should be used
  logic [2:0]   debug_cause_pri;
  logic [31:0]  boot_addr;
  logic [31:0]  mtvec_addr;

  logic         ebreak_allowed;

  int           stable_req_vs_valid_cnt;

  logic [31:0]  dpc_rdata_q;
  logic [31:0]  dcsr_rdata_q;
  logic [31:0]  debug_pc_o_q;


  // ---------------------------------------------------------------------------
  // Clocking blocks
  // ---------------------------------------------------------------------------

  // Single clock, single reset design, use default clocking
  default clocking @(posedge cov_assert_if.clk_i); endclocking
  default disable iff !(cov_assert_if.rst_ni);


  assign cov_assert_if.is_ebreak =
    cov_assert_if.wb_valid
    && (cov_assert_if.wb_stage_instr_rdata_i == EBREAK_INSTR_OPCODE)
    && !cov_assert_if.wb_err
    && (cov_assert_if.wb_mpu_status == MPU_OK);

  assign cov_assert_if.is_cebreak =
    cov_assert_if.wb_valid
    && (cov_assert_if.wb_stage_instr_rdata_i == CEBREAK_INSTR_OPCODE)
    && !cov_assert_if.wb_err
    && (cov_assert_if.wb_mpu_status == MPU_OK);

  assign cov_assert_if.is_mulhsu =
    cov_assert_if.wb_stage_instr_valid_i
    && (cov_assert_if.wb_stage_instr_rdata_i[31:25] == 7'h1)
    && (cov_assert_if.wb_stage_instr_rdata_i[14:12] == 3'b010)
    && (cov_assert_if.wb_stage_instr_rdata_i[6:0]   == 7'h33);

  assign mtvec_addr = {csr_mtvec.rvfi_csr_rdata[31:2], 2'b00};

    // ---------------------------------------
    // Assertions
    // ---------------------------------------

    // Helper sequence: Go to next WB retirement

    sequence s_conse_next_retire;  // Should only be used in consequent (not antecedent)
        ($fell(cov_assert_if.wb_stage_instr_valid_i) [->1]  // Finish current WB preoccupation
            ##0 cov_assert_if.wb_valid [->1])  // Go to next WB done
        or
        ($fell(cov_assert_if.ex_valid) [->1]  // Finish current EX preoccupation
            ##0 cov_assert_if.wb_valid [->2])  // Go to next two WB done
        or
        (cov_assert_if.wb_valid [->1]  // Go directly to next WB done
            ##0 (cov_assert_if.dcsr_q[8:6] inside {3, 4}))  // Need good reason to forgo $fell(instr_valid)
        ;
    endsequence


    // Check that we enter debug mode when expected. CSR checks are done in other assertions
    property p_enter_debug;
        $changed(debug_cause_pri) && (debug_cause_pri != 0) && !rvfi.rvfi_dbg_mode
        ##1 rvfi.rvfi_valid[->1]
        |->
        support_if.first_debug_ins;
    endproperty

    a_enter_debug: assert property(p_enter_debug)
        else `uvm_error(info_tag, $sformatf("Debug mode not entered after exepected cause %d", debug_cause_pri));


    // Check that dpc gets the correct value when debug mode is entered.
    a_debug_mode_pc: assert property(
        $rose(support_if.first_debug_ins)
        |->
        rvfi.rvfi_pc_rdata == halt_addr
        ) else `uvm_error(info_tag, $sformatf("Debug mode entered with wrong pc. pc==%08x", rvfi.rvfi_pc_rdata));

    a_debug_mode_pc_dpc: assert property(
        $rose(support_if.first_debug_ins) &&
        // ignore CLIC, checked in clic asserts
        !(rvfi.rvfi_intr.intr && rvfi.rvfi_intr.interrupt && (csr_mtvec.rvfi_csr_rdata[1:0] == 3))
        |->
        (rvfi.rvfi_intr.intr && rvfi.rvfi_intr.interrupt
        ##1
        dpc_rdata_q == pc_at_dbg_req)
        or
        (csr_dpc.rvfi_csr_rdata == pc_at_dbg_req)
        ) else `uvm_error(info_tag, $sformatf("Debug mode entered with wrong dpc. dpc==%08x", csr_dpc.rvfi_csr_rdata));

    // Breaking down the above assert in to debug causes, to improve runtime
    property p_dpc_dbg_ebreak;
        $rose(support_if.first_debug_ins) && rvfi.rvfi_dbg == cv32e40x_pkg::DBG_CAUSE_EBREAK
        |->
        csr_dpc.rvfi_csr_rdata == dpc_dbg_ebreak;
    endproperty

    a_dpc_dbg_ebreak: assert property(p_dpc_dbg_ebreak)
        else `uvm_error(info_tag, $sformatf("DPC csr does not match expected on an ebreak, dpc==%08x", csr_dpc.rvfi_csr_rdata));

    property p_dpc_dbg_trigger;
        $rose(support_if.first_debug_ins) && rvfi.rvfi_dbg == cv32e40x_pkg::DBG_CAUSE_TRIGGER
        |->
        csr_dpc.rvfi_csr_rdata == dpc_dbg_trg;
    endproperty

    a_dpc_dbg_trigger: assert property(p_dpc_dbg_trigger)
        else `uvm_error(info_tag, $sformatf("DPC csr does not match expected on a trigger, dpc==%08x", csr_dpc.rvfi_csr_rdata));

    //TODO:MT Fully covered by those below, remove?
     property p_dpc_dbg_step;
        $rose(support_if.first_debug_ins) &&
        rvfi.rvfi_dbg == cv32e40x_pkg::DBG_CAUSE_STEP &&
        // ignore CLIC, checked in clic asserts
        !(rvfi.rvfi_intr.intr && rvfi.rvfi_intr.interrupt && (csr_mtvec.rvfi_csr_rdata[1:0] == 3))
        |->
        (csr_dpc.rvfi_csr_rdata == dpc_dbg_step)
        or
        (rvfi.rvfi_intr.intr && rvfi.rvfi_intr.interrupt
        ##1 dpc_rdata_q == dpc_dbg_step);
    endproperty

    a_dpc_dbg_step: assert property(p_dpc_dbg_step)
        else `uvm_error(info_tag, $sformatf("DPC csr does not match expected on a step, dpc==%08x", csr_dpc.rvfi_csr_rdata));


    property p_dpc_dbg_step_notrap;
        $rose(support_if.first_debug_ins) &&
        !rvfi.rvfi_intr.intr &&
        rvfi.rvfi_dbg == cv32e40x_pkg::DBG_CAUSE_STEP
        |->
        (csr_dpc.rvfi_csr_rdata == dpc_dbg_step_notrap);
    endproperty

    a_dpc_dbg_step_notrap: assert property(p_dpc_dbg_step_notrap)
        else `uvm_error(info_tag, $sformatf("DPC csr does not match expected on a step, dpc==%08x", csr_dpc.rvfi_csr_rdata));


    property p_dpc_dbg_step_nmi;
        $rose(support_if.first_debug_ins) &&
        rvfi.is_nmi &&
        (rvfi.rvfi_dbg == cv32e40x_pkg::DBG_CAUSE_STEP)
        |=>
        dpc_rdata_q == dpc_dbg_step_nmi;
    endproperty

    a_dpc_dbg_step_nmi: assert property(p_dpc_dbg_step_nmi)
        else `uvm_error(info_tag, $sformatf("DPC csr does not match expected on a step, dpc==%08x", csr_dpc.rvfi_csr_rdata));


    property p_dpc_dbg_step_irq;
        $rose(support_if.first_debug_ins) &&
        rvfi.rvfi_intr.intr &&
        rvfi.rvfi_intr.interrupt &&
        !rvfi.is_nmi &&
        (rvfi.rvfi_dbg == cv32e40x_pkg::DBG_CAUSE_STEP)
        |=>
        dpc_rdata_q == dpc_dbg_step_irq;
    endproperty

    generate // ignore CLIC, checked in clic asserts
<<<<<<< HEAD
        if (uvmt_cv32e40x_pkg::CORE_PARAM_CLIC==0) begin
=======
        if (uvmt_cv32e40s_base_test_pkg::CORE_PARAM_CLIC==0) begin
>>>>>>> a9fb520c
            a_dpc_dbg_step_irq: assert property(p_dpc_dbg_step_irq)
                else `uvm_error(info_tag, $sformatf("DPC csr does not match expected on a step, dpc==%08x", csr_dpc.rvfi_csr_rdata));
        end
    endgenerate

    //TODO:MT Fully covered by those below, remove?
    property p_dpc_dbg_haltreq;
        $rose(support_if.first_debug_ins) &&
        (rvfi.rvfi_dbg == cv32e40x_pkg::DBG_CAUSE_HALTREQ) &&
        // ignore CLIC, checked in clic asserts
        !(rvfi.rvfi_intr.intr && rvfi.rvfi_intr.interrupt && (csr_mtvec.rvfi_csr_rdata[1:0] == 3))
        |->
        (csr_dpc.rvfi_csr_rdata == dpc_dbg_haltreq)
        or
        (rvfi.rvfi_intr.intr && rvfi.rvfi_intr.interrupt
        ##1 dpc_rdata_q == dpc_dbg_haltreq);
    endproperty

    a_dpc_dbg_haltreq: assert property(p_dpc_dbg_haltreq)
        else `uvm_error(info_tag, $sformatf("DPC csr does not match expected on a haltreq, dpc==%08x", csr_dpc.rvfi_csr_rdata));

    property p_dpc_dbg_haltreq_notrap;
        $rose(support_if.first_debug_ins) &&
        !rvfi.rvfi_intr.intr &&
        rvfi.rvfi_dbg == cv32e40x_pkg::DBG_CAUSE_HALTREQ
        |->
        (csr_dpc.rvfi_csr_rdata == dpc_dbg_haltreq_notrap);
    endproperty

    a_dpc_dbg_haltreq_notrap: assert property(p_dpc_dbg_haltreq_notrap)
        else `uvm_error(info_tag, $sformatf("DPC csr does not match expected on a haltreq, dpc==%08x", csr_dpc.rvfi_csr_rdata));


    property p_dpc_dbg_haltreq_nmi;
        $rose(support_if.first_debug_ins) &&
        rvfi.is_nmi &&
        (rvfi.rvfi_dbg == cv32e40x_pkg::DBG_CAUSE_HALTREQ)
        |=>
        dpc_rdata_q == dpc_dbg_haltreq_nmi;
    endproperty

    a_dpc_dbg_haltreq_nmi: assert property(p_dpc_dbg_haltreq_nmi)
        else `uvm_error(info_tag, $sformatf("DPC csr does not match expected on a haltreq, dpc==%08x", csr_dpc.rvfi_csr_rdata));


    property p_dpc_dbg_haltreq_irq;
        $rose(support_if.first_debug_ins) &&
        rvfi.rvfi_intr.intr &&
        rvfi.rvfi_intr.interrupt &&
        !rvfi.is_nmi &&
        (rvfi.rvfi_dbg == cv32e40x_pkg::DBG_CAUSE_HALTREQ)
        |=>
        dpc_rdata_q == dpc_dbg_haltreq_irq;
    endproperty

    generate // ignore CLIC, checked in clic asserts
<<<<<<< HEAD
        if (uvmt_cv32e40x_pkg::CORE_PARAM_CLIC==0) begin
=======
        if (uvmt_cv32e40s_base_test_pkg::CORE_PARAM_CLIC==0) begin
>>>>>>> a9fb520c
            a_dpc_dbg_haltreq_irq: assert property(p_dpc_dbg_haltreq_irq)
                else `uvm_error(info_tag, $sformatf("DPC csr does not match expected on a haltreq, dpc==%08x", csr_dpc.rvfi_csr_rdata));
        end
    endgenerate

    // Check that dcsr.cause is as expected
    property p_dcsr_cause;
        $rose(support_if.first_debug_ins)
        |->
        (rvfi.rvfi_dbg == debug_cause_pri)
        or
        (support_if.recorded_dbg_req && (rvfi.rvfi_dbg == cv32e40x_pkg::DBG_CAUSE_HALTREQ));
    endproperty

    a_dcsr_cause: assert property(p_dcsr_cause)
        else `uvm_error(info_tag, "dcsr.cause was not as expected");



    // check that a stable debug_req is actually taken within reasonable time
    a_debug_req_taken: assert property(stable_req_vs_valid_cnt <= 3)
        else `uvm_error(info_tag, "External debug request not taken in reasonable time");


    // ebreak / c.ebreak without dcsr.ebreak[prv] results in exception at mtvec
    property p_ebreak_mmode_exception;
        rvfi.is_ebreak &&
        !rvfi.rvfi_dbg_mode &&
        rvfi.is_mmode &&
        !csr_dcsr.rvfi_csr_rdata[DCSR_EBREAKM_POS]
        |-> rvfi.rvfi_trap.trap && rvfi.rvfi_trap.exception
            or
            rvfi.rvfi_trap.trap && rvfi.rvfi_trap.debug && !(rvfi.rvfi_trap.debug_cause == cv32e40x_pkg::DBG_CAUSE_EBREAK);
    endproperty

    property p_ebreak_umode_exception;
        rvfi.is_ebreak &&
        !rvfi.rvfi_dbg_mode &&
        rvfi.is_umode &&
        !csr_dcsr.rvfi_csr_rdata[DCSR_EBREAKU_POS]
        |-> rvfi.rvfi_trap.trap && rvfi.rvfi_trap.exception
            or
            rvfi.rvfi_trap.trap && rvfi.rvfi_trap.debug && !(rvfi.rvfi_trap.debug_cause == cv32e40x_pkg::DBG_CAUSE_EBREAK);
    endproperty

    a_ebreak_mmode_exception: assert property(p_ebreak_mmode_exception)
        else `uvm_error(info_tag, $sformatf("Exception not entered correctly after ebreak with dcsr.ebreakm=0 in mmode"));

    a_ebreak_umode_exception: assert property(p_ebreak_umode_exception)
        else `uvm_error(info_tag, $sformatf("Exception not entered correctly after ebreak with dcsr.ebreaku=0 in umode"));


    // ebreak and cebreak during debug mode results in relaunch
    property p_ebreak_during_debug_mode;
        rvfi.is_ebreak &&
        rvfi.rvfi_trap.debug_cause == cv32e40x_pkg::DBG_CAUSE_EBREAK && //The ebreak is actually taken
        rvfi.rvfi_dbg_mode
        ##1 rvfi.rvfi_valid[->1]
        |->
        rvfi.rvfi_dbg_mode &&
        ((csr_dcsr.rvfi_csr_rdata | (1 << DCSR_NMIP_POS)) == (dcsr_rdata_q | (1 << DCSR_NMIP_POS))) &&
        (csr_dpc.rvfi_csr_rdata == dpc_rdata_q) &&
        (rvfi.rvfi_pc_rdata == halt_addr);
    endproperty

    a_ebreak_during_debug_mode: assert property(p_ebreak_during_debug_mode)
        else `uvm_error(info_tag,$sformatf("Debug mode not restarted after ebreak"));

    cov_cebreak_dbg : cover property(
        rvfi.is_ebreak_compr && rvfi.rvfi_dbg_mode
    );
    cov_ebreak_dbg : cover property(
        rvfi.is_ebreak_noncompr && rvfi.rvfi_dbg_mode
    );




    // Exception in debug mode results in pc->dm_exception_addr_i

    property p_debug_mode_exception;
        $rose(cov_assert_if.illegal_insn_i) && cov_assert_if.debug_mode_q
        |=>
        s_conse_next_retire
        ##0 cov_assert_if.debug_mode_q && (cov_assert_if.wb_stage_pc == exception_addr_at_entry);
    endproperty

    a_debug_mode_exception : assert property(p_debug_mode_exception)
        else `uvm_error(info_tag,
            $sformatf("Exception in debug mode not handled incorrectly. dm=%d, pc=%08x",
                cov_assert_if.debug_mode_q, cov_assert_if.wb_stage_pc));


    // ECALL in debug mode results in pc->dm_exception_addr_i
    property p_debug_mode_ecall;
        $rose(cov_assert_if.sys_ecall_insn_i && cov_assert_if.sys_en_i) && cov_assert_if.debug_mode_q
        |->
        s_conse_next_retire
        ##0 cov_assert_if.debug_mode_q && (cov_assert_if.wb_stage_pc == exception_addr_at_entry);
    endproperty

    a_debug_mode_ecall : assert property(p_debug_mode_ecall)
        else `uvm_error(info_tag,
            $sformatf("ECALL in debug mode not handled incorrectly. dm=%d, pc=%08x",
                cov_assert_if.debug_mode_q, cov_assert_if.wb_stage_pc));

    // IRQ in debug mode are masked
    property p_irq_in_debug;
        cov_assert_if.debug_mode_q |-> !cov_assert_if.irq_ack_o;
    endproperty

    a_irq_in_debug : assert property(p_irq_in_debug)
        else
            `uvm_error(info_tag, $sformatf("IRQ not ignored while in debug mode"));


    // WFI/WFE in debug mode does not sleep

    property p_wfi_wfe_in_debug;
        cov_assert_if.debug_mode_q |-> !cov_assert_if.core_sleep_o;
    endproperty

    a_wfi_wfe_in_debug : assert property(p_wfi_wfe_in_debug)
        else `uvm_error(info_tag, $sformatf("WFI or WFE in debug mode cause core_sleep_o=1"));


    // Debug request while sleeping makes core wake up and enter debug mode with cause=haltreq

    property p_sleep_debug_req_wu;
        (cov_assert_if.ctrl_fsm_cs == SLEEP) && cov_assert_if.debug_req_i
        |=>
        !cov_assert_if.core_sleep_o;
    endproperty

    a_sleep_debug_req_wu : assert property(p_sleep_debug_req_wu)
        else `uvm_error(info_tag,
            $sformatf("Did not exit sleep(== %d) after debug_req_i. ",
                cov_assert_if.core_sleep_o));

    property p_sleep_debug_req;
        (cov_assert_if.ctrl_fsm_cs == SLEEP) && cov_assert_if.debug_req_i
        ##0(cov_assert_if.debug_req_i throughout cov_assert_if.debug_halted[->1])
        ##0 rvfi.rvfi_valid[->1]
        |->
        rvfi.rvfi_dbg_mode && rvfi.rvfi_dbg == cv32e40x_pkg::DBG_CAUSE_HALTREQ;
    endproperty

    a_sleep_debug_req : assert property(p_sleep_debug_req)
        else `uvm_error(info_tag,
            $sformatf("Did not enter debug haltreq after debug_req_i during sleep. Debug_mode = %d cause = %d",
                rvfi.rvfi_dbg_mode, rvfi.rvfi_dbg));

    // Accessing debug regs in m-mode is illegal
    property p_debug_regs_mumode(csr_addr, csr_wmask);
        rvfi.is_csr_instr(csr_addr) && !rvfi.rvfi_dbg_mode
        |->
        // instruction traps either as illegal or trigger
        rvfi.rvfi_trap.trap && (
        (rvfi.rvfi_trap.exception && (rvfi.rvfi_trap.exception_cause == cv32e40x_pkg::EXC_CAUSE_ILLEGAL_INSN) && (csr_wmask == 0))
        ||
        (rvfi.rvfi_trap.debug && (rvfi.rvfi_trap.debug_cause == cv32e40x_pkg::DBG_CAUSE_TRIGGER))
        );
    endproperty

    a_debug_regs_mumode_dcsr : assert property(p_debug_regs_mumode(CSR_ADDR_DCSR, csr_dcsr.rvfi_csr_wmask))
        else `uvm_error(info_tag, "Accessing debug reg DCSR in M- or U-mode did not result in illegal instruction");

    a_debug_regs_mumode_dpc : assert property(p_debug_regs_mumode(CSR_ADDR_DPC, csr_dpc.rvfi_csr_wmask))
        else `uvm_error(info_tag, "Accessing debug reg DPC in M- or U-mode did not result in illegal instruction");

    a_debug_regs_mumode_dscratch0 : assert property(p_debug_regs_mumode(CSR_ADDR_DSCRATCH0, csr_dscratch0.rvfi_csr_wmask))
        else `uvm_error(info_tag, "Accessing debug reg DSCRATCH0 in M- or U-mode did not result in illegal instruction");

    a_debug_regs_mumode_dscratch1 : assert property(p_debug_regs_mumode(CSR_ADDR_DSCRATCH1, csr_dscratch1.rvfi_csr_wmask))
        else `uvm_error(info_tag, "Accessing debug reg DSCRATCH1 in M- or U-mode did not result in illegal instruction");


    // Exception while single step -> PC is set to exception handler before debug
    property p_single_step_exception;
        rvfi.rvfi_valid && //valid
        !rvfi.rvfi_dbg_mode && //not in dbg
        csr_dcsr.rvfi_csr_rdata[DCSR_STEP_POS] && // step set
        !(rvfi.is_dbg_trg) && // not trigger
        rvfi.rvfi_trap.exception // exception
        ##1 rvfi.rvfi_valid[->1]
        |->
        rvfi.rvfi_dbg_mode &&
        (csr_dpc.rvfi_csr_rdata == mtvec_addr);

    endproperty

    a_single_step_exception : assert property(p_single_step_exception)
        else `uvm_error(info_tag, "PC not set to exception handler after single step with exception");


    // Trigger during single step
    property p_single_step_trigger;
        (rvfi.is_dbg_trg) &&
        !rvfi.rvfi_dbg_mode &&
        csr_dcsr.rvfi_csr_rdata[DCSR_STEP_POS]
        ##1 rvfi.rvfi_valid[->1]
        |->
        rvfi.rvfi_dbg_mode && ((rvfi.rvfi_dbg == cv32e40x_pkg::DBG_CAUSE_TRIGGER) ||
        (support_if.recorded_dbg_req && (rvfi.rvfi_dbg == cv32e40x_pkg::DBG_CAUSE_HALTREQ)));
    endproperty

    a_single_step_trigger : assert property (p_single_step_trigger)
        else `uvm_error(info_tag,
        $sformatf("Single step and trigger error: dpc = %08x, cause = %d",cov_assert_if.dpc_q, cov_assert_if.dcsr_q[8:6]));


    // Single step WFI must not result in sleeping

    property p_single_step_wfi;
        !cov_assert_if.debug_mode_q && cov_assert_if.dcsr_q[2] && cov_assert_if.is_wfi
        |->
        s_conse_next_retire
        ##0 cov_assert_if.debug_mode_q && !cov_assert_if.core_sleep_o;
    endproperty

    a_single_step_wfi : assert property(p_single_step_wfi)
        else `uvm_error(info_tag, "Debug mode not entered after single step WFI or core went sleeping");


    // Executing with single step results in debug mode

    property p_single_step;
        rvfi.rvfi_valid &&
        !rvfi.rvfi_dbg_mode &&
        csr_dcsr.rvfi_csr_rdata[DCSR_STEP_POS]
        ##1 rvfi.rvfi_valid[->1]
        |->
        rvfi.rvfi_dbg_mode;
    endproperty

    a_single_step: assert property(p_single_step)
        else `uvm_error(info_tag, "Debug mode not entered for single step");


    property p_mumode_dret;
        rvfi.is_dret && !rvfi.rvfi_dbg_mode
        |-> rvfi.rvfi_trap;
    endproperty

    a_mumode_dret : assert property(p_mumode_dret)
        else `uvm_error(info_tag, "Executing dret in M-mode did not result in illegal instruction");


    // dret in D-mode will restore pc (if no re-entry or interrupt intervenes)

    property p_dmode_dret_pc;
        int dpc;
        (rvfi.is_dret && rvfi.rvfi_dbg_mode,
         dpc = csr_dpc.rvfi_csr_rdata)
        ##1
        rvfi.rvfi_valid[->1]
        ##0 (!rvfi.rvfi_intr && !rvfi.rvfi_dbg_mode)
        |->
        rvfi.rvfi_pc_rdata == dpc;
    endproperty

    a_dmode_dret_pc : assert property(p_dmode_dret_pc)
        else `uvm_error(info_tag, "Dret did not cause correct return from debug mode");


    // dret in D-mode will place dpc in mepc if re-entry is interrupted (excluding nmi)
    //TODO:MT fails due to irregular behaviour in RVFI. Await 40X bug issue 414 before changing
    property p_dmode_dret_pc_int;
        int dpc;
        (rvfi.is_dret && rvfi.rvfi_dbg_mode,
         dpc = csr_dpc.rvfi_csr_rdata)
        ##1
        rvfi.rvfi_valid[->1]
        ##0 (rvfi.rvfi_intr && !rvfi.rvfi_dbg_mode && !rvfi.is_nmi)
        |->
        csr_mepc.rvfi_csr_rdata == dpc;
    endproperty

    a_dmode_dret_pc_int : assert property(p_dmode_dret_pc_int)
        else `uvm_error(info_tag, "Dret did not save dpc to mepc when return from debug mode was interrupted");


    // dret in D-mode can be followed by nmi where "mepc=dpc"

    property p_dmode_dret_pc_nmi_eq;
        int dpc;
        (rvfi.rvfi_valid && rvfi.rvfi_dbg_mode && rvfi.rvfi_insn == DRET_INSTR_OPCODE,
         dpc = csr_dpc.rvfi_csr_rdata)
        ##1
        rvfi.rvfi_valid[->1]
        ##0 (!rvfi.rvfi_dbg_mode && rvfi.is_nmi)
        ##0 (csr_mepc.rvfi_csr_rdata == dpc);
    endproperty

    cov_dmode_dret_pc_nmi_eq : cover property(p_dmode_dret_pc_nmi_eq);


    // dret in D-mode can be followed by nmi where "mepc!=dpc"

    property p_dmode_dret_pc_nmi_neq;
        int dpc;
        (rvfi.rvfi_valid && rvfi.rvfi_dbg_mode && rvfi.rvfi_insn == DRET_INSTR_OPCODE,
         dpc = csr_dpc.rvfi_csr_rdata)
        ##1
        rvfi.rvfi_valid[->1]
        ##0 (!rvfi.rvfi_dbg_mode && rvfi.is_nmi)
        ##0 (csr_mepc.rvfi_csr_rdata != dpc);
    endproperty

    cov_dmode_dret_pc_nmi_neq : cover property(p_dmode_dret_pc_nmi_neq);


    // dret in D-mode will exit D-mode

    property p_dmode_dret_exit;
        cov_assert_if.debug_mode_q && cov_assert_if.is_dret
        |=>
        !cov_assert_if.debug_mode_q;
    endproperty

    a_dmode_dret_exit : assert property(p_dmode_dret_exit)
        else `uvm_error(info_tag, "Dret did not exit debug mode");


    // Check that mcycle works as expected when not sleeping
    // Counter can be written an arbitrary value, check that
    // it changed only when not being written to
    // Counter should not increment when in debug mode with dcsr.stopcount set

    property p_mcycle_count;
        !cov_assert_if.mcountinhibit_q[0] && !cov_assert_if.core_sleep_o && !((cov_assert_if.debug_mode_q) && cov_assert_if.dcsr_q[10])
        && !(cov_assert_if.csr_we_int && (cov_assert_if.csr_addr ==12'hB00 || cov_assert_if.csr_addr == 12'hB80))
        |=> $changed(cov_assert_if.mcycle);
    endproperty

    a_mcycle_count : assert property(p_mcycle_count)
        else `uvm_error(info_tag, "Mcycle not counting when mcountinhibit[0] is cleared!");


    // Check that minstret works as expected when not sleeping
    // Check only when not written to
    // Counter should not increment when in debug mode with dcsr.stopcount set

    property p_minstret_count;
        !cov_assert_if.mcountinhibit_q[2] && cov_assert_if.inst_ret && !cov_assert_if.core_sleep_o && !((cov_assert_if.debug_mode_q) && cov_assert_if.dcsr_q[10])
        && !(cov_assert_if.csr_we_int && (cov_assert_if.csr_addr == 12'hB02 || cov_assert_if.csr_addr == 12'hB82))
        |=> (cov_assert_if.minstret == ($past(cov_assert_if.minstret)+1));
    endproperty

    a_minstret_count : assert property(p_minstret_count)
        else
            `uvm_error(info_tag, "Minstret not counting when mcountinhibit[2] is cleared!");


    // debug_req at reset should result in debug mode and no instructions executed

    property p_debug_at_reset;
        (cov_assert_if.ctrl_fsm_cs == cv32e40x_pkg::RESET) && cov_assert_if.debug_req_i
        ##0 (cov_assert_if.debug_req_i throughout !cov_assert_if.debug_havereset[->1])
        ##0 rvfi.rvfi_valid[->1]
        |->
        rvfi.rvfi_dbg_mode;
    endproperty

    a_debug_at_reset : assert property(p_debug_at_reset)
        else `uvm_error(info_tag, "Debug mode not entered correctly at reset!");


    // Debug vs reset

    a_debug_state_onehot : assert property (
      $onehot({cov_assert_if.debug_havereset, cov_assert_if.debug_running, cov_assert_if.debug_halted})
      ) else `uvm_error(info_tag, "Should have exactly 1 of havereset/running/halted");

    cov_havereset_to_running : cover property (
      (cov_assert_if.debug_havereset  == 1)
      && (cov_assert_if.debug_running == 0)
      && (cov_assert_if.debug_halted  == 0)
      ##1
      (cov_assert_if.debug_havereset  == 0)
      && (cov_assert_if.debug_running == 1)
      && (cov_assert_if.debug_halted  == 0)
      );

    cov_havereset_to_halted : cover property (
      (cov_assert_if.debug_havereset  == 1)
      && (cov_assert_if.debug_running == 0)
      && (cov_assert_if.debug_halted  == 0)
      ##1
      (cov_assert_if.debug_havereset  == 0)
      && (cov_assert_if.debug_running == 0)
      && (cov_assert_if.debug_halted  == 1)
      );

    // step vs nmi
    // check that stepie disables nmi
    property p_stepie_irq_dis;
        rvfi.is_dret && csr_dcsr.rvfi_csr_rdata[DCSR_STEP_POS] && !csr_dcsr.rvfi_csr_rdata[DCSR_STEPIE_POS]
        ##1 rvfi.rvfi_valid[->1]
        |->
        !(rvfi.rvfi_intr.intr && rvfi.rvfi_intr.interrupt);
    endproperty

    a_stepie_irq_dis : assert property(p_stepie_irq_dis)
        else `uvm_error(info_tag, "Single stepping should ignore all interrupts if stepie is set");

    cov_step_stepie_nmi : cover property (
        rvfi.is_dret
        && csr_dcsr.rvfi_csr_rdata[DCSR_STEP_POS]
        && !csr_dcsr.rvfi_csr_rdata[DCSR_STEPIE_POS]
        && csr_dcsr.rvfi_csr_rdata[DCSR_NMIP_POS]
    );

    // step trap handler entry, no retire

    // if the next instruction after a single step dret is in debug mode,
    // a trap entry has to be the cause.
    property p_step_trap_handler_entry;
        (rvfi.is_dret &&
        csr_dcsr.rvfi_csr_rdata[DCSR_STEP_POS] &&
        csr_dcsr.rvfi_csr_rdata[DCSR_STEPIE_POS])
        ##1 rvfi.rvfi_valid[->1]
        ##0 rvfi.rvfi_dbg_mode && (rvfi.rvfi_dbg == cv32e40x_pkg::DBG_CAUSE_STEP)
        |->
        rvfi.rvfi_intr.intr;
    endproperty

    a_step_trap_handler_entry : assert property(p_step_trap_handler_entry)
        else `uvm_error(info_tag, "single stepping remained in debug mode illegally");

    property p_step_no_trap;
        rvfi.is_dret && csr_dcsr.rvfi_csr_rdata[DCSR_STEP_POS] && csr_dcsr.rvfi_csr_rdata[DCSR_STEPIE_POS]
        ##1 rvfi.rvfi_valid[->1]
        ##0 !rvfi.rvfi_dbg_mode
        |->
        !rvfi.rvfi_intr.intr || (rvfi.rvfi_intr.intr && rvfi.rvfi_trap.clicptr);
    endproperty

    a_step_no_trap : assert property(p_step_no_trap)
        else `uvm_error(info_tag, "single stepping should not retire a trap handler entry");


    // Check that we cover the case where a debug_req_i
    // comes while flushing due to an illegal insn, causing
    // dpc to be set to the exception handler entry addr

    //      Make sure this is covered in a debug vs nmi assertion when it is written
    sequence s_illegal_insn_debug_req_ante;  // Antecedent
        cov_assert_if.wb_illegal && cov_assert_if.wb_valid && !cov_assert_if.debug_mode_q
        ##1 cov_assert_if.debug_req_i && !cov_assert_if.debug_mode_q && !cov_assert_if.pending_nmi;
    endsequence

    sequence s_illegal_insn_debug_req_conse;  // Consequent
        s_conse_next_retire
        ##0 cov_assert_if.debug_mode_q && (cov_assert_if.dpc_q == mtvec_addr);
    endsequence

    // Need to confirm that the assertion can be reached for non-trivial cases
    cov_illegal_insn_debug_req_nonzero : cover property(
        s_illegal_insn_debug_req_ante ##0 s_illegal_insn_debug_req_conse ##0 (cov_assert_if.dpc_q != 0));

    a_illegal_insn_debug_req : assert property(s_illegal_insn_debug_req_ante |-> s_illegal_insn_debug_req_conse)
        else `uvm_error(info_tag, "Debug mode not entered correctly while handling illegal instruction!");

    // OBI dbg signal needs to correlate to debug mode

    property p_obi_dbg_instr;
        (instr_obi.req && !support_if.instr_bus_addr_ph_cont && instr_obi.dbg)
        |->
        cov_assert_if.debug_mode_if;
    endproperty

    a_obi_dbg_instr : assert property(p_obi_dbg_instr)
    else `uvm_error(info_tag, "OBI instruction bus dbg signal high for non-debug transaction");

    property p_obi_dbg_instr_inv;
        (instr_obi.req && !support_if.instr_bus_addr_ph_cont && !instr_obi.dbg)
        |->
        !cov_assert_if.debug_mode_if;
    endproperty

    a_obi_dbg_instr_inv : assert property(p_obi_dbg_instr_inv)
    else `uvm_error(info_tag, "OBI instruction bus dbg signal low for debug transaction");

    property p_obi_dbg_data;
        (data_obi.req && !support_if.data_bus_addr_ph_cont && data_obi.dbg)
        |->
        cov_assert_if.debug_mode_q;
    endproperty

    a_obi_dbg_data : assert property(p_obi_dbg_data)
    else `uvm_error(info_tag, "OBI data bus dbg signal high for non-debug transaction");

    property p_obi_dbg_data_inv;
        (data_obi.req && !support_if.data_bus_addr_ph_cont && !data_obi.dbg)
        |->
        !cov_assert_if.debug_mode_q;
    endproperty

    a_obi_dbg_data_inv : assert property(p_obi_dbg_data_inv)
    else `uvm_error(info_tag, "OBI data bus dbg signal low for debug transaction");

    // Pending NMI shall be visible in dcsr.nmip
    property p_dcsr_nmip;
        rvfi.rvfi_dbg_mode && rvfi.is_csr_read(CSR_ADDR_DCSR) && csr_dcsr.rvfi_csr_rdata[DCSR_NMIP_POS]
        |->
        rvfi.rvfi_nmip[0];
    endproperty

    a_dcsr_nmip : assert property(p_dcsr_nmip)
    else `uvm_error(info_tag, "NMI pending not reflected in dcsr.nmip");

    // debug_pc_o shall show PC of last retired instruction
    property p_debug_pc_o;
        (rvfi.rvfi_valid && !rvfi.rvfi_trap.trap)
        |->
        rvfi.rvfi_pc_rdata == debug_pc_o_q;
    endproperty

    a_debug_pc_o : assert property(p_debug_pc_o)
    else `uvm_error(info_tag, "debug_pc_o is not driven correctly")

    property p_debug_pc_o_inv;
        int dbg_pc;
        (cov_assert_if.debug_pc_valid_o, dbg_pc = cov_assert_if.debug_pc_o)
        ##1 rvfi.rvfi_valid[->1]
        |->
        rvfi.rvfi_pc_rdata == dbg_pc;
    endproperty

    a_debug_pc_o_inv : assert property(p_debug_pc_o_inv)
    else `uvm_error(info_tag, "debug_pc_o is not driven correctly")


    // Exceptions don't update "mcause"

    a_dbg_mcause: assert property (
      rvfi.rvfi_valid  &&
      rvfi.rvfi_dbg_mode  &&
      rvfi.rvfi_trap
      |->
      !csr_mstatus.rvfi_csr_wmask
    ) else `uvm_error(info_tag, "dmode exceptions shouldn't update mcause")


    // "mret" causes exceptions

    a_dbg_mret: assert property (
      rvfi.is_mret  &&
      rvfi.rvfi_dbg_mode
      |->
      rvfi.rvfi_valid  &&
      rvfi.rvfi_trap.trap  &&
      rvfi.rvfi_trap.exception
    ) else `uvm_error(info_tag, "dmode mret should except")


    // -------------------------------------------
    // Capture internal states for use in checking
    // -------------------------------------------

    always @(posedge cov_assert_if.clk_i or negedge cov_assert_if.rst_ni) begin
        if(!cov_assert_if.rst_ni) begin
            pc_at_dbg_req <= 32'h0;
        end else begin
            //NMI has highest priority for dpc
            if(rvfi.is_nmi && rvfi.rvfi_dbg_mode) begin
                if (csr_mtvec.rvfi_csr_rdata[1:0] == 1) begin // vectored CLINT
                    pc_at_dbg_req <= mtvec_addr+'h3C;
                end else begin //unvectored CLINT
                    pc_at_dbg_req <= mtvec_addr;
                end
            // if the debug cause is synchronous debug entry IRQ is "taken" first4
            end else if (   rvfi.rvfi_valid &&
                            rvfi.rvfi_dbg_mode &&
                            rvfi.rvfi_intr.intr &&
                            rvfi.rvfi_intr.interrupt) begin
                if (csr_mtvec.rvfi_csr_rdata[1:0] == 1) begin //vectored CLINT
                    pc_at_dbg_req <= mtvec_addr + (rvfi.rvfi_intr.cause << 2);
                end else begin //unvectored CLINT
                    pc_at_dbg_req <= mtvec_addr;
                end
            // Exception with exception trigger active
            end else if (rvfi.is_dbg_trg && rvfi.rvfi_trap.exception) begin
                pc_at_dbg_req <= rvfi.rvfi_pc_wdata;

            end else if ((rvfi.is_ebreak && ebreak_allowed)|| rvfi.is_dbg_trg) begin
                pc_at_dbg_req <= rvfi.rvfi_pc_rdata;

            end else if (support_if.first_fetch) begin
                pc_at_dbg_req <= {cov_assert_if.boot_addr_i[31:2], 2'b00};

            end else if (rvfi.rvfi_valid) begin
                pc_at_dbg_req <= rvfi.rvfi_pc_wdata;
            end
        end
    end

    // Breaking down the above structure on debug cause, to improve likelyhood of formal convergence
    always @(posedge cov_assert_if.clk_i or negedge cov_assert_if.rst_ni) begin
        if(!cov_assert_if.rst_ni) begin
            dpc_dbg_ebreak <= 32'h0;
        end else begin
            if (rvfi.is_ebreak) begin
                dpc_dbg_ebreak <=  rvfi.rvfi_pc_rdata;
            end
        end
    end

    always @(posedge cov_assert_if.clk_i or negedge cov_assert_if.rst_ni) begin
        if(!cov_assert_if.rst_ni) begin
            dpc_dbg_trg <= 32'h0;
        end else begin
            if (rvfi.is_dbg_trg && rvfi.rvfi_trap.exception) begin
                dpc_dbg_trg <=  rvfi.rvfi_pc_wdata;
            end else if (rvfi.is_dbg_trg) begin
                dpc_dbg_trg <=  rvfi.rvfi_pc_rdata;
            end
        end
    end

    always @(posedge cov_assert_if.clk_i or negedge cov_assert_if.rst_ni) begin
        if(!cov_assert_if.rst_ni) begin
            dpc_dbg_step            <= 32'h0;
            dpc_dbg_step_notrap     <= 32'h0;
            dpc_dbg_step_irq        <= 32'h0;
            dpc_dbg_step_nmi        <= 32'h0;
            dpc_dbg_haltreq         <= 32'h0;
            dpc_dbg_haltreq_notrap  <= 32'h0;
            dpc_dbg_haltreq_irq     <= 32'h0;
            dpc_dbg_haltreq_nmi     <= 32'h0;
        end else begin
            //NMI has highest priority for dpc
            if(rvfi.is_nmi && rvfi.rvfi_dbg_mode) begin
                if (csr_mtvec.rvfi_csr_rdata[1:0] == 1) begin // vectored CLINT
                    dpc_dbg_step        <= mtvec_addr+'h3C;
                    dpc_dbg_step_nmi    <= mtvec_addr+'h3C;
                    dpc_dbg_haltreq     <= mtvec_addr+'h3C;
                    dpc_dbg_haltreq_nmi <= mtvec_addr+'h3C;
                end else begin //unvectored CLINT
                    dpc_dbg_step        <= mtvec_addr;
                    dpc_dbg_step_nmi    <= mtvec_addr;
                    dpc_dbg_haltreq     <= mtvec_addr;
                    dpc_dbg_haltreq_nmi <= mtvec_addr;
                end

            // if the debug cause is synchronous debug entry IRQ is "taken" first4
            end else if (   rvfi.rvfi_valid &&
                            rvfi.rvfi_dbg_mode &&
                            rvfi.rvfi_intr.intr &&
                            rvfi.rvfi_intr.interrupt) begin
                if (csr_mtvec.rvfi_csr_rdata[1:0] == 1) begin //vectored CLINT
                    dpc_dbg_step        <= mtvec_addr + (rvfi.rvfi_intr.cause << 2);
                    dpc_dbg_step_irq    <= mtvec_addr + (rvfi.rvfi_intr.cause << 2);
                    dpc_dbg_haltreq     <= mtvec_addr + (rvfi.rvfi_intr.cause << 2);
                    dpc_dbg_haltreq_irq <= mtvec_addr + (rvfi.rvfi_intr.cause << 2);
                end else begin //unvectored CLINT
                    dpc_dbg_step        <= mtvec_addr;
                    dpc_dbg_step_irq    <= mtvec_addr;
                    dpc_dbg_haltreq     <= mtvec_addr;
                    dpc_dbg_haltreq_irq <= mtvec_addr;
                end

            end else if (rvfi.rvfi_valid) begin
                dpc_dbg_step            <=  rvfi.rvfi_pc_wdata;
                dpc_dbg_haltreq         <=  rvfi.rvfi_pc_wdata;

            end else if (support_if.first_fetch) begin
                dpc_dbg_haltreq         <= {cov_assert_if.boot_addr_i[31:2], 2'b00};
            end
            //keep separate to truly disconnect
            if(rvfi.rvfi_valid) begin
                dpc_dbg_step_notrap     <=  rvfi.rvfi_pc_wdata;
                dpc_dbg_haltreq_notrap  <=  rvfi.rvfi_pc_wdata;
            end else if (support_if.first_fetch) begin
                dpc_dbg_haltreq_notrap  <= {cov_assert_if.boot_addr_i[31:2], 2'b00};
            end


        end
    end


    always @(posedge cov_assert_if.clk_i or negedge cov_assert_if.rst_ni) begin
        if(!cov_assert_if.rst_ni) begin
            dpc_rdata_q <= 32'h0;
            dcsr_rdata_q <= 32'h0;
            debug_pc_o_q <= 32'h0;
        end else begin
            if(rvfi.rvfi_valid) begin
                dpc_rdata_q <= csr_dpc.rvfi_csr_rdata;
                dcsr_rdata_q <= csr_dcsr.rvfi_csr_rdata;
            end
            if(cov_assert_if.debug_pc_valid_o) begin
                debug_pc_o_q <= cov_assert_if.debug_pc_o;
            end
        end
    end


  // Capture start values
  always@ (posedge cov_assert_if.clk_i or negedge cov_assert_if.rst_ni) begin
    if(!cov_assert_if.rst_ni) begin
          halt_addr <= 0;
          boot_addr <= 0;
    end else begin
        if(support_if.first_fetch) begin
            halt_addr <= {cov_assert_if.dm_halt_addr_i[31:2], 2'b00};
            boot_addr <= {cov_assert_if.boot_addr_i[31:2], 2'b00};
        end
    end
  end


  always@ (posedge cov_assert_if.clk_i)  begin
      if ((cov_assert_if.illegal_insn_i || (cov_assert_if.sys_ecall_insn_i && cov_assert_if.sys_en_i))
          && cov_assert_if.pc_set && cov_assert_if.debug_mode_q && cov_assert_if.wb_valid)
      begin
          exception_addr_at_entry = {cov_assert_if.dm_exception_addr_i[31:2], 2'b00};
      end
  end

    assign cov_assert_if.dpc_will_hit = (cov_assert_if.dpc_n == cov_assert_if.tdata2);
    assign cov_assert_if.pending_enabled_irq = |(cov_assert_if.irq_i & cov_assert_if.mie_q);
    assign cov_assert_if.is_wfi =
        cov_assert_if.wb_valid
        && ((cov_assert_if.wb_stage_instr_rdata_i & WFI_INSTR_MASK) == WFI_INSTR_OPCODE)
        && ((rvfi.rvfi_mode == UVMA_RVFI_M_MODE) || (csr_mstatus.rvfi_csr_rdata[MSTATUS_TW_POS] == 1)) //not legal if in user mode with tw == 0
        && !cov_assert_if.wb_err
        && (cov_assert_if.wb_mpu_status == MPU_OK);
    assign cov_assert_if.is_dret =
        cov_assert_if.wb_valid
        && (cov_assert_if.wb_stage_instr_rdata_i == DRET_INSTR_OPCODE)
        && !cov_assert_if.wb_err
        && (cov_assert_if.wb_mpu_status == MPU_OK);

    // Track which debug cause should be expected
    // cause REQ is treated separately, as it's timing is vaguely defined.
    always@ (posedge cov_assert_if.clk_i or negedge cov_assert_if.rst_ni) begin
        if( !cov_assert_if.rst_ni) begin
            debug_cause_pri <= 3'b000;
<<<<<<< HEAD
        end else begin  //TODO:MT placeholder for new trigger support logic, this only works with 1 trigger.
            if (rvfi.is_dbg_trg || exception_trigger_hit) begin
                debug_cause_pri <= cv32e40x_pkg::DBG_CAUSE_TRIGGER;
=======
        end else begin
            if (rvfi.is_dbg_trg) begin
                debug_cause_pri <= cv32e40s_pkg::DBG_CAUSE_TRIGGER;
>>>>>>> a9fb520c
            end else if(rvfi.is_ebreak && ebreak_allowed) begin
                debug_cause_pri <= cv32e40x_pkg::DBG_CAUSE_EBREAK;
            end else if(rvfi.rvfi_valid && csr_dcsr.rvfi_csr_rdata[DCSR_STEP_POS]) begin  // "step"
                debug_cause_pri <= cv32e40x_pkg::DBG_CAUSE_STEP;
            end else if(rvfi.is_dret && !csr_dcsr.rvfi_csr_rdata[DCSR_STEP_POS]) begin
                debug_cause_pri <= 3'b000;  // (not a cause)
            end
        end
    end

    assign ebreak_allowed = (rvfi.is_mmode && csr_dcsr.rvfi_csr_rdata[DCSR_EBREAKM_POS]) || (rvfi.is_umode && csr_dcsr.rvfi_csr_rdata[DCSR_EBREAKU_POS]);


    // count the number of rvalids while debug_req is stable
    always@ (posedge cov_assert_if.clk_i or negedge cov_assert_if.rst_ni) begin
        if( !cov_assert_if.rst_ni) begin
            stable_req_vs_valid_cnt <= 4'h0;
        end else begin
            if(!cov_assert_if.debug_req_i || (rvfi.rvfi_valid && rvfi.rvfi_dbg_mode)) begin
                stable_req_vs_valid_cnt <= 4'h0;
            end else if (rvfi.rvfi_valid) begin
                stable_req_vs_valid_cnt <= stable_req_vs_valid_cnt + 1;
            end
        end
    end

endmodule : uvmt_cv32e40x_debug_assert<|MERGE_RESOLUTION|>--- conflicted
+++ resolved
@@ -18,12 +18,8 @@
 module uvmt_cv32e40x_debug_assert
   import uvm_pkg::*;
   import uvma_rvfi_pkg::*;
-<<<<<<< HEAD
   import cv32e40x_pkg::*;
-=======
-  import cv32e40s_pkg::*;
-  import uvmt_cv32e40s_base_test_pkg::*;
->>>>>>> a9fb520c
+  import uvmt_cv32e40x_base_test_pkg::*;
   (
       uvma_rvfi_instr_if_t rvfi,
       uvma_rvfi_csr_if_t csr_dcsr,
@@ -247,11 +243,7 @@
     endproperty
 
     generate // ignore CLIC, checked in clic asserts
-<<<<<<< HEAD
-        if (uvmt_cv32e40x_pkg::CORE_PARAM_CLIC==0) begin
-=======
-        if (uvmt_cv32e40s_base_test_pkg::CORE_PARAM_CLIC==0) begin
->>>>>>> a9fb520c
+        if (uvmt_cv32e40x_base_test_pkg::CORE_PARAM_CLIC==0) begin
             a_dpc_dbg_step_irq: assert property(p_dpc_dbg_step_irq)
                 else `uvm_error(info_tag, $sformatf("DPC csr does not match expected on a step, dpc==%08x", csr_dpc.rvfi_csr_rdata));
         end
@@ -308,11 +300,7 @@
     endproperty
 
     generate // ignore CLIC, checked in clic asserts
-<<<<<<< HEAD
-        if (uvmt_cv32e40x_pkg::CORE_PARAM_CLIC==0) begin
-=======
-        if (uvmt_cv32e40s_base_test_pkg::CORE_PARAM_CLIC==0) begin
->>>>>>> a9fb520c
+        if (uvmt_cv32e40x_base_test_pkg::CORE_PARAM_CLIC==0) begin
             a_dpc_dbg_haltreq_irq: assert property(p_dpc_dbg_haltreq_irq)
                 else `uvm_error(info_tag, $sformatf("DPC csr does not match expected on a haltreq, dpc==%08x", csr_dpc.rvfi_csr_rdata));
         end
@@ -1054,15 +1042,9 @@
     always@ (posedge cov_assert_if.clk_i or negedge cov_assert_if.rst_ni) begin
         if( !cov_assert_if.rst_ni) begin
             debug_cause_pri <= 3'b000;
-<<<<<<< HEAD
-        end else begin  //TODO:MT placeholder for new trigger support logic, this only works with 1 trigger.
-            if (rvfi.is_dbg_trg || exception_trigger_hit) begin
-                debug_cause_pri <= cv32e40x_pkg::DBG_CAUSE_TRIGGER;
-=======
         end else begin
             if (rvfi.is_dbg_trg) begin
-                debug_cause_pri <= cv32e40s_pkg::DBG_CAUSE_TRIGGER;
->>>>>>> a9fb520c
+                debug_cause_pri <= cv32e40x_pkg::DBG_CAUSE_TRIGGER;
             end else if(rvfi.is_ebreak && ebreak_allowed) begin
                 debug_cause_pri <= cv32e40x_pkg::DBG_CAUSE_EBREAK;
             end else if(rvfi.rvfi_valid && csr_dcsr.rvfi_csr_rdata[DCSR_STEP_POS]) begin  // "step"
