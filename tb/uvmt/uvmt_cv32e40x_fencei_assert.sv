// Copyright 2021 OpenHW Group
// Copyright 2021 Silicon Labs, Inc.
//
// Licensed under the Solderpad Hardware Licence, Version 2.0 (the "License");
// you may not use this file except in compliance with the License.
// You may obtain a copy of the License at
//
//     https://solderpad.org/licenses/
//
// Unless required by applicable law or agreed to in writing, software
// distributed under the License is distributed on an "AS IS" BASIS,
// WITHOUT WARRANTIES OR CONDITIONS OF ANY KIND, either express or implied.
// See the License for the specific language governing permissions and
// limitations under the License.
//
// SPDX-License-Identifier: Apache-2.0 WITH SHL-2.0


module uvmt_cv32e40x_fencei_assert
  import cv32e40x_pkg::*;
  import uvm_pkg::*;
#(
  parameter int          PMA_NUM_REGIONS              = 0,
  parameter pma_region_t PMA_CFG[PMA_NUM_REGIONS-1:0] = '{default:'Z}
)(
  input clk_i,
  input rst_ni,

  input fencei_flush_req_o,
  input fencei_flush_ack_i,

  input        wb_valid,
  input        wb_instr_valid,
  input        wb_sys_en,
  input        wb_sys_fencei_insn,
  input [31:0] wb_pc,
  input [31:0] wb_rdata,
  input        wb_buffer_state,

  input        instr_req_o,
  input [31:0] instr_addr_o,
  input        instr_gnt_i,

  input        data_req_o,
  input        data_gnt_i,
  input        data_rvalid_i,

  input rvfi_valid,
  input rvfi_intr,
  input rvfi_dbg_mode
);

  localparam int CYCLE_COUNT = 6;
  default clocking @(posedge clk_i); endclocking
  default disable iff !rst_ni;
  string info_tag = "CV32E40X_FENCEI_ASSERT";

  logic is_fencei_in_wb;
  assign is_fencei_in_wb = wb_sys_fencei_insn && wb_sys_en && wb_instr_valid;

  int obi_outstanding;
  always @(posedge clk_i, negedge rst_ni) begin
    if (~rst_ni) begin
      obi_outstanding <= 0;
    end else if (data_req_o && data_gnt_i && !data_rvalid_i) begin
      obi_outstanding <= obi_outstanding + 1;
    end else if (data_rvalid_i && !(data_req_o && data_gnt_i)) begin
      obi_outstanding <= obi_outstanding - 1;
    end
  end

  function logic bufferable_in_config;
    bufferable_in_config = 0;
    foreach (PMA_CFG[i]) begin
      if (PMA_CFG[i].bufferable) begin
        bufferable_in_config = 1;
      end
    end
  endfunction

  a_req_stay_high: assert property (
    fencei_flush_req_o && !fencei_flush_ack_i
    |=>
    fencei_flush_req_o
  ) else `uvm_error(info_tag, "req must not drop before ack");

  a_req_drop_lo: assert property (
    fencei_flush_req_o && fencei_flush_ack_i
    |=>
    !fencei_flush_req_o
  ) else `uvm_error(info_tag, "req must drop after ack");

  a_req_rise_before_retire: assert property (
    $rose(is_fencei_in_wb)
    |->
    !wb_valid throughout (
      ($rose(fencei_flush_req_o) [->1])
      or
      ($fell(is_fencei_in_wb) [->1])
    )
  ) else `uvm_error(info_tag, "fencei shall not retire without seeing a rising flush req");

  a_req_must_retire: assert property (
    fencei_flush_req_o
    |->
    is_fencei_in_wb until_with wb_valid
  ) else `uvm_error(info_tag, "if there is no retire then there can't be a req");

  property p_fetch_after_retire;
    int pc_next;
    (is_fencei_in_wb && wb_valid, pc_next={wb_pc[31:2],2'b00}+4)
    |->
    (
      // Normal execution
      (instr_req_o && instr_gnt_i) [->1:2]  // next req-gnt (or second next, if ongoing req)
      ##0 (instr_addr_o == pc_next)
    ) or (
      // Exception execution
      rvfi_valid [->2:3]  // retire: fencei, (optionally "rvfi_trap"), interrupt/debug handler
      ##0 (rvfi_intr || rvfi_dbg_mode)
    );
  endproperty
  a_fetch_after_retire: assert property (
    p_fetch_after_retire
  ) else `uvm_error(info_tag, "after fencei, the next-pc fetching cannot be forgone");

  a_stall_until_ack: assert property (
    fencei_flush_req_o && !fencei_flush_ack_i
    |=>
    !$changed(wb_pc)
  ) else `uvm_error(info_tag, "WB stage must remain unchanged until the flush req is acked");

  property p_branch_after_retire;
    int pc_next;
    (fencei_flush_req_o, pc_next=wb_pc+4)
    ##1 !fencei_flush_req_o
    |=>
    (
      wb_valid [->1:2]
      ##0 (wb_pc == pc_next)
    ) or (
      rvfi_valid [->2]
      ##0 (rvfi_intr || rvfi_dbg_mode)
    );
  endproperty
  a_branch_after_retire: assert property (
    p_branch_after_retire
  ) else `uvm_error(info_tag, "the pc following fencei did not enter WB");

  a_supress_datareq: assert property (
    fencei_flush_req_o
    |->
    !data_req_o
  ) else `uvm_error(info_tag, "obi data req shall not happen while fencei is flushing");

  property p_fencei_quick_retire;
    $rose(is_fencei_in_wb)
    ##1 (fencei_flush_req_o && fencei_flush_ack_i);
  endproperty
  a_cycle_count_minimum: assert property (
    p_fencei_quick_retire
    implies
    (##1 !$rose(wb_instr_valid) [*CYCLE_COUNT-1])
  ) else `uvm_error(info_tag, "fencei shan't finish before the expected number of cycles");
  c_cycle_count_minimum: cover property (
    p_fencei_quick_retire
    and
    (s_nexttime [CYCLE_COUNT] $rose(wb_instr_valid))
  );

  property p_req_wait_bus;
    fencei_flush_req_o
    |->
    !data_rvalid_i throughout (
      $fell(wb_valid) [->1]
      ##1 (data_req_o && data_gnt_i) [->1]
    );
  endproperty
  a_req_wait_bus: assert property (p_req_wait_bus)
    else `uvm_error(info_tag, "flush req shall not come if rvalid is awaited");
  if (bufferable_in_config()) begin : gen_c_req_wait_bus
    c_req_wait_bus: cover property (
      $rose(is_fencei_in_wb)
      ##1 (
        is_fencei_in_wb throughout (
          ($rose(data_rvalid_i) [->1])
          ##0 ($rose(fencei_flush_req_o) [->1])
        )
      )
    );
  end

  property p_req_wait_outstanding;
    fencei_flush_req_o |-> (obi_outstanding == 0);
  endproperty
  a_req_wait_outstanding: assert property (p_req_wait_outstanding)
    else `uvm_error(info_tag, "flush req shall not come if obi has outstanding transactions");
  if (bufferable_in_config()) begin : gen_c_req_wait_outstanding_1
    c_req_wait_outstanding_1: cover property (
      is_fencei_in_wb throughout ((obi_outstanding >= 1) ##0 (fencei_flush_req_o [->1]))
    );
  end

<<<<<<< HEAD
  // TODO:ropeders assert fencei flush req explicitly vs write buffer queue (not just vs rvalid)
=======
  a_outstanding_equivalence: assert property (
    // TODO:ropeders Can remove this assert later. The two asserts are not required to be equivalent.
    p_req_wait_bus  iff  p_req_wait_outstanding
  ) else `uvm_error(info_tag, "the two req-rvalid assertions disagreed");

  
  property p_req_wait_buffer;
    is_fencei_in_wb && (wb_buffer_state == WBUF_FULL) |->
      !fencei_flush_req_o throughout(
        (data_rvalid_i && (wb_buffer_state == WBUF_EMPTY)) [->1]
      );
  endproperty

  a_req_wait_buffer: assert property(p_req_wait_buffer) 
    else `uvm_error(info_tag, "fencei_flush_req_o should be held low until write buffer is empty");
>>>>>>> 20bc9d79

  // TODO:ropeders assert fencei flush req explicitly vs X interface queue (not just vs rvalid)

  for (genvar i = 1; i <= 5; i++) begin: gen_ack_delayed
    // "5" is an appropriate arbitrary upper limit
    c_ack_delayed: cover property (
      $rose(fencei_flush_req_o)
      ##0 (!fencei_flush_ack_i) [*i]
      ##1 fencei_flush_ack_i
    );
  end

  covergroup cg_reqack(string name) @(posedge clk_i);
    option.per_instance = 1;
    option.name = name;

    cp_req: coverpoint fencei_flush_req_o {
      bins hi = {1};
      bins lo = {0};
      bins rose = (0 => 1);
      bins fell = (1 => 0);
    }
    cp_ack: coverpoint fencei_flush_ack_i {
      bins hi = {1};
      bins lo = {0};
      bins rose = (0 => 1);
      bins fell = (1 => 0);
    }
    cross_req_ack: cross cp_req, cp_ack {
      illegal_bins il = binsof(cp_req.fell) && binsof(cp_ack.rose);
    }
  endgroup
  cg_reqack reqack_cg = new("reqack");

  c_no_retire: cover property (
    $rose(is_fencei_in_wb)
    ##0 (!wb_valid throughout ($fell(is_fencei_in_wb) [->1]))
  );

  covergroup cg_reserved(string name) @(posedge clk_i);
    option.per_instance = 1;
    option.name = name;

    // Just a handfull of different values for reserved to-be-ignored fields
    cp_imm: coverpoint wb_rdata[31:20] iff (is_fencei_in_wb && wb_valid) {
      bins b[4] = {[0:$]};
    }
    cp_rs1: coverpoint wb_rdata[19:15] iff (is_fencei_in_wb && wb_valid) {
      bins b[4] = {[0:$]};
    }
    cp_rd: coverpoint wb_rdata[11:7] iff (is_fencei_in_wb && wb_valid) {
      bins b[4] = {[0:$]};
    }
  endgroup
  cg_reserved reserved_cg = new("reserved");

endmodule : uvmt_cv32e40x_fencei_assert<|MERGE_RESOLUTION|>--- conflicted
+++ resolved
@@ -201,14 +201,6 @@
     );
   end
 
-<<<<<<< HEAD
-  // TODO:ropeders assert fencei flush req explicitly vs write buffer queue (not just vs rvalid)
-=======
-  a_outstanding_equivalence: assert property (
-    // TODO:ropeders Can remove this assert later. The two asserts are not required to be equivalent.
-    p_req_wait_bus  iff  p_req_wait_outstanding
-  ) else `uvm_error(info_tag, "the two req-rvalid assertions disagreed");
-
   
   property p_req_wait_buffer;
     is_fencei_in_wb && (wb_buffer_state == WBUF_FULL) |->
@@ -219,9 +211,10 @@
 
   a_req_wait_buffer: assert property(p_req_wait_buffer) 
     else `uvm_error(info_tag, "fencei_flush_req_o should be held low until write buffer is empty");
->>>>>>> 20bc9d79
+
 
   // TODO:ropeders assert fencei flush req explicitly vs X interface queue (not just vs rvalid)
+
 
   for (genvar i = 1; i <= 5; i++) begin: gen_ack_delayed
     // "5" is an appropriate arbitrary upper limit
