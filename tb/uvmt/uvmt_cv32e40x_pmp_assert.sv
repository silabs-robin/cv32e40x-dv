// Copyright 2022 Silicon Labs, Inc.
//
// SPDX-License-Identifier: Apache-2.0 WITH SHL-2.1
//
// Licensed under the Solderpad Hardware License v 2.1 (the "License"); you may
// not use this file except in compliance with the License, or, at your option,
// the Apache License version 2.0.
//
// You may obtain a copy of the License at
// https://solderpad.org/licenses/SHL-2.1/
//
// Unless required by applicable law or agreed to in writing, any work
// distributed under the License is distributed on an "AS IS" BASIS, WITHOUT
// WARRANTIES OR CONDITIONS OF ANY KIND, either express or implied.
//
// See the License for the specific language governing permissions and
// limitations under the License.


`default_nettype none


module uvmt_cv32e40x_pmp_assert
  import uvm_pkg::*;
<<<<<<< HEAD
  import cv32e40x_pkg::*;
  import uvmt_cv32e40x_pkg::*;
=======
  import cv32e40s_pkg::*;
  import uvmt_cv32e40s_base_test_pkg::*;
>>>>>>> a9fb520c
  #(
    parameter int        PMP_GRANULARITY,
    parameter int        PMP_NUM_REGIONS,
    parameter int        IS_INSTR_SIDE,
    parameter mseccfg_t  PMP_MSECCFG_RV
  )
  (
   // Clock and Reset
   input wire            clk,
   input wire            rst_n,

   // CSRs
   input wire pmp_csr_t  csr_pmp_i,

   // Mode Info
   input wire privlvl_t  priv_lvl_i,
   input wire            bus_trans_dbg,

   // Access Checking
   input wire [33:0]     pmp_req_addr_i,
   input wire pmp_req_e  pmp_req_type_i,
   input wire            pmp_req_err_o,

   // OBI
   input wire         obi_req,
   input wire [31:0]  obi_addr,
   input wire         obi_gnt,

   // RVFI
   input wire         rvfi_valid,
   input wire [31:0]  rvfi_pc_rdata
  );


  string info_tag = "CV32E40X_PMP_ASSERT";


  // Defaults

  default clocking @(posedge clk); endclocking
  default disable iff (!rst_n);


  // Helper logic

  match_status_t  match_status;
  uvmt_cv32e40x_pmp_model #(
    .PMP_GRANULARITY  (PMP_GRANULARITY),
    .PMP_NUM_REGIONS  (PMP_NUM_REGIONS),
<<<<<<< HEAD
    .DM_REGION_START  (uvmt_cv32e40x_pkg::CORE_PARAM_DM_REGION_START),
    .DM_REGION_END    (uvmt_cv32e40x_pkg::CORE_PARAM_DM_REGION_END)
=======
    .DM_REGION_START  (CORE_PARAM_DM_REGION_START),
    .DM_REGION_END    (CORE_PARAM_DM_REGION_END)
>>>>>>> a9fb520c
  ) model_i (
    .debug_mode     (bus_trans_dbg),
    .match_status_o (match_status),
    .*
  );


  // Extra covers and asserts to comprehensively match the spec

  // Cover the helper-RTL internals
  generate
    if (IS_INSTR_SIDE === 1'b1 && PMP_NUM_REGIONS > 0) begin : gen_cp_instr_side
      covergroup cg_internals_instr_side @(posedge clk);
        option.per_instance = 1;

        // Machine mode execute accesses
        cp_x_mmode_x                : coverpoint match_status.val_access_allowed_reason.x_mmode_x                { bins low  = {1'b0}; bins high = {1'b1}; }
        cp_x_mmode_lx               : coverpoint match_status.val_access_allowed_reason.x_mmode_lx               { bins low  = {1'b0}; bins high = {1'b1}; }
        cp_x_mmode_mml_lx           : coverpoint match_status.val_access_allowed_reason.x_mmode_mml_lx           { bins low  = {1'b0}; bins high = {1'b1}; }
        cp_x_mmode_mml_lw           : coverpoint match_status.val_access_allowed_reason.x_mmode_mml_lw           { bins low  = {1'b0}; bins high = {1'b1}; }
        cp_x_mmode_mml_lwx          : coverpoint match_status.val_access_allowed_reason.x_mmode_mml_lwx          { bins low  = {1'b0}; bins high = {1'b1}; }
        cp_x_mmode_mml_lrx          : coverpoint match_status.val_access_allowed_reason.x_mmode_mml_lrx          { bins low  = {1'b0}; bins high = {1'b1}; }
        cp_x_mmode_nomatch_nommwp_x : coverpoint match_status.val_access_allowed_reason.x_mmode_nomatch_nommwp_x { bins low  = {1'b0}; bins high = {1'b1}; }
        // User mode execute accesses
        cp_x_umode_x                : coverpoint match_status.val_access_allowed_reason.x_umode_x                { bins low  = {1'b0}; bins high = {1'b1}; }
        cp_x_umode_mml_x            : coverpoint match_status.val_access_allowed_reason.x_umode_mml_x            { bins low  = {1'b0}; bins high = {1'b1}; }
        cp_x_umode_mml_rx           : coverpoint match_status.val_access_allowed_reason.x_umode_mml_rx           { bins low  = {1'b0}; bins high = {1'b1}; }
        cp_x_umode_mml_rwx          : coverpoint match_status.val_access_allowed_reason.x_umode_mml_rwx          { bins low  = {1'b0}; bins high = {1'b1}; }
        cp_x_umode_mml_lw           : coverpoint match_status.val_access_allowed_reason.x_umode_mml_lw           { bins low  = {1'b0}; bins high = {1'b1}; }
        cp_x_umode_mml_lwx          : coverpoint match_status.val_access_allowed_reason.x_umode_mml_lwx          { bins low  = {1'b0}; bins high = {1'b1}; }
        // Ignore bins for unreachable load/stores on instruction if
        // Machine mode l/s accesses
        cp_r_mmode_nomatch_nommwp_r : coverpoint match_status.val_access_allowed_reason.r_mmode_nomatch_nommwp_r { bins low  = {1'b0}; ignore_bins high = {1'b1}; }
        cp_w_mmode_nomatch_nommwp_w : coverpoint match_status.val_access_allowed_reason.w_mmode_nomatch_nommwp_w { bins low  = {1'b0}; ignore_bins high = {1'b1}; }
        cp_w_mmode_mml_w            : coverpoint match_status.val_access_allowed_reason.w_mmode_mml_w            { bins low  = {1'b0}; ignore_bins high = {1'b1}; }
        cp_w_mmode_mml_wx           : coverpoint match_status.val_access_allowed_reason.w_mmode_mml_wx           { bins low  = {1'b0}; ignore_bins high = {1'b1}; }
        cp_w_mmode_mml_lrw          : coverpoint match_status.val_access_allowed_reason.w_mmode_mml_lrw          { bins low  = {1'b0}; ignore_bins high = {1'b1}; }
        cp_r_mmode_r                : coverpoint match_status.val_access_allowed_reason.r_mmode_r                { bins low  = {1'b0}; ignore_bins high = {1'b1}; }
        cp_r_mmode_lr               : coverpoint match_status.val_access_allowed_reason.r_mmode_lr               { bins low  = {1'b0}; ignore_bins high = {1'b1}; }
        cp_w_mmode_w                : coverpoint match_status.val_access_allowed_reason.w_mmode_w                { bins low  = {1'b0}; ignore_bins high = {1'b1}; }
        cp_w_mmode_lw               : coverpoint match_status.val_access_allowed_reason.w_mmode_lw               { bins low  = {1'b0}; ignore_bins high = {1'b1}; }
        cp_r_mmode_mml_w            : coverpoint match_status.val_access_allowed_reason.r_mmode_mml_w            { bins low  = {1'b0}; ignore_bins high = {1'b1}; }
        cp_r_mmode_mml_wx           : coverpoint match_status.val_access_allowed_reason.r_mmode_mml_wx           { bins low  = {1'b0}; ignore_bins high = {1'b1}; }
        cp_r_mmode_mml_lwx          : coverpoint match_status.val_access_allowed_reason.r_mmode_mml_lwx          { bins low  = {1'b0}; ignore_bins high = {1'b1}; }
        cp_r_mmode_mml_lr           : coverpoint match_status.val_access_allowed_reason.r_mmode_mml_lr           { bins low  = {1'b0}; ignore_bins high = {1'b1}; }
        cp_r_mmode_mml_lrx          : coverpoint match_status.val_access_allowed_reason.r_mmode_mml_lrx          { bins low  = {1'b0}; ignore_bins high = {1'b1}; }
        cp_r_mmode_mml_lrw          : coverpoint match_status.val_access_allowed_reason.r_mmode_mml_lrw          { bins low  = {1'b0}; ignore_bins high = {1'b1}; }
        cp_r_mmode_mml_lrwx         : coverpoint match_status.val_access_allowed_reason.r_mmode_mml_lrwx         { bins low  = {1'b0}; ignore_bins high = {1'b1}; }
        // User mode l/s accesses
        cp_w_umode_mml_wx           : coverpoint match_status.val_access_allowed_reason.w_umode_mml_wx           { bins low  = {1'b0}; ignore_bins high = {1'b1}; }
        cp_w_umode_mml_rw           : coverpoint match_status.val_access_allowed_reason.w_umode_mml_rw           { bins low  = {1'b0}; ignore_bins high = {1'b1}; }
        cp_w_umode_mml_rwx          : coverpoint match_status.val_access_allowed_reason.w_umode_mml_rwx          { bins low  = {1'b0}; ignore_bins high = {1'b1}; }
        cp_r_umode_r                : coverpoint match_status.val_access_allowed_reason.r_umode_r                { bins low  = {1'b0}; ignore_bins high = {1'b1}; }
        cp_w_umode_w                : coverpoint match_status.val_access_allowed_reason.w_umode_w                { bins low  = {1'b0}; ignore_bins high = {1'b1}; }
        cp_r_umode_mml_w            : coverpoint match_status.val_access_allowed_reason.r_umode_mml_w            { bins low  = {1'b0}; ignore_bins high = {1'b1}; }
        cp_r_umode_mml_wx           : coverpoint match_status.val_access_allowed_reason.r_umode_mml_wx           { bins low  = {1'b0}; ignore_bins high = {1'b1}; }
        cp_r_umode_mml_r            : coverpoint match_status.val_access_allowed_reason.r_umode_mml_r            { bins low  = {1'b0}; ignore_bins high = {1'b1}; }
        cp_r_umode_mml_rx           : coverpoint match_status.val_access_allowed_reason.r_umode_mml_rx           { bins low  = {1'b0}; ignore_bins high = {1'b1}; }
        cp_r_umode_mml_rw           : coverpoint match_status.val_access_allowed_reason.r_umode_mml_rw           { bins low  = {1'b0}; ignore_bins high = {1'b1}; }
        cp_r_umode_mml_rwx          : coverpoint match_status.val_access_allowed_reason.r_umode_mml_rwx          { bins low  = {1'b0}; ignore_bins high = {1'b1}; }
        cp_r_umode_mml_lrwx         : coverpoint match_status.val_access_allowed_reason.r_umode_mml_lrwx         { bins low  = {1'b0}; ignore_bins high = {1'b1}; }
        // TODO:silabs-robin  Try swapping all "ignore_bins" with "illegal_bins" in fv
      endgroup : cg_internals_instr_side
      cg_internals_instr_side cg_instr = new();
    end
    else if (IS_INSTR_SIDE === 1'b0 && PMP_NUM_REGIONS > 0) begin : gen_cp_data_side
      covergroup cg_internals_data_side @(posedge clk);
        option.per_instance = 1;

        // Ignore bins for unreachable execute accesses on lsu if
        // Machine mode execute accesses
        cp_x_mmode_x                : coverpoint match_status.val_access_allowed_reason.x_mmode_x                { bins low  = {1'b0}; ignore_bins high = {1'b1}; }
        cp_x_mmode_lx               : coverpoint match_status.val_access_allowed_reason.x_mmode_lx               { bins low  = {1'b0}; ignore_bins high = {1'b1}; }
        cp_x_mmode_mml_lx           : coverpoint match_status.val_access_allowed_reason.x_mmode_mml_lx           { bins low  = {1'b0}; ignore_bins high = {1'b1}; }
        cp_x_mmode_mml_lw           : coverpoint match_status.val_access_allowed_reason.x_mmode_mml_lw           { bins low  = {1'b0}; ignore_bins high = {1'b1}; }
        cp_x_mmode_mml_lwx          : coverpoint match_status.val_access_allowed_reason.x_mmode_mml_lwx          { bins low  = {1'b0}; ignore_bins high = {1'b1}; }
        cp_x_mmode_mml_lrx          : coverpoint match_status.val_access_allowed_reason.x_mmode_mml_lrx          { bins low  = {1'b0}; ignore_bins high = {1'b1}; }
        cp_x_mmode_nomatch_nommwp_x : coverpoint match_status.val_access_allowed_reason.x_mmode_nomatch_nommwp_x { bins low  = {1'b0}; ignore_bins high = {1'b1}; }
        // User mode execute accesses
        cp_x_umode_x                : coverpoint match_status.val_access_allowed_reason.x_umode_x                { bins low  = {1'b0}; ignore_bins high = {1'b1}; }
        cp_x_umode_mml_x            : coverpoint match_status.val_access_allowed_reason.x_umode_mml_x            { bins low  = {1'b0}; ignore_bins high = {1'b1}; }
        cp_x_umode_mml_rx           : coverpoint match_status.val_access_allowed_reason.x_umode_mml_rx           { bins low  = {1'b0}; ignore_bins high = {1'b1}; }
        cp_x_umode_mml_rwx          : coverpoint match_status.val_access_allowed_reason.x_umode_mml_rwx          { bins low  = {1'b0}; ignore_bins high = {1'b1}; }
        cp_x_umode_mml_lw           : coverpoint match_status.val_access_allowed_reason.x_umode_mml_lw           { bins low  = {1'b0}; ignore_bins high = {1'b1}; }
        cp_x_umode_mml_lwx          : coverpoint match_status.val_access_allowed_reason.x_umode_mml_lwx          { bins low  = {1'b0}; ignore_bins high = {1'b1}; }
        // Machine mode l/s accesses
        cp_r_mmode_nomatch_nommwp_r : coverpoint match_status.val_access_allowed_reason.r_mmode_nomatch_nommwp_r { bins low  = {1'b0}; bins high = {1'b1}; }
        cp_w_mmode_nomatch_nommwp_w : coverpoint match_status.val_access_allowed_reason.w_mmode_nomatch_nommwp_w { bins low  = {1'b0}; bins high = {1'b1}; }
        cp_w_mmode_mml_w            : coverpoint match_status.val_access_allowed_reason.w_mmode_mml_w            { bins low  = {1'b0}; bins high = {1'b1}; }
        cp_w_mmode_mml_wx           : coverpoint match_status.val_access_allowed_reason.w_mmode_mml_wx           { bins low  = {1'b0}; bins high = {1'b1}; }
        cp_w_mmode_mml_lrw          : coverpoint match_status.val_access_allowed_reason.w_mmode_mml_lrw          { bins low  = {1'b0}; bins high = {1'b1}; }
        cp_r_mmode_r                : coverpoint match_status.val_access_allowed_reason.r_mmode_r                { bins low  = {1'b0}; bins high = {1'b1}; }
        cp_r_mmode_lr               : coverpoint match_status.val_access_allowed_reason.r_mmode_lr               { bins low  = {1'b0}; bins high = {1'b1}; }
        cp_w_mmode_w                : coverpoint match_status.val_access_allowed_reason.w_mmode_w                { bins low  = {1'b0}; bins high = {1'b1}; }
        cp_w_mmode_lw               : coverpoint match_status.val_access_allowed_reason.w_mmode_lw               { bins low  = {1'b0}; bins high = {1'b1}; }
        cp_r_mmode_mml_w            : coverpoint match_status.val_access_allowed_reason.r_mmode_mml_w            { bins low  = {1'b0}; bins high = {1'b1}; }
        cp_r_mmode_mml_wx           : coverpoint match_status.val_access_allowed_reason.r_mmode_mml_wx           { bins low  = {1'b0}; bins high = {1'b1}; }
        cp_r_mmode_mml_lwx          : coverpoint match_status.val_access_allowed_reason.r_mmode_mml_lwx          { bins low  = {1'b0}; bins high = {1'b1}; }
        cp_r_mmode_mml_lr           : coverpoint match_status.val_access_allowed_reason.r_mmode_mml_lr           { bins low  = {1'b0}; bins high = {1'b1}; }
        cp_r_mmode_mml_lrx          : coverpoint match_status.val_access_allowed_reason.r_mmode_mml_lrx          { bins low  = {1'b0}; bins high = {1'b1}; }
        cp_r_mmode_mml_lrw          : coverpoint match_status.val_access_allowed_reason.r_mmode_mml_lrw          { bins low  = {1'b0}; bins high = {1'b1}; }
        cp_r_mmode_mml_lrwx         : coverpoint match_status.val_access_allowed_reason.r_mmode_mml_lrwx         { bins low  = {1'b0}; bins high = {1'b1}; }
        // User mode l/s accesses
        cp_w_umode_mml_wx           : coverpoint match_status.val_access_allowed_reason.w_umode_mml_wx           { bins low  = {1'b0}; bins high = {1'b1}; }
        cp_w_umode_mml_rw           : coverpoint match_status.val_access_allowed_reason.w_umode_mml_rw           { bins low  = {1'b0}; bins high = {1'b1}; }
        cp_w_umode_mml_rwx          : coverpoint match_status.val_access_allowed_reason.w_umode_mml_rwx          { bins low  = {1'b0}; bins high = {1'b1}; }
        cp_r_umode_r                : coverpoint match_status.val_access_allowed_reason.r_umode_r                { bins low  = {1'b0}; bins high = {1'b1}; }
        cp_w_umode_w                : coverpoint match_status.val_access_allowed_reason.w_umode_w                { bins low  = {1'b0}; bins high = {1'b1}; }
        cp_r_umode_mml_w            : coverpoint match_status.val_access_allowed_reason.r_umode_mml_w            { bins low  = {1'b0}; bins high = {1'b1}; }
        cp_r_umode_mml_wx           : coverpoint match_status.val_access_allowed_reason.r_umode_mml_wx           { bins low  = {1'b0}; bins high = {1'b1}; }
        cp_r_umode_mml_r            : coverpoint match_status.val_access_allowed_reason.r_umode_mml_r            { bins low  = {1'b0}; bins high = {1'b1}; }
        cp_r_umode_mml_rx           : coverpoint match_status.val_access_allowed_reason.r_umode_mml_rx           { bins low  = {1'b0}; bins high = {1'b1}; }
        cp_r_umode_mml_rw           : coverpoint match_status.val_access_allowed_reason.r_umode_mml_rw           { bins low  = {1'b0}; bins high = {1'b1}; }
        cp_r_umode_mml_rwx          : coverpoint match_status.val_access_allowed_reason.r_umode_mml_rwx          { bins low  = {1'b0}; bins high = {1'b1}; }
        cp_r_umode_mml_lrwx         : coverpoint match_status.val_access_allowed_reason.r_umode_mml_lrwx         { bins low  = {1'b0}; bins high = {1'b1}; }
      endgroup : cg_internals_data_side
      cg_internals_data_side cg_data = new();
    end
  endgenerate

  generate
    if (PMP_NUM_REGIONS > 0) begin : gen_cg_common
      covergroup cg_internals_common @(posedge clk);
        option.per_instance = 1;

        cp_ismatch_tor:   coverpoint model_i.is_match_tor(match_status.val_index) iff (match_status.is_matched);

        cp_napot_min_8byte: coverpoint { pmp_req_addr_i[2], csr_pmp_i.addr[match_status.val_index][2] }
          iff (csr_pmp_i.cfg[match_status.val_index].mode == PMP_MODE_NAPOT &&
               match_status.is_matched         == 1'b1 &&
               match_status.is_access_allowed  == 1'b1
        );

        cp_napot_min_8byte_disallowed: coverpoint { pmp_req_addr_i[2], csr_pmp_i.addr[match_status.val_index][2] }
          iff (csr_pmp_i.cfg[match_status.val_index].mode == PMP_MODE_NAPOT &&
               match_status.is_matched         == 1'b1 &&
               match_status.is_access_allowed  == 1'b0
        );

        cp_napot_encoding: coverpoint ( pmp_req_addr_i[33:2+PMP_GRANULARITY] == csr_pmp_i.addr[match_status.val_index][33:2+PMP_GRANULARITY] )
          iff (csr_pmp_i.cfg[match_status.val_index].mode == PMP_MODE_NAPOT &&
               match_status.is_matched        == 1'b1 &&
               match_status.is_access_allowed == 1'b1
        );

        cp_napot_encoding_disallowed: coverpoint ( pmp_req_addr_i[33:2+PMP_GRANULARITY] == csr_pmp_i.addr[match_status.val_index][33:2+PMP_GRANULARITY] )
          iff (csr_pmp_i.cfg[match_status.val_index].mode == PMP_MODE_NAPOT &&
               match_status.is_matched        == 1'b1 &&
               match_status.is_access_allowed == 1'b0
        );

      endgroup
      cg_internals_common cg_int = new();
    end
  endgenerate

  // NA4 only available in G=0  (vplan:Na4Unselectable)
  generate for (genvar region = 0; region < PMP_NUM_REGIONS; region++) begin: gen_na4onlyg0
    a_na4_only_g0: assert property (
      (csr_pmp_i.cfg[region].mode == PMP_MODE_NA4)
      |->
      (PMP_GRANULARITY === 1'b 0)
    ) else `uvm_error(info_tag, "G must be 0 if using NA4");


    if (PMP_GRANULARITY !== 1'b 0) begin: gen_na4onlyg0_reverse
      a_na4_not_when_g: assert property (
        // "Redundant" assert for coverage
        (csr_pmp_i.cfg[region].mode !== PMP_MODE_NA4)
      ) else `uvm_error(info_tag, "mode can't be NA4 if G=0");
    end
  end endgenerate

  // NA4 has 4-byte granularity  (vplan:NapotMatching)
  generate if (PMP_GRANULARITY == 0 && PMP_NUM_REGIONS > 0) begin: gen_na4is4byte
    a_na4_is_4byte: assert property (
        csr_pmp_i.cfg[match_status.val_index].mode == PMP_MODE_NA4 &&
        match_status.is_matched        == 1'b1 &&
        match_status.is_access_allowed == 1 |->
           pmp_req_addr_i[31:2] == csr_pmp_i.addr[match_status.val_index][31:2]
    ) else `uvm_error(info_tag, "NA4 matches must match word-aligned");
  end endgenerate

  // Spec: "The combination R=0 and W=1 is reserved for future use" - Exception: mml set
  // (vplan:RwReserved)
  generate for (genvar region = 0; region < PMP_NUM_REGIONS; region++) begin: gen_rwfuture
    a_rw_futureuse: assert property  (
      csr_pmp_i.mseccfg.mml === 1'b0 |->
        !(csr_pmp_i.cfg[region].read == 0 && csr_pmp_i.cfg[region].write == 1)
    ) else `uvm_error(info_tag, "'RW' cannot be 01");
  end endgenerate

  // mseccfg.RLB = 1 LOCKED rules may be modified/removed, LOCKED entries may be modified -> test inverse
  // (vplan:IgnoreWrites)
  generate for (genvar region = 0; region < PMP_NUM_REGIONS; region++) begin: gen_rlb_locked
    a_norlb_locked_rules_cannot_modify : assert property (
      csr_pmp_i.mseccfg.rlb === 1'b0 && csr_pmp_i.cfg[region].lock === 1'b1 |=>
        $stable(csr_pmp_i.cfg[region])
    ) else `uvm_error(info_tag, "locked unbypassed cfgs must be stable");
  end endgenerate

  generate for (genvar region = 0; region < PMP_NUM_REGIONS; region++) begin: gen_rlb_locked_cov
    cov_rlb_locked_rules_can_modify_addr : cover property (
      csr_pmp_i.mseccfg.rlb === 1'b1 && csr_pmp_i.cfg[region].lock === 1'b1 ##1
        $changed(csr_pmp_i.addr[region])
    );

    cov_rlb_locked_rules_can_modify_lock : cover property (
      csr_pmp_i.mseccfg.rlb === 1'b1 && csr_pmp_i.cfg[region].lock === 1'b1 ##1
        $changed(csr_pmp_i.cfg[region].lock)
    );

    cov_rlb_locked_rules_can_modify_exec : cover property (
      csr_pmp_i.mseccfg.rlb === 1'b1 && csr_pmp_i.cfg[region].lock === 1'b1 ##1
        $changed(csr_pmp_i.cfg[region].exec)
    );

    cov_rlb_locked_rules_can_modify_mode : cover property (
      csr_pmp_i.mseccfg.rlb === 1'b1 && csr_pmp_i.cfg[region].lock === 1'b1 ##1
        $changed(csr_pmp_i.cfg[region].mode)
    );

    cov_rlb_locked_rules_can_modify_write : cover property (
      csr_pmp_i.mseccfg.rlb === 1'b1 && csr_pmp_i.cfg[region].lock === 1'b1 ##1
        $changed(csr_pmp_i.cfg[region].write)
    );

    cov_rlb_locked_rules_can_modify_read : cover property (
      csr_pmp_i.mseccfg.rlb === 1'b1 && csr_pmp_i.cfg[region].lock === 1'b1 ##1
        $changed(csr_pmp_i.cfg[region].read)
    );

    cov_rlb_locked_rules_can_remove : cover property (
      csr_pmp_i.mseccfg.rlb === 1'b1 &&
      csr_pmp_i.cfg[region].lock == 1'b1 &&
      csr_pmp_i.cfg[region].mode != PMP_MODE_OFF ##1
        csr_pmp_i.cfg[region].mode === PMP_MODE_OFF
    );

    // Adding an M-mode-only or a locked Shared-Region rule with executable privileges is not possible and
    // such pmpcfg writes are ignored, leaving pmpcfg unchanged. This restriction can be temporarily lifted
    // e.g. during the boot process, by setting mseccfg.RLB.
    // (vplan:ExecIgnored)
    a_mmode_only_or_shared_executable_ignore: assert property (
      csr_pmp_i.mseccfg.mml === 1'b1 && csr_pmp_i.mseccfg.rlb === 1'b0 |=>
        $stable(csr_pmp_i.cfg[region])
      or
        not ($changed(csr_pmp_i.cfg[region]) ##0
        csr_pmp_i.cfg[region].lock === 1'b1 ##0
        csr_pmp_i.cfg[region].read === 1'b0 ##0
        csr_pmp_i.cfg[region].write || csr_pmp_i.cfg[region].exec)
    ) else `uvm_error(info_tag, "certain rules can't be added");

    cov_mmode_only_or_shared_executable: cover property (
      csr_pmp_i.mseccfg.mml === 1'b1 && csr_pmp_i.mseccfg.rlb === 1'b1
      ##1
        $changed(csr_pmp_i.cfg[region])     ##0
        csr_pmp_i.cfg[region].lock === 1'b1 ##0
        csr_pmp_i.cfg[region].read === 1'b0 ##0
        csr_pmp_i.cfg[region].write || csr_pmp_i.cfg[region].exec
    );
  end endgenerate

  // Validate PMP mode settings  (Not a vplan item)
  generate for (genvar region = 0; region < PMP_NUM_REGIONS; region++) begin: gen_matchmode
    a_matchmode: assert property (
      csr_pmp_i.cfg[region].mode inside {
        PMP_MODE_OFF,
        PMP_MODE_TOR,
        PMP_MODE_NA4,
        PMP_MODE_NAPOT
      }
    ) else `uvm_error(info_tag, "pmp mode must be supported");
  end endgenerate

  generate if (PMP_NUM_REGIONS > 0) begin : gen_pmp_assert
    // Check output vs model  (Myriad vplan items)
    a_accept_only_legal : assert property (
      (pmp_req_err_o === 1'b0) |-> match_status.is_access_allowed
    ) else `uvm_error(info_tag, "mismatch, PMP allow must match model");
    a_deny_only_illegal : assert property (
      pmp_req_err_o |-> (match_status.is_access_allowed === 1'b0)
    ) else `uvm_error(info_tag, "mismatch, PMP deny must match model");

    // Assert that only one (or none) valid access reason can exist for any given access  (Not a vplan item)
    a_unique_access_allowed_reason: assert property (
      $countones(match_status.val_access_allowed_reason) <= 1
    ) else `uvm_error(info_tag, "there can only be 1 accept reason");

    // Validate privilege level  (Not a vplan item)
    a_privmode: assert property (
      priv_lvl_i inside {
        PRIV_LVL_M,
        PRIV_LVL_U
      }
    ) else `uvm_error(info_tag, "the privilege mode must be supported");


    // Validate access type  (TODO:silabs-robin make it a vplan item)

    if (IS_INSTR_SIDE) begin: gen_req_type_instr
      a_req_type_instr: assert property (
        pmp_req_type_i inside {
          PMP_ACC_EXEC
        }
      ) else `uvm_error(info_tag, "instr-side access must be execution");
    end : gen_req_type_instr

    if (!IS_INSTR_SIDE) begin: gen_req_type_data
      a_req_type_data: assert property (
        pmp_req_type_i inside {
          PMP_ACC_READ,
          PMP_ACC_WRITE
        }
      ) else `uvm_error(info_tag, "data-side access must be loadstore");
    end : gen_req_type_data


    // SMEPMP 2b: When mseccfg.RLB is 0 and pmpcfg.L is 1 in any rule or entry (including disabled entries), then
    // mseccfg.RLB remains 0 and any further modifications to mseccfg.RLB are ignored until a PMP reset.
    //
    // In other words: mseccfg.RLB = 0 and pmpcfg.L = 1 in any rule or entry (including disabled),
    // mseccfg.RLB remains 0 and does not change until PMP reset.
    // (vplan:RemainZero)
    a_rlb_never_fall_while_locked: assert property (
      csr_pmp_i.mseccfg.rlb === 1'b0 && match_status.is_any_locked |=>
        $stable(csr_pmp_i.mseccfg.rlb)
    ) else `uvm_error(info_tag, "RLB must remain off after it is locked");

    // SMEPMP 3: On mseccfg we introduce a field in bit 1 called Machine Mode Whitelist Policy (mseccfg.MMWP).
    // This is a sticky bit, meaning that once set it cannot be unset until a PMP reset.
    // (vplan:WhiteList:StickyUntilReset)
    a_mmwp_never_fall_until_reset: assert property (
      csr_pmp_i.mseccfg.mmwp === 1'b1 |=>
        $stable(csr_pmp_i.mseccfg.mmwp)
    ) else `uvm_error(info_tag, "MMWP is sticky high");

    // SMEPMP 4: On mseccfg we introduce a field in bit 0 called Machine Mode Lockdown (mseccfg.MML). This is a
    // sticky bit, meaning that once set it cannot be unset until a PMP reset.
    // (vplan:LockdownGeneral:StickyUntilReset)
    a_mml_never_fall_until_reset: assert property (
      csr_pmp_i.mseccfg.mml === 1'b1 |=>
        $stable(csr_pmp_i.mseccfg.mml)
    ) else `uvm_error(info_tag, "MML is sticky high");

    // U-mode fails if no match  (vplan:UmodeNomatch)
    a_nomatch_umode_fails: assert property (
      priv_lvl_i == PRIV_LVL_U && match_status.is_matched == 1'b0 |->
        pmp_req_err_o ^ match_status.is_dm_override
    ) else `uvm_error(info_tag, "non-matched umode access must fail");

    // M-mode fails if: no match, and "mseccfg.MMWP"  (vplan:WhiteList:Denied)
    a_nomatch_mmode_mmwp_fails: assert property (
      (priv_lvl_i == PRIV_LVL_M)  &&
      !match_status.is_matched  &&
      csr_pmp_i.mseccfg.mmwp
      |->
      pmp_req_err_o ^ match_status.is_dm_override
    ) else `uvm_error(info_tag, "non-matched mmode access must fail when MMWP");

    // U-mode or L=1 succeed only if RWX  (vplan:RwxUmode)
    a_uorl_onlyif_rwx: assert property (
      //TODO:silabs-robin  Why, 'L=1' in comment, but 'is_matched' in code?
      ( priv_lvl_i == PRIV_LVL_U || match_status.is_matched == 1'b1 ) && !pmp_req_err_o
      |->
        match_status.is_rwx_ok || match_status.is_dm_override
    ) else `uvm_error(info_tag, "RWX must agree for allowing umode and L");

    // After a match, LRWX determines access  (vplan:LrwxDetermines)
    a_lrwx_aftermatch: assert property (
      //TODO:silabs-robin  Why, "LRWX" in comment, but "rwx" in code?
      match_status.is_matched == 1'b1 && !pmp_req_err_o |->
        match_status.is_rwx_ok || match_status.is_dm_override
    ) else `uvm_error(info_tag, "LRWX must agree for allowing matched access");

    // SMEPMP 1: The reset value of mseccfg is implementation-specific, otherwise if backwards
    // compatibility is a requirement it should reset to zero on hard reset.
    // (vplan:MsecCfg:ResetValue)
    a_mseccfg_reset_val: assert property (
      $rose(rst_n) |-> csr_pmp_i.mseccfg === PMP_MSECCFG_RV
    ) else `uvm_error(info_tag, "mseccfg must be reset correctly");
  end endgenerate


  // Denied accesses don't reach the bus, or don't retire (instr-side)  (vplan:SuppressReq)

  if (IS_INSTR_SIDE) begin: gen_supress_req_instr
    property p_suppress_req_instr;
      logic [31:0]  addr = 0;

      (
        // Addr denied, but retires
        pmp_req_err_o  ##0
        (1, addr = pmp_req_addr_i[31:0])  ##0
        ((rvfi_valid && (rvfi_pc_rdata == addr)) [->1])
      )
      implies
      (
        (
          // Doesn't reach bus, until retirement
          (
            !(obi_req && (obi_addr == addr))  ||  // (Forbidden addr doesn't reach bus)
            $past(obi_req && !obi_gnt)            // (Excuse ongoing remnant)
          )
          throughout
          ((rvfi_valid && (rvfi_pc_rdata == addr)) [->1])
        )
        or
        (
          // ...or, re-attempt got permission
          (!pmp_req_err_o && (pmp_req_addr_i[31:2] == addr[31:2]))
          within
          ((rvfi_valid && (rvfi_pc_rdata == addr)) [->1])
        )
      )
      ;
    endproperty : p_suppress_req_instr

    a_suppress_req_instr: assert property (
      p_suppress_req_instr
    ) else `uvm_error(info_tag, "denied ifetch must refetch or not retire");
  end


  // Denied accesses don't reach the bus (data-side)  (vplan:SuppressReq)

  if (!IS_INSTR_SIDE) begin: gen_supress_req_data
    property p_suppress_req_data;
      logic [31:0]  addr;

      // When "addr" is denied
      pmp_req_err_o  ##0
      (1, addr = pmp_req_addr_i[31:0])

      |->

      (
        !obi_req                                            ^  // OBI is quelled
        ($past(obi_req && !obi_gnt) && (obi_addr == addr))  ^  // (...or has leftovers)
        (obi_req && (obi_addr != addr))                        // (...or does something completely different
      )
      until
      (
        // New attempt, got permission
        (pmp_req_addr_i == addr)  &&
        !pmp_req_err_o
        // Note: Can add timeout if proven to be resource-hungry
      )
      ;
    endproperty : p_suppress_req_data

    a_suppress_req_data: assert property (
      p_suppress_req_data
    ) else `uvm_error(info_tag, "denied data access doesn't reach bus");
    // TODO:silabs-robin  Add covers, or get reviews, and become convinced this is "bullet proof".
  end


endmodule : uvmt_cv32e40x_pmp_assert


`default_nettype wire<|MERGE_RESOLUTION|>--- conflicted
+++ resolved
@@ -22,13 +22,8 @@
 
 module uvmt_cv32e40x_pmp_assert
   import uvm_pkg::*;
-<<<<<<< HEAD
   import cv32e40x_pkg::*;
-  import uvmt_cv32e40x_pkg::*;
-=======
-  import cv32e40s_pkg::*;
-  import uvmt_cv32e40s_base_test_pkg::*;
->>>>>>> a9fb520c
+  import uvmt_cv32e40x_base_test_pkg::*;
   #(
     parameter int        PMP_GRANULARITY,
     parameter int        PMP_NUM_REGIONS,
@@ -78,13 +73,8 @@
   uvmt_cv32e40x_pmp_model #(
     .PMP_GRANULARITY  (PMP_GRANULARITY),
     .PMP_NUM_REGIONS  (PMP_NUM_REGIONS),
-<<<<<<< HEAD
-    .DM_REGION_START  (uvmt_cv32e40x_pkg::CORE_PARAM_DM_REGION_START),
-    .DM_REGION_END    (uvmt_cv32e40x_pkg::CORE_PARAM_DM_REGION_END)
-=======
     .DM_REGION_START  (CORE_PARAM_DM_REGION_START),
     .DM_REGION_END    (CORE_PARAM_DM_REGION_END)
->>>>>>> a9fb520c
   ) model_i (
     .debug_mode     (bus_trans_dbg),
     .match_status_o (match_status),
