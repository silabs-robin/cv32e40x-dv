--- conflicted
+++ resolved
@@ -20,10 +20,7 @@
   import cv32e40s_pkg::*;
   import uvmt_cv32e40s_pkg::*;
   import uvma_rvfi_pkg::*;
-<<<<<<< HEAD
   import uvmt_cv32e40s_base_test_pkg::*;
-=======
->>>>>>> 7ef1ad1d
   (
     uvma_rvfi_instr_if_t rvfi,
     uvmt_cv32e40s_support_logic_module_i_if_t.driver_mp in_support_if,
@@ -177,40 +174,13 @@
       end
   end
 
-<<<<<<< HEAD
-  //Store trigger data in arrays:
-  localparam TDATA1_DEFAULT = 32'hF800_0000;
-  localparam ET_M_MODE = 9;
-  localparam ET_U_MODE = 6;
-  localparam LSB_TYPE = 28;
-  localparam MSB_TYPE = 31;
-  localparam MAX_NUM_TRIGGERS = 5;
-  localparam LOAD = 0;
-  localparam STORE = 1;
-  localparam EXECUTE = 2;
-  localparam U_MODE = 3;
-  localparam S_MODE = 4;
-  localparam M_MODE = 6;
-  localparam LSB_MATCH = 7;
-  localparam MSB_MATCH = 10;
-  localparam MATCH_WHEN_EQUAL = 0;
-  localparam MATCH_WHEN_GREATER_OR_EQUAL = 2;
-  localparam MATCH_WHEN_LESSER = 3;
-
-=======
->>>>>>> 7ef1ad1d
   logic [MAX_NUM_TRIGGERS-1:0][31:0] tdata1_array;
   logic [MAX_NUM_TRIGGERS-1:0][31:0] tdata2_array;
 
   logic [MAX_NUM_TRIGGERS-1:0] trigger_match_exception;
   logic [MAX_NUM_TRIGGERS-1:0] pc_addr_match;
-<<<<<<< HEAD
-  logic [MAX_NUM_TRIGGERS-1:0][4*uvma_rvfi_pkg::NMEM-1:0] mem_addr_match;
-  logic [MAX_NUM_TRIGGERS-1:0] general_triggger_match_conditions;
-=======
   logic [MAX_NUM_TRIGGERS-1:0][4*MAX_MEM_ACCESS-1:0] mem_addr_match;
   logic [MAX_NUM_TRIGGERS-1:0] general_trigger_match_conditions;
->>>>>>> 7ef1ad1d
   logic [MAX_NUM_TRIGGERS-1:0] trigger_match_load;
   logic [MAX_NUM_TRIGGERS-1:0] trigger_match_store;
   logic [MAX_NUM_TRIGGERS-1:0] trigger_match_execute;
@@ -238,94 +208,45 @@
         1'b0 :
         rvfi.rvfi_valid
         && rvfi.rvfi_trap.exception
-<<<<<<< HEAD
-        && tdata1_array[t][MSB_TYPE:LSB_TYPE] == 5
-        && tdata2_array[t][rvfi.rvfi_trap.exception_cause]
-        && ((rvfi.is_mmode && tdata1_array[t][ET_M_MODE])
-        || (rvfi.is_umode && tdata1_array[t][ET_U_MODE]));
-=======
         && tdata1_array[t][TDATA1_MSB_TYPE:TDATA1_LSB_TYPE] == 5
         && tdata2_array[t][rvfi.rvfi_trap.exception_cause]
         && ((rvfi.is_mmode && tdata1_array[t][TDATA1_ET_M_MODE])
         || (rvfi.is_umode && tdata1_array[t][TDATA1_ET_U_MODE]));
->>>>>>> 7ef1ad1d
 
 
     assign pc_addr_match[t] =
       t >= (CORE_PARAM_DBG_NUM_TRIGGERS) ?
         1'b0 :
-<<<<<<< HEAD
-        ((tdata1_array[t][MSB_MATCH:LSB_MATCH] == MATCH_WHEN_EQUAL && rvfi.rvfi_pc_rdata == tdata2_array[t]) ||
-        (tdata1_array[t][MSB_MATCH:LSB_MATCH] == MATCH_WHEN_GREATER_OR_EQUAL && rvfi.rvfi_pc_rdata >= tdata2_array[t]) ||
-        (tdata1_array[t][MSB_MATCH:LSB_MATCH] == MATCH_WHEN_LESSER && rvfi.rvfi_pc_rdata < tdata2_array[t]));
-
-    for (genvar i = 0; i < uvma_rvfi_pkg::NMEM; i++) begin
-=======
         ((tdata1_array[t][TDATA1_MSB_MATCH:TDATA1_LSB_MATCH] == TDATA1_MATCH_WHEN_EQUAL && rvfi.rvfi_pc_rdata == tdata2_array[t]) ||
         (tdata1_array[t][TDATA1_MSB_MATCH:TDATA1_LSB_MATCH] == TDATA1_MATCH_WHEN_GREATER_OR_EQUAL && rvfi.rvfi_pc_rdata >= tdata2_array[t]) ||
         (tdata1_array[t][TDATA1_MSB_MATCH:TDATA1_LSB_MATCH] == TDATA1_MATCH_WHEN_LESSER && rvfi.rvfi_pc_rdata < tdata2_array[t]));
 
     for (genvar i = 0; i < MAX_MEM_ACCESS; i++) begin
->>>>>>> 7ef1ad1d
 
       assign mem_addr_match[t][i*4+0] =
         t >= (CORE_PARAM_DBG_NUM_TRIGGERS) ?
           1'b0 :
-<<<<<<< HEAD
-          ((tdata1_array[t][MSB_MATCH:LSB_MATCH] == MATCH_WHEN_EQUAL && rvfi.mem_addr_array[i] == tdata2_array[t]) ||
-          (tdata1_array[t][MSB_MATCH:LSB_MATCH] == MATCH_WHEN_GREATER_OR_EQUAL && rvfi.mem_addr_array[i] >= tdata2_array[t]) ||
-          (tdata1_array[t][MSB_MATCH:LSB_MATCH] == MATCH_WHEN_LESSER && rvfi.mem_addr_array[i] < tdata2_array[t]));
-=======
           ((tdata1_array[t][TDATA1_MSB_MATCH:TDATA1_LSB_MATCH] == TDATA1_MATCH_WHEN_EQUAL && rvfi.mem_addr_array[i] == tdata2_array[t]) ||
           (tdata1_array[t][TDATA1_MSB_MATCH:TDATA1_LSB_MATCH] == TDATA1_MATCH_WHEN_GREATER_OR_EQUAL && rvfi.mem_addr_array[i] >= tdata2_array[t]) ||
           (tdata1_array[t][TDATA1_MSB_MATCH:TDATA1_LSB_MATCH] == TDATA1_MATCH_WHEN_LESSER && rvfi.mem_addr_array[i] < tdata2_array[t]));
->>>>>>> 7ef1ad1d
 
       assign mem_addr_match[t][i*4+1] =
         t >= (CORE_PARAM_DBG_NUM_TRIGGERS) ?
           1'b0 :
-<<<<<<< HEAD
-          ((tdata1_array[t][MSB_MATCH:LSB_MATCH] == MATCH_WHEN_EQUAL && rvfi.mem_addr_array[i] + 1 == tdata2_array[t]) ||
-          (tdata1_array[t][MSB_MATCH:LSB_MATCH] == MATCH_WHEN_GREATER_OR_EQUAL && rvfi.mem_addr_array[i] + 1 >= tdata2_array[t]) ||
-          (tdata1_array[t][MSB_MATCH:LSB_MATCH] == MATCH_WHEN_LESSER && rvfi.mem_addr_array[i] + 1 < tdata2_array[t]));
-=======
           ((tdata1_array[t][TDATA1_MSB_MATCH:TDATA1_LSB_MATCH] == TDATA1_MATCH_WHEN_EQUAL && rvfi.mem_addr_array[i] + 1 == tdata2_array[t]) ||
           (tdata1_array[t][TDATA1_MSB_MATCH:TDATA1_LSB_MATCH] == TDATA1_MATCH_WHEN_GREATER_OR_EQUAL && rvfi.mem_addr_array[i] + 1 >= tdata2_array[t]) ||
           (tdata1_array[t][TDATA1_MSB_MATCH:TDATA1_LSB_MATCH] == TDATA1_MATCH_WHEN_LESSER && rvfi.mem_addr_array[i] + 1 < tdata2_array[t]));
->>>>>>> 7ef1ad1d
 
       assign mem_addr_match[t][i*4+2] =
         t >= (CORE_PARAM_DBG_NUM_TRIGGERS) ?
           1'b0 :
-<<<<<<< HEAD
-          ((tdata1_array[t][MSB_MATCH:LSB_MATCH] == MATCH_WHEN_EQUAL && rvfi.mem_addr_array[i] + 2 == tdata2_array[t]) ||
-          (tdata1_array[t][MSB_MATCH:LSB_MATCH] == MATCH_WHEN_GREATER_OR_EQUAL && rvfi.mem_addr_array[i] + 2 >= tdata2_array[t]) ||
-          (tdata1_array[t][MSB_MATCH:LSB_MATCH] == MATCH_WHEN_LESSER && rvfi.mem_addr_array[i] + 2 < tdata2_array[t]));
-=======
           ((tdata1_array[t][TDATA1_MSB_MATCH:TDATA1_LSB_MATCH] == TDATA1_MATCH_WHEN_EQUAL && rvfi.mem_addr_array[i] + 2 == tdata2_array[t]) ||
           (tdata1_array[t][TDATA1_MSB_MATCH:TDATA1_LSB_MATCH] == TDATA1_MATCH_WHEN_GREATER_OR_EQUAL && rvfi.mem_addr_array[i] + 2 >= tdata2_array[t]) ||
           (tdata1_array[t][TDATA1_MSB_MATCH:TDATA1_LSB_MATCH] == TDATA1_MATCH_WHEN_LESSER && rvfi.mem_addr_array[i] + 2 < tdata2_array[t]));
->>>>>>> 7ef1ad1d
 
       assign mem_addr_match[t][i*4+3] =
         t >= (CORE_PARAM_DBG_NUM_TRIGGERS) ?
           1'b0 :
-<<<<<<< HEAD
-          ((tdata1_array[t][MSB_MATCH:LSB_MATCH] == MATCH_WHEN_EQUAL && rvfi.mem_addr_array[i] +3 == tdata2_array[t]) ||
-          (tdata1_array[t][MSB_MATCH:LSB_MATCH] == MATCH_WHEN_GREATER_OR_EQUAL && rvfi.mem_addr_array[i] +3 >= tdata2_array[t]) ||
-          (tdata1_array[t][MSB_MATCH:LSB_MATCH] == MATCH_WHEN_LESSER && rvfi.mem_addr_array[i] +3 < tdata2_array[t]));
-    end
-
-
-    assign general_triggger_match_conditions[t] =
-      t >= (CORE_PARAM_DBG_NUM_TRIGGERS) ?
-        1'b0 :
-        rvfi.rvfi_valid                             &&
-        (tdata1_array[t][MSB_TYPE:LSB_TYPE] == 2    ||
-        tdata1_array[t][MSB_TYPE:LSB_TYPE] == 6)    &&
-        ((rvfi.is_mmode && tdata1_array[t][M_MODE]) ||
-        (rvfi.is_umode && tdata1_array[t][U_MODE]));
-=======
           ((tdata1_array[t][TDATA1_MSB_MATCH:TDATA1_LSB_MATCH] == TDATA1_MATCH_WHEN_EQUAL && rvfi.mem_addr_array[i] +3 == tdata2_array[t]) ||
           (tdata1_array[t][TDATA1_MSB_MATCH:TDATA1_LSB_MATCH] == TDATA1_MATCH_WHEN_GREATER_OR_EQUAL && rvfi.mem_addr_array[i] +3 >= tdata2_array[t]) ||
           (tdata1_array[t][TDATA1_MSB_MATCH:TDATA1_LSB_MATCH] == TDATA1_MATCH_WHEN_LESSER && rvfi.mem_addr_array[i] +3 < tdata2_array[t]));
@@ -340,46 +261,28 @@
         tdata1_array[t][TDATA1_MSB_TYPE:TDATA1_LSB_TYPE] == 6)    &&
         ((rvfi.is_mmode && tdata1_array[t][TDATA1_M2_M6_M_MODE]) ||
         (rvfi.is_umode && tdata1_array[t][TDATA1_M2_M6_U_MODE]));
->>>>>>> 7ef1ad1d
 
     assign trigger_match_execute[t] =
       t >= (CORE_PARAM_DBG_NUM_TRIGGERS) ?
         1'b0 :
-<<<<<<< HEAD
-        general_triggger_match_conditions[t] &&
-        tdata1_array[t][EXECUTE] &&
-=======
         general_trigger_match_conditions[t] &&
         tdata1_array[t][TDATA1_EXECUTE] &&
->>>>>>> 7ef1ad1d
         pc_addr_match[t];
 
     assign trigger_match_load[t] =
       t >= (CORE_PARAM_DBG_NUM_TRIGGERS) ?
         1'b0 :
-<<<<<<< HEAD
-        general_triggger_match_conditions[t] &&
-        !out_support_if.is_trigger_match_execute &&
-        tdata1_array[t][LOAD] &&
-=======
         general_trigger_match_conditions[t] &&
         !out_support_if.is_trigger_match_execute &&
         tdata1_array[t][TDATA1_LOAD] &&
->>>>>>> 7ef1ad1d
         |(rvfi.instr_mem_rmask & mem_addr_match[t]);
 
     assign trigger_match_store[t] =
       t >= (CORE_PARAM_DBG_NUM_TRIGGERS) ?
         1'b0 :
-<<<<<<< HEAD
-        general_triggger_match_conditions[t] &&
-        !out_support_if.is_trigger_match_execute &&
-        tdata1_array[t][STORE] &&
-=======
         general_trigger_match_conditions[t] &&
         !out_support_if.is_trigger_match_execute &&
         tdata1_array[t][TDATA1_STORE] &&
->>>>>>> 7ef1ad1d
         |(rvfi.instr_mem_wmask & mem_addr_match[t]);
 
   end
