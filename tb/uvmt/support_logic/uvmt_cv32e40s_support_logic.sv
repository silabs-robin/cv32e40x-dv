// Copyright 2022 OpenHW Group
// Copyright 2022 Silicon Labs
//
// Licensed under the Solderpad Hardware Licence, Version 2.1 (the "License");
// you may not use this file except in compliance with the License.
// You may obtain a copy of the License at
//
//     https://solderpad.org/licenses/
//
// Unless required by applicable law or agreed to in writing, software
// distributed under the License is distributed on an "AS IS" BASIS,
// WITHOUT WARRANTIES OR CONDITIONS OF ANY KIND, either express or implied.
// See the License for the specific language governing permissions and
// limitations under the License.
//

module uvmt_cv32e40s_support_logic
  import uvm_pkg::*;
  import uvma_rvfi_pkg::*;
  import cv32e40s_pkg::*;
<<<<<<< HEAD
  import uvmt_cv32e40s_pkg::*;
  import uvma_rvfi_pkg::*;
=======
  import uvmt_cv32e40s_base_test_pkg::*;
>>>>>>> ab8702d7
  (
    uvma_rvfi_instr_if_t rvfi,
    uvmt_cv32e40s_support_logic_module_i_if_t.driver_mp in_support_if,
    uvmt_cv32e40s_support_logic_module_o_if_t.master_mp out_support_if
  );


  // ---------------------------------------------------------------------------
  // Default Resolutions
  // ---------------------------------------------------------------------------

  default clocking @(posedge in_support_if.clk); endclocking
  default disable iff (!in_support_if.rst_n);


  // ---------------------------------------------------------------------------
  // Local parameters
  // ---------------------------------------------------------------------------



  // ---------------------------------------------------------------------------
  // Local variables
  // ---------------------------------------------------------------------------

  // Signal indicates an exception is active for a multiop instruction,
  // in other words a subop has triggered an exception. WB stage timing.
  logic exception_active;

  // Signal indicates data bus address phase completed last cycle
  logic data_bus_gnt_q;

  // flag for signaling first debug instruction
  logic first_debug_ins_flag;
  // prev rvfi_valid was a dret
  logic ins_was_dret;
  // flopped value of core control signal fetch_enable
  logic fetch_enable_q;
  // counter for keeping track of the number of rvfi_valids that have passed since the last observed debug_req
  int   req_vs_valid_cnt;


  // ---------------------------------------------------------------------------
  // Support logic blocks
  // ---------------------------------------------------------------------------


  // Check if a new obi data req arrives after an exception is triggered.
  // Used to verify exception timing with multiop instruction
  always @(posedge in_support_if.clk or negedge in_support_if.rst_n) begin
    if (!in_support_if.rst_n) begin
      out_support_if.req_after_exception <= 0;
      exception_active <= 0;
      data_bus_gnt_q <= 0;
    end else  begin
      // set prev bus gnt
      data_bus_gnt_q <= in_support_if.data_bus_gnt;

      // is a trap taken in WB?
      if (in_support_if.ctrl_fsm_o.pc_set && (in_support_if.ctrl_fsm_o.pc_mux == PC_TRAP_DBE || in_support_if.ctrl_fsm_o.pc_mux == PC_TRAP_EXC)) begin
        if (in_support_if.data_bus_req && data_bus_gnt_q) begin
          out_support_if.req_after_exception <= 1;
        end
        exception_active <= 1;
      end else if (rvfi.rvfi_valid) begin
        exception_active <= 0;
        out_support_if.req_after_exception <= 0;

      end else if (exception_active && data_bus_gnt_q && in_support_if.data_bus_req) begin
        out_support_if.req_after_exception <= 1;
      end
    end

  end //always

   // Detect first instruction of debug code
  assign out_support_if.first_debug_ins = rvfi.rvfi_valid && rvfi.rvfi_dbg_mode && !first_debug_ins_flag;


  always@ (posedge in_support_if.clk or negedge in_support_if.rst_n) begin
      if( !in_support_if.rst_n) begin
          first_debug_ins_flag <= 0;
          ins_was_dret <= 0;
      end else begin
          if(rvfi.rvfi_valid) begin
              if(rvfi.rvfi_dbg_mode) begin
                  first_debug_ins_flag <= 1;
              end else begin
                  first_debug_ins_flag <= 0;
              end
              if(rvfi.is_dret && !rvfi.rvfi_trap.trap) begin
                  ins_was_dret <= 1;
              end
          end
          if(ins_was_dret) begin
              first_debug_ins_flag <= 0;
              ins_was_dret <= 0;
          end
      end
  end


  //detect core startup
  assign out_support_if.first_fetch = in_support_if.fetch_enable && !fetch_enable_q;

  always@ (posedge in_support_if.clk or negedge in_support_if.rst_n) begin
      if( !in_support_if.rst_n) begin
          fetch_enable_q <= 0;
      end else if (in_support_if.fetch_enable) begin
          fetch_enable_q <= 1;
      end
  end

  //record a debug_req long enough that it could be taken
  always@ (posedge in_support_if.clk or negedge in_support_if.rst_n) begin
      if( !in_support_if.rst_n) begin
          out_support_if.recorded_dbg_req <= 0;
          req_vs_valid_cnt <= 4'h0;
      end else begin
          if(rvfi.rvfi_valid) begin
              if(in_support_if.debug_req_i) begin
                  out_support_if.recorded_dbg_req <= 1;
                  req_vs_valid_cnt <= 4'h1;
              end else if (req_vs_valid_cnt > 0) begin
                  req_vs_valid_cnt <= req_vs_valid_cnt - 1;
              end else begin
                  out_support_if.recorded_dbg_req <= 0;
              end
          end else if (in_support_if.debug_req_i) begin
                  out_support_if.recorded_dbg_req <= 1;
                  req_vs_valid_cnt <= 4'h2;
          end
      end
  end

  //Store trigger data in arrays:
  localparam TDATA1_DEFAULT = 32'hF800_0000;
  localparam ET_M_MODE = 9;
  localparam ET_U_MODE = 6;
  localparam LSB_TYPE = 28;
  localparam MSB_TYPE = 31;
  localparam MAX_NUM_TRIGGERS = 5;
  localparam LOAD = 0;
  localparam STORE = 1;
  localparam EXECUTE = 2;
  localparam U_MODE = 3;
  localparam S_MODE = 4;
  localparam M_MODE = 6;
  localparam LSB_MATCH = 7;
  localparam MSB_MATCH = 10;
  localparam MATCH_WHEN_EQUAL = 0;
  localparam MATCH_WHEN_GREATER_OR_EQUAL = 2;
  localparam MATCH_WHEN_LESSER = 3;

  logic [MAX_NUM_TRIGGERS-1:0][31:0] tdata1_array;
  logic [MAX_NUM_TRIGGERS-1:0][31:0] tdata2_array;

  logic [MAX_NUM_TRIGGERS-1:0] trigger_match_exception;
  logic [MAX_NUM_TRIGGERS-1:0] pc_addr_match;
  logic [MAX_NUM_TRIGGERS-1:0][4*uvma_rvfi_pkg::NMEM-1:0] mem_addr_match;
  logic [MAX_NUM_TRIGGERS-1:0] general_triggger_match_conditions;
  logic [MAX_NUM_TRIGGERS-1:0] trigger_match_load;
  logic [MAX_NUM_TRIGGERS-1:0] trigger_match_store;
  logic [MAX_NUM_TRIGGERS-1:0] trigger_match_execute;

  always @(posedge in_support_if.clk, negedge in_support_if.rst_n ) begin
    if(!in_support_if.rst_n) begin
      tdata1_array[0] = TDATA1_DEFAULT;
      tdata1_array[1] = TDATA1_DEFAULT;
      tdata1_array[2] = TDATA1_DEFAULT;
      tdata1_array[3] = TDATA1_DEFAULT;
      tdata1_array[4] = TDATA1_DEFAULT;
      tdata2_array = '0;

    end else if (in_support_if.wb_valid) begin
      tdata1_array[in_support_if.wb_tselect] = in_support_if.wb_tdata1;
      tdata2_array[in_support_if.wb_tselect] = in_support_if.wb_tdata2;
    end
  end


  for (genvar t = 0; t < MAX_NUM_TRIGGERS; t++) begin

    assign trigger_match_exception[t] =
      t >= (CORE_PARAM_DBG_NUM_TRIGGERS) ?
        1'b0 :
        rvfi.rvfi_valid
        && rvfi.rvfi_trap.exception
        && tdata1_array[t][MSB_TYPE:LSB_TYPE] == 5
        && tdata2_array[t][rvfi.rvfi_trap.exception_cause]
        && ((rvfi.is_mmode && tdata1_array[t][ET_M_MODE])
        || (rvfi.is_umode && tdata1_array[t][ET_U_MODE]));


    assign pc_addr_match[t] =
      t >= (CORE_PARAM_DBG_NUM_TRIGGERS) ?
        1'b0 :
        ((tdata1_array[t][MSB_MATCH:LSB_MATCH] == MATCH_WHEN_EQUAL && rvfi.rvfi_pc_rdata == tdata2_array[t]) ||
        (tdata1_array[t][MSB_MATCH:LSB_MATCH] == MATCH_WHEN_GREATER_OR_EQUAL && rvfi.rvfi_pc_rdata >= tdata2_array[t]) ||
        (tdata1_array[t][MSB_MATCH:LSB_MATCH] == MATCH_WHEN_LESSER && rvfi.rvfi_pc_rdata < tdata2_array[t]));

    for (genvar i = 0; i < uvma_rvfi_pkg::NMEM; i++) begin

      assign mem_addr_match[t][i*4+0] =
        t >= (CORE_PARAM_DBG_NUM_TRIGGERS) ?
          1'b0 :
          ((tdata1_array[t][MSB_MATCH:LSB_MATCH] == MATCH_WHEN_EQUAL && rvfi.mem_addr_array[i] == tdata2_array[t]) ||
          (tdata1_array[t][MSB_MATCH:LSB_MATCH] == MATCH_WHEN_GREATER_OR_EQUAL && rvfi.mem_addr_array[i] >= tdata2_array[t]) ||
          (tdata1_array[t][MSB_MATCH:LSB_MATCH] == MATCH_WHEN_LESSER && rvfi.mem_addr_array[i] < tdata2_array[t]));

      assign mem_addr_match[t][i*4+1] =
        t >= (CORE_PARAM_DBG_NUM_TRIGGERS) ?
          1'b0 :
          ((tdata1_array[t][MSB_MATCH:LSB_MATCH] == MATCH_WHEN_EQUAL && rvfi.mem_addr_array[i] + 1 == tdata2_array[t]) ||
          (tdata1_array[t][MSB_MATCH:LSB_MATCH] == MATCH_WHEN_GREATER_OR_EQUAL && rvfi.mem_addr_array[i] + 1 >= tdata2_array[t]) ||
          (tdata1_array[t][MSB_MATCH:LSB_MATCH] == MATCH_WHEN_LESSER && rvfi.mem_addr_array[i] + 1 < tdata2_array[t]));

      assign mem_addr_match[t][i*4+2] =
        t >= (CORE_PARAM_DBG_NUM_TRIGGERS) ?
          1'b0 :
          ((tdata1_array[t][MSB_MATCH:LSB_MATCH] == MATCH_WHEN_EQUAL && rvfi.mem_addr_array[i] + 2 == tdata2_array[t]) ||
          (tdata1_array[t][MSB_MATCH:LSB_MATCH] == MATCH_WHEN_GREATER_OR_EQUAL && rvfi.mem_addr_array[i] + 2 >= tdata2_array[t]) ||
          (tdata1_array[t][MSB_MATCH:LSB_MATCH] == MATCH_WHEN_LESSER && rvfi.mem_addr_array[i] + 2 < tdata2_array[t]));

      assign mem_addr_match[t][i*4+3] =
        t >= (CORE_PARAM_DBG_NUM_TRIGGERS) ?
          1'b0 :
          ((tdata1_array[t][MSB_MATCH:LSB_MATCH] == MATCH_WHEN_EQUAL && rvfi.mem_addr_array[i] +3 == tdata2_array[t]) ||
          (tdata1_array[t][MSB_MATCH:LSB_MATCH] == MATCH_WHEN_GREATER_OR_EQUAL && rvfi.mem_addr_array[i] +3 >= tdata2_array[t]) ||
          (tdata1_array[t][MSB_MATCH:LSB_MATCH] == MATCH_WHEN_LESSER && rvfi.mem_addr_array[i] +3 < tdata2_array[t]));
    end

<<<<<<< HEAD
=======
        exception_trigger_hits[t] = t >= (CORE_PARAM_DBG_NUM_TRIGGERS) ? 1'b0 :
          rvfi.rvfi_valid
          && rvfi.rvfi_trap.exception
          && tdata1_array[t][MSB_TYPE:LSB_TYPE] == 5
          && tdata2_array[t][rvfi.rvfi_trap.exception_cause]
          && ((rvfi.is_mmode && tdata1_array[t][ET_M_MODE])
          || (rvfi.is_umode && tdata1_array[t][ET_U_MODE]));
>>>>>>> ab8702d7

    assign general_triggger_match_conditions[t] =
      t >= (CORE_PARAM_DBG_NUM_TRIGGERS) ?
        1'b0 :
        rvfi.rvfi_valid                             &&
        (tdata1_array[t][MSB_TYPE:LSB_TYPE] == 2    ||
        tdata1_array[t][MSB_TYPE:LSB_TYPE] == 6)    &&
        ((rvfi.is_mmode && tdata1_array[t][M_MODE]) ||
        (rvfi.is_umode && tdata1_array[t][U_MODE]));

    assign trigger_match_execute[t] =
      t >= (CORE_PARAM_DBG_NUM_TRIGGERS) ?
        1'b0 :
        general_triggger_match_conditions[t] &&
        tdata1_array[t][EXECUTE] &&
        pc_addr_match[t];

    assign trigger_match_load[t] =
      t >= (CORE_PARAM_DBG_NUM_TRIGGERS) ?
        1'b0 :
        general_triggger_match_conditions[t] &&
        !out_support_if.is_trigger_match_execute &&
        tdata1_array[t][LOAD] &&
        |(rvfi.instr_mem_rmask & mem_addr_match[t]);

    assign trigger_match_store[t] =
      t >= (CORE_PARAM_DBG_NUM_TRIGGERS) ?
        1'b0 :
        general_triggger_match_conditions[t] &&
        !out_support_if.is_trigger_match_execute &&
        tdata1_array[t][STORE] &&
        |(rvfi.instr_mem_wmask & mem_addr_match[t]);

  end

  assign out_support_if.tdata1_array = tdata1_array;
  assign out_support_if.tdata2_array = tdata2_array;

  assign out_support_if.is_trigger_match_exception = |trigger_match_exception;
  assign out_support_if.is_trigger_match_execute = |trigger_match_execute;
  assign out_support_if.is_trigger_match_load = |trigger_match_load;
  assign out_support_if.is_trigger_match_store = |trigger_match_store;

  // Count "irq_ack"

  always_latch begin
    if (in_support_if.rst_n == 0) begin
      out_support_if.cnt_irq_ack = 0;
    end else if (in_support_if.irq_ack) begin
      if ($past(out_support_if.cnt_irq_ack) != '1) begin
        out_support_if.cnt_irq_ack = $past(out_support_if.cnt_irq_ack) + 1;
      end
    end
  end


  // Count rvfi reported interrupts

  logic  do_count_rvfi_irq;
  always_comb begin
    do_count_rvfi_irq =
      rvfi.rvfi_intr.interrupt  &&
      !(rvfi.rvfi_intr.cause inside {[1024:1027]})  &&
      rvfi.rvfi_valid  &&
      ($past(out_support_if.cnt_rvfi_irqs) != '1);
  end

  always_latch begin
    if (in_support_if.rst_n == 0) begin
      out_support_if.cnt_rvfi_irqs = 0;
    end else if (do_count_rvfi_irq) begin
      out_support_if.cnt_rvfi_irqs = $past(out_support_if.cnt_rvfi_irqs) + 1;
    end
  end



  // ---------------------------------------------------------------------------
  // Support logic submodules
  // ---------------------------------------------------------------------------


  // Support logic for obi interfaces:

  //obi data bus:
  uvmt_cv32e40s_sl_obi_phases_monitor data_bus_obi_phases_monitor (
    .clk_i (in_support_if.clk),
    .rst_ni (in_support_if.rst_n),

    .obi_req (in_support_if.data_bus_req),
    .obi_gnt (in_support_if.data_bus_gnt),
    .obi_rvalid (in_support_if.data_bus_rvalid),

    .addr_ph_cont (out_support_if.data_bus_addr_ph_cont),
    .resp_ph_cont (out_support_if.data_bus_resp_ph_cont),
    .v_addr_ph_cnt (out_support_if.data_bus_v_addr_ph_cnt)
  );

  //obi instr bus:
  uvmt_cv32e40s_sl_obi_phases_monitor instr_bus_obi_phases_monitor (
    .clk_i (in_support_if.clk),
    .rst_ni (in_support_if.rst_n),

    .obi_req (in_support_if.instr_bus_req),
    .obi_gnt (in_support_if.instr_bus_gnt),
    .obi_rvalid (in_support_if.instr_bus_rvalid),

    .addr_ph_cont (out_support_if.instr_bus_addr_ph_cont),
    .resp_ph_cont (out_support_if.instr_bus_resp_ph_cont),
    .v_addr_ph_cnt (out_support_if.instr_bus_v_addr_ph_cnt)
  );

  //obi protocol between alignmentbuffer (ab) and instructoin (i) interface (i) mpu (m) (=> abiim)
  uvmt_cv32e40s_sl_obi_phases_monitor abiim_bus_obi_phases_monitor (
    .clk_i (in_support_if.clk),
    .rst_ni (in_support_if.rst_n),

    .obi_req (in_support_if.abiim_bus_req),
    .obi_gnt (in_support_if.abiim_bus_gnt),
    .obi_rvalid (in_support_if.abiim_bus_rvalid),

    .addr_ph_cont (out_support_if.abiim_bus_addr_ph_cont),
    .resp_ph_cont (out_support_if.alignment_buff_resp_ph_cont),
    .v_addr_ph_cnt (out_support_if.alignment_buff_addr_ph_cnt)
  );

  //obi protocol between LSU (l) MPU (m) and LSU (l) (=> lml)
  uvmt_cv32e40s_sl_obi_phases_monitor lml_bus_obi_phases_monitor (
    .clk_i (in_support_if.clk),
    .rst_ni (in_support_if.rst_n),

    .obi_req (in_support_if.lml_bus_req),
    .obi_gnt (in_support_if.lml_bus_gnt),
    .obi_rvalid (in_support_if.lml_bus_rvalid),

    .addr_ph_cont (out_support_if.lml_bus_addr_ph_cont),
    .resp_ph_cont (out_support_if.lsu_resp_ph_cont),
    .v_addr_ph_cnt (out_support_if.lsu_addr_ph_cnt)
  );


  //The submodule instance under will tell if the
  //the response's request required a store operation.

  uvmt_cv32e40s_sl_req_attribute_fifo
  #(
    .XLEN (1)
  ) req_was_store_i
  (
    .clk_i (in_support_if.clk),
    .rst_ni (in_support_if.rst_n),

    .gnt (in_support_if.data_bus_gnt),
    .req (in_support_if.data_bus_req),
    .rvalid (in_support_if.data_bus_rvalid),
    .req_attribute_i (in_support_if.req_is_store & in_support_if.rst_n),

    .is_req_attribute_in_response_o (out_support_if.req_was_store)
  );

  uvmt_cv32e40s_sl_req_attribute_fifo
  #(
    .XLEN (32)
  ) instr_resp_pc_i
  (
    .clk_i (in_support_if.clk),
    .rst_ni (in_support_if.rst_n),

    .gnt (in_support_if.instr_bus_gnt),
    .req (in_support_if.instr_bus_req),
    .rvalid (in_support_if.instr_bus_rvalid),
    .req_attribute_i (in_support_if.instr_req_pc & !in_support_if.rst_n),

    .is_req_attribute_in_response_o (out_support_if.instr_resp_pc)
  );

  //The submodule instance under will tell if the
  //the response's request had integrity
  //in the transfere of instructions on the OBI instruction bus.

  uvmt_cv32e40s_sl_req_attribute_fifo
  #(
    .XLEN (1)
  ) instr_req_had_integrity_i
  (
    .clk_i (in_support_if.clk),
    .rst_ni (in_support_if.rst_n),

    .gnt (in_support_if.instr_bus_gnt),
    .req (in_support_if.instr_bus_req),
    .rvalid (in_support_if.instr_bus_rvalid),
    .req_attribute_i (in_support_if.req_instr_integrity & in_support_if.rst_n),

    .is_req_attribute_in_response_o (out_support_if.instr_req_had_integrity)
  );

  //The submodule instance under will tell if the
  //the response's request had integrity
  //in the transfere of data on the OBI data bus.

  uvmt_cv32e40s_sl_req_attribute_fifo
  #(
    .XLEN (1)
  ) data_req_had_integrity_i
  (
    .clk_i (in_support_if.clk),
    .rst_ni (in_support_if.rst_n),

    .gnt (in_support_if.data_bus_gnt),
    .req (in_support_if.data_bus_req),
    .rvalid (in_support_if.data_bus_rvalid),
    .req_attribute_i (in_support_if.req_data_integrity & in_support_if.rst_n),

    .is_req_attribute_in_response_o (out_support_if.data_req_had_integrity)
  );

  //The submodule instance under will tell if the
  //the response's request had a gntpar error
  //in the transfere of instructions on the OBI instruction bus.

  logic instr_gntpar_error;
  logic instr_prev_gntpar_error;
  logic data_gntpar_error;
  logic data_prev_gntpar_error;

  assign instr_gntpar_error = ((in_support_if.instr_bus_gnt == in_support_if.instr_bus_gntpar || instr_prev_gntpar_error) && in_support_if.instr_bus_req) && in_support_if.rst_n;
  assign data_gntpar_error = ((in_support_if.data_bus_gnt == in_support_if.data_bus_gntpar || data_prev_gntpar_error) && in_support_if.data_bus_req) && in_support_if.rst_n;

  always @(posedge in_support_if.clk, negedge in_support_if.rst_n) begin
    if(!in_support_if.rst_n) begin
      instr_prev_gntpar_error <= 1'b0;
      data_prev_gntpar_error <= 1'b0;
    end else begin

      if (in_support_if.instr_bus_req && !in_support_if.instr_bus_gnt) begin
        instr_prev_gntpar_error <= instr_gntpar_error;
      end else begin
        instr_prev_gntpar_error <= 1'b0;
      end

      if (in_support_if.data_bus_req && !in_support_if.data_bus_gnt) begin
        data_prev_gntpar_error <= data_gntpar_error;
      end else begin
        data_prev_gntpar_error <= 1'b0;
      end

    end
  end

  uvmt_cv32e40s_sl_req_attribute_fifo
  #(
    .XLEN (1)
  ) sl_req_gntpar_error_in_resp_instr_i
  (
    .clk_i (in_support_if.clk),
    .rst_ni (in_support_if.rst_n),

    .gnt (in_support_if.instr_bus_gnt),
    .req (in_support_if.instr_bus_req),
    .rvalid (in_support_if.instr_bus_rvalid),
    .req_attribute_i (instr_gntpar_error),

    .is_req_attribute_in_response_o (out_support_if.gntpar_error_in_response_instr)
  );

  //The submodule instance under will tell if the
  //the response's request had a gntpar error
  //in the transfere of data on the OBI data bus.

  uvmt_cv32e40s_sl_req_attribute_fifo
  #(
    .XLEN (1)
  ) sl_req_gntpar_error_in_resp_data_i
  (
    .clk_i (in_support_if.clk),
    .rst_ni (in_support_if.rst_n),

    .gnt (in_support_if.data_bus_gnt),
    .req (in_support_if.data_bus_req),
    .rvalid (in_support_if.data_bus_rvalid),
    .req_attribute_i (data_gntpar_error),

    .is_req_attribute_in_response_o (out_support_if.gntpar_error_in_response_data)
  );

endmodule : uvmt_cv32e40s_support_logic<|MERGE_RESOLUTION|>--- conflicted
+++ resolved
@@ -18,12 +18,9 @@
   import uvm_pkg::*;
   import uvma_rvfi_pkg::*;
   import cv32e40s_pkg::*;
-<<<<<<< HEAD
   import uvmt_cv32e40s_pkg::*;
   import uvma_rvfi_pkg::*;
-=======
   import uvmt_cv32e40s_base_test_pkg::*;
->>>>>>> ab8702d7
   (
     uvma_rvfi_instr_if_t rvfi,
     uvmt_cv32e40s_support_logic_module_i_if_t.driver_mp in_support_if,
@@ -256,16 +253,6 @@
           (tdata1_array[t][MSB_MATCH:LSB_MATCH] == MATCH_WHEN_LESSER && rvfi.mem_addr_array[i] +3 < tdata2_array[t]));
     end
 
-<<<<<<< HEAD
-=======
-        exception_trigger_hits[t] = t >= (CORE_PARAM_DBG_NUM_TRIGGERS) ? 1'b0 :
-          rvfi.rvfi_valid
-          && rvfi.rvfi_trap.exception
-          && tdata1_array[t][MSB_TYPE:LSB_TYPE] == 5
-          && tdata2_array[t][rvfi.rvfi_trap.exception_cause]
-          && ((rvfi.is_mmode && tdata1_array[t][ET_M_MODE])
-          || (rvfi.is_umode && tdata1_array[t][ET_U_MODE]));
->>>>>>> ab8702d7
 
     assign general_triggger_match_conditions[t] =
       t >= (CORE_PARAM_DBG_NUM_TRIGGERS) ?
