//
// Copyright 2020 OpenHW Group
// Copyright 2020 Datum Technology Corporation
//
// Licensed under the Solderpad Hardware Licence, Version 2.0 (the "License");
// you may not use this file except in compliance with the License.
// You may obtain a copy of the License at
//
//     https://solderpad.org/licenses/
//
// Unless required by applicable law or agreed to in writing, software
// distributed under the License is distributed on an "AS IS" BASIS,
// WITHOUT WARRANTIES OR CONDITIONS OF ANY KIND, either express or implied.
// See the License for the specific language governing permissions and
// limitations under the License.
//

`ifndef __UVMT_CV32E40X_CONSTANTS_SV__
`define __UVMT_CV32E40X_CONSTANTS_SV__

<<<<<<< HEAD

   `ifdef PARAM_SET_0
      `include  "cvverif_param_set_0.svh"
   `elsif PARAM_SET_1
      `include  "cvverif_param_set_1.svh"
   `endif


   // Debug

   `ifdef PARAM_SET_0
      // Sat from the include file
   `elsif PARAM_SET_1
      // Sat from the include file
   `elsif DBG_NUM_TRIG_0
      parameter CORE_PARAM_DBG_NUM_TRIGGERS = 0;
   `elsif DBG_NUM_TRIG_1
      parameter CORE_PARAM_DBG_NUM_TRIGGERS = 1;
   `elsif DBG_NUM_TRIG_2
      parameter CORE_PARAM_DBG_NUM_TRIGGERS = 2;
   `elsif DBG_NUM_TRIG_3
      parameter CORE_PARAM_DBG_NUM_TRIGGERS = 3;
   `elsif DBG_NUM_TRIG_4
      parameter CORE_PARAM_DBG_NUM_TRIGGERS = 4;
   `else
      parameter CORE_PARAM_DBG_NUM_TRIGGERS = 1;
   `endif

   `ifdef PARAM_SET_0
      // Sat from the include file
   `elsif PARAM_SET_1
      // Sat from the include file
   `else
      parameter logic [31:0] CORE_PARAM_DM_REGION_START = 32'hF0000000;
      parameter logic [31:0] CORE_PARAM_DM_REGION_END   = 32'hF0003FFF;
   `endif


   // CLIC

   `ifdef PARAM_SET_0
      // Sat from the include file
   `elsif PARAM_SET_1
      // Sat from the include file
   `elsif CLIC_EN
      parameter int CORE_PARAM_CLIC = 1;
   `else
      parameter int CORE_PARAM_CLIC = 0;
   `endif
   parameter logic CLIC = CORE_PARAM_CLIC;

   `ifdef PARAM_SET_0
      // Sat from the include file
   `elsif PARAM_SET_1
      // Sat from the include file
   `else
      parameter int  CORE_PARAM_CLIC_INTTHRESHBITS = 8;
      parameter int  CORE_PARAM_CLIC_ID_WIDTH = 5;
   `endif


   // B-ext

   `ifdef PARAM_SET_0
      // Sat from the include file
   `elsif PARAM_SET_1
      // Sat from the include file
   `elsif ZBA_ZBB_ZBS
      parameter cv32e40x_pkg::b_ext_e CORE_PARAM_B_EXT = cv32e40x_pkg::ZBA_ZBB_ZBS;
   `elsif ZBA_ZBB_ZBC_ZBS
      parameter cv32e40x_pkg::b_ext_e CORE_PARAM_B_EXT = cv32e40x_pkg::ZBA_ZBB_ZBC_ZBS;
   `else
      parameter cv32e40x_pkg::b_ext_e CORE_PARAM_B_EXT = cv32e40x_pkg::B_NONE;
   `endif


   // M-ext

   `ifdef PARAM_SET_0
      // Sat from the include file
   `elsif PARAM_SET_1
      // Sat from the include file
   `else
      parameter cv32e40x_pkg::m_ext_e CORE_PARAM_M_EXT = cv32e40x_pkg::M;
   `endif


   // I-base & E-base

   `ifdef PARAM_SET_0
      // Sat from the include file
   `elsif PARAM_SET_1
      // Sat from the include file
   `elsif RV32E
      parameter cv32e40x_pkg::rv32_e CORE_PARAM_RV32              = cv32e40x_pkg::RV32E;
      parameter                      CORE_PARAM_REGFILE_NUM_WORDS = 16;
   `else
      parameter cv32e40x_pkg::rv32_e CORE_PARAM_RV32              = cv32e40x_pkg::RV32I;
      parameter                      CORE_PARAM_REGFILE_NUM_WORDS = 32;
   `endif


   // PMA

   parameter int  PMA_MAX_REGIONS = 16;

   `ifdef PARAM_SET_0
      // Sat from the include file
   `elsif PARAM_SET_1
      // Sat from the include file
   `elsif PMA_CUSTOM_CFG
      const string pma_cfg_name = "pma_custom_cfg";
      parameter int unsigned            CORE_PARAM_PMA_NUM_REGIONS = 3;
      parameter cv32e40x_pkg::pma_cfg_t CORE_PARAM_PMA_CFG[CORE_PARAM_PMA_NUM_REGIONS-1:0] = '{
         // Overlap "shadow" of main code (.text), for testing overlap priority
         cv32e40x_pkg::pma_cfg_t'{
            word_addr_low  : '0,
            word_addr_high : ('h 1a11_0800 + 'd 16) >> 2,  // should be identical to the prioritized region below
            main           : 0,  // Would stop all execution, but should be overruled
            bufferable     : 0,
            cacheable      : 0,
            atomic         : 0},
         // Main code (.text) is executable up til into dbg region
         cv32e40x_pkg::pma_cfg_t'{
            word_addr_low  : '0,
            word_addr_high : ('h 1a11_0800 + 'd 16) >> 2,  // "dbg" address plus arbitrary offset to have a known usable area
            main           : 1,
            bufferable     : 1,
            cacheable      : 1,
            atomic         : 1},
         // Second portion of dbg up til end is exec
         cv32e40x_pkg::pma_cfg_t'{
            word_addr_low  : 'h 1A11_1000 >> 2,  // after ".debugger"
            word_addr_high : 'h FFFF_FFFF,
            main           : 1,
            bufferable     : 0,
            cacheable      : 0,
            atomic         : 1}
         };
   `elsif PMA_DEBUG_CFG
      const string pma_cfg_name = "pma_debug_cfg";
      parameter int unsigned               CORE_PARAM_PMA_NUM_REGIONS = 2;
      parameter cv32e40x_pkg::pma_cfg_t CORE_PARAM_PMA_CFG[CORE_PARAM_PMA_NUM_REGIONS-1:0] = '{
         // Everything is initially executable
         cv32e40x_pkg::pma_cfg_t'{
            word_addr_low  : '0,
            word_addr_high : 'h FFFF_FFFF,
            main           : 1,
            bufferable     : 0,
            cacheable      : 0,
            atomic         : 1},
         // A small region below "dbg" is forbidden to facilitate pma exception testing
         cv32e40x_pkg::pma_cfg_t'{
            word_addr_low  : ('h 1a11_0800 - 'd 16) >> 2,
            word_addr_high : 'h 1a11_0800 >> 2,
            main           : 0,
            bufferable     : 0,
            cacheable      : 0,
            atomic         : 0}
         };
   `elsif PMA_TEST_CFG_1
      const string pma_cfg_name = "pma_test_cfg_1";
      parameter int unsigned               CORE_PARAM_PMA_NUM_REGIONS = 1;
      parameter cv32e40x_pkg::pma_cfg_t CORE_PARAM_PMA_CFG[0:CORE_PARAM_PMA_NUM_REGIONS-1] = '{
        '{word_addr_low : 32'h0000_0000>>2, word_addr_high : 32'h7FFF_FFFF>>2, main : 1'b1, bufferable : 1'b1, cacheable : 1'b1, atomic : 1'b1}
      };
   `elsif PMA_TEST_CFG_2
      const string pma_cfg_name = "pma_test_cfg_2";
      parameter int unsigned               CORE_PARAM_PMA_NUM_REGIONS = 7;
      parameter cv32e40x_pkg::pma_cfg_t CORE_PARAM_PMA_CFG[CORE_PARAM_PMA_NUM_REGIONS-1:0] = '{
        '{word_addr_low : 32'hE010_0000>>2, word_addr_high : 32'hFFFF_FFFF>>2, main : 1'b0, bufferable : 1'b1, cacheable : 1'b0, atomic : 1'b1},
        '{word_addr_low : 32'hE000_0000>>2, word_addr_high : 32'hE00F_FFFF>>2, main : 1'b0, bufferable : 1'b0, cacheable : 1'b0, atomic : 1'b0},
        '{word_addr_low : 32'hA000_0000>>2, word_addr_high : 32'hDFFF_FFFF>>2, main : 1'b0, bufferable : 1'b1, cacheable : 1'b0, atomic : 1'b1},
        '{word_addr_low : 32'h6000_0000>>2, word_addr_high : 32'h9FFF_FFFF>>2, main : 1'b1, bufferable : 1'b0, cacheable : 1'b1, atomic : 1'b1},
        '{word_addr_low : 32'h4000_0000>>2, word_addr_high : 32'h5FFF_FFFF>>2, main : 1'b0, bufferable : 1'b1, cacheable : 1'b0, atomic : 1'b1},
        '{word_addr_low : 32'h2000_0000>>2, word_addr_high : 32'h3FFF_FFFF>>2, main : 1'b1, bufferable : 1'b1, cacheable : 1'b0, atomic : 1'b1},
        '{word_addr_low : 32'h0000_0000>>2, word_addr_high : 32'h1FFF_FFFF>>2, main : 1'b1, bufferable : 1'b1, cacheable : 1'b1, atomic : 1'b1}
        };
   `elsif PMA_TEST_CFG_3
      const string pma_cfg_name = "pma_test_cfg_3";
      parameter int unsigned               CORE_PARAM_PMA_NUM_REGIONS = 16;
      parameter cv32e40x_pkg::pma_cfg_t CORE_PARAM_PMA_CFG[CORE_PARAM_PMA_NUM_REGIONS-1:0] = '{
        '{word_addr_low : 32'h0000_A000>>2, word_addr_high : 32'hFFFE_FFFF>>2, main : 1'b1, bufferable : 1'b1, cacheable : 1'b1, atomic : 1'b1},
        '{word_addr_low : 32'h0200_0000>>2, word_addr_high : 32'hEFFF_FFFF>>2, main : 1'b1, bufferable : 1'b0, cacheable : 1'b0, atomic : 1'b1},
        '{word_addr_low : 32'h0500_0000>>2, word_addr_high : 32'h8459_FFFF>>2, main : 1'b0, bufferable : 1'b1, cacheable : 1'b0, atomic : 1'b0},
        '{word_addr_low : 32'h1000_00F1>>2, word_addr_high : 32'h82FF_FFFF>>2, main : 1'b1, bufferable : 1'b1, cacheable : 1'b0, atomic : 1'b1},
        '{word_addr_low : 32'h13AC_AA55>>2, word_addr_high : 32'h7FFF_FFFF>>2, main : 1'b1, bufferable : 1'b0, cacheable : 1'b1, atomic : 1'b1},
        '{word_addr_low : 32'h2000_0000>>2, word_addr_high : 32'h63FF_FFFF>>2, main : 1'b0, bufferable : 1'b1, cacheable : 1'b0, atomic : 1'b1},
        '{word_addr_low : 32'h2340_000A>>2, word_addr_high : 32'h600F_FFFF>>2, main : 1'b1, bufferable : 1'b0, cacheable : 1'b0, atomic : 1'b1},
        '{word_addr_low : 32'h2A00_0000>>2, word_addr_high : 32'h56FF_FFFF>>2, main : 1'b1, bufferable : 1'b1, cacheable : 1'b1, atomic : 1'b1},
        '{word_addr_low : 32'h2C5A_3200>>2, word_addr_high : 32'h52FF_FFFF>>2, main : 1'b0, bufferable : 1'b1, cacheable : 1'b0, atomic : 1'b1},
        '{word_addr_low : 32'h3000_1353>>2, word_addr_high : 32'h5140_FFFF>>2, main : 1'b0, bufferable : 1'b0, cacheable : 1'b0, atomic : 1'b0},
        '{word_addr_low : 32'h3100_FCAB>>2, word_addr_high : 32'h5000_BCCA>>2, main : 1'b1, bufferable : 1'b0, cacheable : 1'b0, atomic : 1'b1},
        '{word_addr_low : 32'h3420_C854>>2, word_addr_high : 32'h5000_ABFF>>2, main : 1'b1, bufferable : 1'b1, cacheable : 1'b0, atomic : 1'b1},
        '{word_addr_low : 32'h3600_A000>>2, word_addr_high : 32'h4F99_FFFF>>2, main : 1'b1, bufferable : 1'b1, cacheable : 1'b1, atomic : 1'b1},
        '{word_addr_low : 32'h3ACE_0000>>2, word_addr_high : 32'h4ABC_FFFF>>2, main : 1'b1, bufferable : 1'b1, cacheable : 1'b0, atomic : 1'b1},
        '{word_addr_low : 32'h4400_0000>>2, word_addr_high : 32'h4BFF_FFFF>>2, main : 1'b0, bufferable : 1'b0, cacheable : 1'b0, atomic : 1'b1},
        '{word_addr_low : 32'h4800_0000>>2, word_addr_high : 32'h49FF_FFFF>>2, main : 1'b1, bufferable : 1'b0, cacheable : 1'b1, atomic : 1'b1}
        };
   `elsif PMA_TEST_CFG_4
      const string pma_cfg_name = "pma_test_cfg_4";
      parameter int unsigned               CORE_PARAM_PMA_NUM_REGIONS = 16;
      parameter cv32e40x_pkg::pma_cfg_t CORE_PARAM_PMA_CFG[CORE_PARAM_PMA_NUM_REGIONS-1:0] = '{
        '{word_addr_low : 32'hE700_EF00>>2, word_addr_high : 32'hE9FF_FFFF>>2, main : 1'b0, bufferable : 1'b1, cacheable : 1'b0, atomic : 1'b1},
        '{word_addr_low : 32'hC000_0000>>2, word_addr_high : 32'hDFFF_FFFF>>2, main : 1'b0, bufferable : 1'b0, cacheable : 1'b0, atomic : 1'b1},
        '{word_addr_low : 32'hBC00_0000>>2, word_addr_high : 32'hBCFF_FFFF>>2, main : 1'b1, bufferable : 1'b1, cacheable : 1'b0, atomic : 1'b1},
        '{word_addr_low : 32'hA000_0000>>2, word_addr_high : 32'hAFFF_FFFF>>2, main : 1'b1, bufferable : 1'b0, cacheable : 1'b0, atomic : 1'b1},
        '{word_addr_low : 32'h6300_0000>>2, word_addr_high : 32'h6700_FFFF>>2, main : 1'b0, bufferable : 1'b1, cacheable : 1'b0, atomic : 1'b1},
        '{word_addr_low : 32'h5400_0000>>2, word_addr_high : 32'h5FFF_FFFF>>2, main : 1'b1, bufferable : 1'b1, cacheable : 1'b1, atomic : 1'b1},
        '{word_addr_low : 32'h5100_0000>>2, word_addr_high : 32'h52FF_FFFF>>2, main : 1'b0, bufferable : 1'b0, cacheable : 1'b0, atomic : 1'b0},
        '{word_addr_low : 32'h4D00_5555>>2, word_addr_high : 32'h4FFF_ABCD>>2, main : 1'b1, bufferable : 1'b0, cacheable : 1'b1, atomic : 1'b1},
        '{word_addr_low : 32'h4AAA_F000>>2, word_addr_high : 32'h4C00_FFFF>>2, main : 1'b1, bufferable : 1'b1, cacheable : 1'b0, atomic : 1'b1},
        '{word_addr_low : 32'h3440_0000>>2, word_addr_high : 32'h3800_FFFF>>2, main : 1'b1, bufferable : 1'b0, cacheable : 1'b1, atomic : 1'b1},
        '{word_addr_low : 32'h3100_A000>>2, word_addr_high : 32'h32FF_FFFF>>2, main : 1'b1, bufferable : 1'b1, cacheable : 1'b1, atomic : 1'b1},
        '{word_addr_low : 32'h2020_0010>>2, word_addr_high : 32'h2FFF_0000>>2, main : 1'b0, bufferable : 1'b0, cacheable : 1'b0, atomic : 1'b1},
        '{word_addr_low : 32'h1800_1234>>2, word_addr_high : 32'h18FF_AB21>>2, main : 1'b0, bufferable : 1'b0, cacheable : 1'b0, atomic : 1'b0},
        '{word_addr_low : 32'h1000_0000>>2, word_addr_high : 32'h1001_0000>>2, main : 1'b0, bufferable : 1'b1, cacheable : 1'b0, atomic : 1'b0},
        '{word_addr_low : 32'h0030_0000>>2, word_addr_high : 32'h04FF_FFFF>>2, main : 1'b1, bufferable : 1'b1, cacheable : 1'b1, atomic : 1'b1},
        '{word_addr_low : 32'h0001_0000>>2, word_addr_high : 32'h001F_FFFF>>2, main : 1'b1, bufferable : 1'b0, cacheable : 1'b0, atomic : 1'b1}
        };
   `elsif PMA_TEST_CFG_5
      const string pma_cfg_name = "pma_test_cfg_5";
      parameter int unsigned               CORE_PARAM_PMA_NUM_REGIONS = 16;
      parameter cv32e40x_pkg::pma_cfg_t CORE_PARAM_PMA_CFG[CORE_PARAM_PMA_NUM_REGIONS-1:0] = '{
        '{word_addr_low : 32'h0000_0000>>2, word_addr_high : 32'hFFFF_FFFF>>2, main : 1'b1, bufferable : 1'b1, cacheable : 1'b1, atomic : 1'b1},
        '{word_addr_low : 32'h1249_2492>>2, word_addr_high : 32'h1249_2492>>2, main : 1'b0, bufferable : 1'b0, cacheable : 1'b0, atomic : 1'b0},
        '{word_addr_low : 32'h0000_0000>>2, word_addr_high : 32'h0000_0000>>2, main : 1'b0, bufferable : 1'b0, cacheable : 1'b0, atomic : 1'b0},
        '{word_addr_low : 32'hDB6D_B6DB>>2, word_addr_high : 32'hDB6D_B6DB>>2, main : 1'b0, bufferable : 1'b0, cacheable : 1'b0, atomic : 1'b0},
        '{word_addr_low : 32'h0000_0000>>2, word_addr_high : 32'h0000_0000>>2, main : 1'b0, bufferable : 1'b0, cacheable : 1'b0, atomic : 1'b0},
        '{word_addr_low : 32'h9249_2492>>2, word_addr_high : 32'h9249_2492>>2, main : 1'b0, bufferable : 1'b0, cacheable : 1'b0, atomic : 1'b0},
        '{word_addr_low : 32'h0000_0000>>2, word_addr_high : 32'h0000_0000>>2, main : 1'b0, bufferable : 1'b0, cacheable : 1'b0, atomic : 1'b0},
        '{word_addr_low : 32'hFFFF_FFFF>>2, word_addr_high : 32'hFFFF_FFFF>>2, main : 1'b0, bufferable : 1'b0, cacheable : 1'b0, atomic : 1'b0},
        '{word_addr_low : 32'h0000_0000>>2, word_addr_high : 32'h0000_0000>>2, main : 1'b0, bufferable : 1'b0, cacheable : 1'b0, atomic : 1'b0},
        '{word_addr_low : 32'hE38E_E38E>>2, word_addr_high : 32'hE38E_E38E>>2, main : 1'b0, bufferable : 1'b0, cacheable : 1'b0, atomic : 1'b0},
        '{word_addr_low : 32'h0000_0000>>2, word_addr_high : 32'h0000_0000>>2, main : 1'b0, bufferable : 1'b0, cacheable : 1'b0, atomic : 1'b0},
        '{word_addr_low : 32'hCCCC_CCCC>>2, word_addr_high : 32'hCCCC_CCCC>>2, main : 1'b0, bufferable : 1'b0, cacheable : 1'b0, atomic : 1'b0},
        '{word_addr_low : 32'hAAAA_AAAA>>2, word_addr_high : 32'hAAAA_AAAA>>2, main : 1'b0, bufferable : 1'b0, cacheable : 1'b0, atomic : 1'b0},
        '{word_addr_low : 32'h0000_0000>>2, word_addr_high : 32'h0000_0000>>2, main : 1'b0, bufferable : 1'b0, cacheable : 1'b0, atomic : 1'b0},
        '{word_addr_low : 32'h5555_5555>>2, word_addr_high : 32'h5555_5555>>2, main : 1'b0, bufferable : 1'b0, cacheable : 1'b0, atomic : 1'b0},
        '{word_addr_low : 32'h0000_0000>>2, word_addr_high : 32'h0000_0000>>2, main : 1'b0, bufferable : 1'b0, cacheable : 1'b0, atomic : 1'b0}
        };
   `elsif PMA_TEST_CFG_X1 // Used for memory layout generator debug
      const string pma_cfg_name = "pma_test_cfg_x1";
      parameter int unsigned               CORE_PARAM_PMA_NUM_REGIONS = 5;
      parameter cv32e40x_pkg::pma_cfg_t CORE_PARAM_PMA_CFG[CORE_PARAM_PMA_NUM_REGIONS-1:0] = '{
        '{word_addr_low : 32'h00000000>>2, word_addr_high : 32'h20000000>>2, main : 1'b1, bufferable : 1'b0, cacheable : 1'b1, atomic : 1'b1},
        '{word_addr_low : 32'h30000000>>2, word_addr_high : 32'h40000000>>2, main : 1'b1, bufferable : 1'b0, cacheable : 1'b1, atomic : 1'b1},
        '{word_addr_low : 32'h50000000>>2, word_addr_high : 32'h60000000>>2, main : 1'b1, bufferable : 1'b0, cacheable : 1'b1, atomic : 1'b1},
        '{word_addr_low : 32'h70000000>>2, word_addr_high : 32'h80000000>>2, main : 1'b1, bufferable : 1'b0, cacheable : 1'b1, atomic : 1'b1},
        '{word_addr_low : 32'h00000000>>2, word_addr_high : 32'hF0000000>>2, main : 1'b1, bufferable : 1'b0, cacheable : 1'b1, atomic : 1'b1}
        };
   `else
      const string pma_cfg_name = "pma_noregion";
      parameter int unsigned            CORE_PARAM_PMA_NUM_REGIONS = 0;
      parameter cv32e40x_pkg::pma_cfg_t CORE_PARAM_PMA_CFG[-1:0] = '{default:cv32e40x_pkg::PMA_R_DEFAULT};
   `endif


=======
>>>>>>> 684273b8
`endif // __UVMT_CV32E40X_CONSTANTS_SV__<|MERGE_RESOLUTION|>--- conflicted
+++ resolved
@@ -18,265 +18,4 @@
 `ifndef __UVMT_CV32E40X_CONSTANTS_SV__
 `define __UVMT_CV32E40X_CONSTANTS_SV__
 
-<<<<<<< HEAD
-
-   `ifdef PARAM_SET_0
-      `include  "cvverif_param_set_0.svh"
-   `elsif PARAM_SET_1
-      `include  "cvverif_param_set_1.svh"
-   `endif
-
-
-   // Debug
-
-   `ifdef PARAM_SET_0
-      // Sat from the include file
-   `elsif PARAM_SET_1
-      // Sat from the include file
-   `elsif DBG_NUM_TRIG_0
-      parameter CORE_PARAM_DBG_NUM_TRIGGERS = 0;
-   `elsif DBG_NUM_TRIG_1
-      parameter CORE_PARAM_DBG_NUM_TRIGGERS = 1;
-   `elsif DBG_NUM_TRIG_2
-      parameter CORE_PARAM_DBG_NUM_TRIGGERS = 2;
-   `elsif DBG_NUM_TRIG_3
-      parameter CORE_PARAM_DBG_NUM_TRIGGERS = 3;
-   `elsif DBG_NUM_TRIG_4
-      parameter CORE_PARAM_DBG_NUM_TRIGGERS = 4;
-   `else
-      parameter CORE_PARAM_DBG_NUM_TRIGGERS = 1;
-   `endif
-
-   `ifdef PARAM_SET_0
-      // Sat from the include file
-   `elsif PARAM_SET_1
-      // Sat from the include file
-   `else
-      parameter logic [31:0] CORE_PARAM_DM_REGION_START = 32'hF0000000;
-      parameter logic [31:0] CORE_PARAM_DM_REGION_END   = 32'hF0003FFF;
-   `endif
-
-
-   // CLIC
-
-   `ifdef PARAM_SET_0
-      // Sat from the include file
-   `elsif PARAM_SET_1
-      // Sat from the include file
-   `elsif CLIC_EN
-      parameter int CORE_PARAM_CLIC = 1;
-   `else
-      parameter int CORE_PARAM_CLIC = 0;
-   `endif
-   parameter logic CLIC = CORE_PARAM_CLIC;
-
-   `ifdef PARAM_SET_0
-      // Sat from the include file
-   `elsif PARAM_SET_1
-      // Sat from the include file
-   `else
-      parameter int  CORE_PARAM_CLIC_INTTHRESHBITS = 8;
-      parameter int  CORE_PARAM_CLIC_ID_WIDTH = 5;
-   `endif
-
-
-   // B-ext
-
-   `ifdef PARAM_SET_0
-      // Sat from the include file
-   `elsif PARAM_SET_1
-      // Sat from the include file
-   `elsif ZBA_ZBB_ZBS
-      parameter cv32e40x_pkg::b_ext_e CORE_PARAM_B_EXT = cv32e40x_pkg::ZBA_ZBB_ZBS;
-   `elsif ZBA_ZBB_ZBC_ZBS
-      parameter cv32e40x_pkg::b_ext_e CORE_PARAM_B_EXT = cv32e40x_pkg::ZBA_ZBB_ZBC_ZBS;
-   `else
-      parameter cv32e40x_pkg::b_ext_e CORE_PARAM_B_EXT = cv32e40x_pkg::B_NONE;
-   `endif
-
-
-   // M-ext
-
-   `ifdef PARAM_SET_0
-      // Sat from the include file
-   `elsif PARAM_SET_1
-      // Sat from the include file
-   `else
-      parameter cv32e40x_pkg::m_ext_e CORE_PARAM_M_EXT = cv32e40x_pkg::M;
-   `endif
-
-
-   // I-base & E-base
-
-   `ifdef PARAM_SET_0
-      // Sat from the include file
-   `elsif PARAM_SET_1
-      // Sat from the include file
-   `elsif RV32E
-      parameter cv32e40x_pkg::rv32_e CORE_PARAM_RV32              = cv32e40x_pkg::RV32E;
-      parameter                      CORE_PARAM_REGFILE_NUM_WORDS = 16;
-   `else
-      parameter cv32e40x_pkg::rv32_e CORE_PARAM_RV32              = cv32e40x_pkg::RV32I;
-      parameter                      CORE_PARAM_REGFILE_NUM_WORDS = 32;
-   `endif
-
-
-   // PMA
-
-   parameter int  PMA_MAX_REGIONS = 16;
-
-   `ifdef PARAM_SET_0
-      // Sat from the include file
-   `elsif PARAM_SET_1
-      // Sat from the include file
-   `elsif PMA_CUSTOM_CFG
-      const string pma_cfg_name = "pma_custom_cfg";
-      parameter int unsigned            CORE_PARAM_PMA_NUM_REGIONS = 3;
-      parameter cv32e40x_pkg::pma_cfg_t CORE_PARAM_PMA_CFG[CORE_PARAM_PMA_NUM_REGIONS-1:0] = '{
-         // Overlap "shadow" of main code (.text), for testing overlap priority
-         cv32e40x_pkg::pma_cfg_t'{
-            word_addr_low  : '0,
-            word_addr_high : ('h 1a11_0800 + 'd 16) >> 2,  // should be identical to the prioritized region below
-            main           : 0,  // Would stop all execution, but should be overruled
-            bufferable     : 0,
-            cacheable      : 0,
-            atomic         : 0},
-         // Main code (.text) is executable up til into dbg region
-         cv32e40x_pkg::pma_cfg_t'{
-            word_addr_low  : '0,
-            word_addr_high : ('h 1a11_0800 + 'd 16) >> 2,  // "dbg" address plus arbitrary offset to have a known usable area
-            main           : 1,
-            bufferable     : 1,
-            cacheable      : 1,
-            atomic         : 1},
-         // Second portion of dbg up til end is exec
-         cv32e40x_pkg::pma_cfg_t'{
-            word_addr_low  : 'h 1A11_1000 >> 2,  // after ".debugger"
-            word_addr_high : 'h FFFF_FFFF,
-            main           : 1,
-            bufferable     : 0,
-            cacheable      : 0,
-            atomic         : 1}
-         };
-   `elsif PMA_DEBUG_CFG
-      const string pma_cfg_name = "pma_debug_cfg";
-      parameter int unsigned               CORE_PARAM_PMA_NUM_REGIONS = 2;
-      parameter cv32e40x_pkg::pma_cfg_t CORE_PARAM_PMA_CFG[CORE_PARAM_PMA_NUM_REGIONS-1:0] = '{
-         // Everything is initially executable
-         cv32e40x_pkg::pma_cfg_t'{
-            word_addr_low  : '0,
-            word_addr_high : 'h FFFF_FFFF,
-            main           : 1,
-            bufferable     : 0,
-            cacheable      : 0,
-            atomic         : 1},
-         // A small region below "dbg" is forbidden to facilitate pma exception testing
-         cv32e40x_pkg::pma_cfg_t'{
-            word_addr_low  : ('h 1a11_0800 - 'd 16) >> 2,
-            word_addr_high : 'h 1a11_0800 >> 2,
-            main           : 0,
-            bufferable     : 0,
-            cacheable      : 0,
-            atomic         : 0}
-         };
-   `elsif PMA_TEST_CFG_1
-      const string pma_cfg_name = "pma_test_cfg_1";
-      parameter int unsigned               CORE_PARAM_PMA_NUM_REGIONS = 1;
-      parameter cv32e40x_pkg::pma_cfg_t CORE_PARAM_PMA_CFG[0:CORE_PARAM_PMA_NUM_REGIONS-1] = '{
-        '{word_addr_low : 32'h0000_0000>>2, word_addr_high : 32'h7FFF_FFFF>>2, main : 1'b1, bufferable : 1'b1, cacheable : 1'b1, atomic : 1'b1}
-      };
-   `elsif PMA_TEST_CFG_2
-      const string pma_cfg_name = "pma_test_cfg_2";
-      parameter int unsigned               CORE_PARAM_PMA_NUM_REGIONS = 7;
-      parameter cv32e40x_pkg::pma_cfg_t CORE_PARAM_PMA_CFG[CORE_PARAM_PMA_NUM_REGIONS-1:0] = '{
-        '{word_addr_low : 32'hE010_0000>>2, word_addr_high : 32'hFFFF_FFFF>>2, main : 1'b0, bufferable : 1'b1, cacheable : 1'b0, atomic : 1'b1},
-        '{word_addr_low : 32'hE000_0000>>2, word_addr_high : 32'hE00F_FFFF>>2, main : 1'b0, bufferable : 1'b0, cacheable : 1'b0, atomic : 1'b0},
-        '{word_addr_low : 32'hA000_0000>>2, word_addr_high : 32'hDFFF_FFFF>>2, main : 1'b0, bufferable : 1'b1, cacheable : 1'b0, atomic : 1'b1},
-        '{word_addr_low : 32'h6000_0000>>2, word_addr_high : 32'h9FFF_FFFF>>2, main : 1'b1, bufferable : 1'b0, cacheable : 1'b1, atomic : 1'b1},
-        '{word_addr_low : 32'h4000_0000>>2, word_addr_high : 32'h5FFF_FFFF>>2, main : 1'b0, bufferable : 1'b1, cacheable : 1'b0, atomic : 1'b1},
-        '{word_addr_low : 32'h2000_0000>>2, word_addr_high : 32'h3FFF_FFFF>>2, main : 1'b1, bufferable : 1'b1, cacheable : 1'b0, atomic : 1'b1},
-        '{word_addr_low : 32'h0000_0000>>2, word_addr_high : 32'h1FFF_FFFF>>2, main : 1'b1, bufferable : 1'b1, cacheable : 1'b1, atomic : 1'b1}
-        };
-   `elsif PMA_TEST_CFG_3
-      const string pma_cfg_name = "pma_test_cfg_3";
-      parameter int unsigned               CORE_PARAM_PMA_NUM_REGIONS = 16;
-      parameter cv32e40x_pkg::pma_cfg_t CORE_PARAM_PMA_CFG[CORE_PARAM_PMA_NUM_REGIONS-1:0] = '{
-        '{word_addr_low : 32'h0000_A000>>2, word_addr_high : 32'hFFFE_FFFF>>2, main : 1'b1, bufferable : 1'b1, cacheable : 1'b1, atomic : 1'b1},
-        '{word_addr_low : 32'h0200_0000>>2, word_addr_high : 32'hEFFF_FFFF>>2, main : 1'b1, bufferable : 1'b0, cacheable : 1'b0, atomic : 1'b1},
-        '{word_addr_low : 32'h0500_0000>>2, word_addr_high : 32'h8459_FFFF>>2, main : 1'b0, bufferable : 1'b1, cacheable : 1'b0, atomic : 1'b0},
-        '{word_addr_low : 32'h1000_00F1>>2, word_addr_high : 32'h82FF_FFFF>>2, main : 1'b1, bufferable : 1'b1, cacheable : 1'b0, atomic : 1'b1},
-        '{word_addr_low : 32'h13AC_AA55>>2, word_addr_high : 32'h7FFF_FFFF>>2, main : 1'b1, bufferable : 1'b0, cacheable : 1'b1, atomic : 1'b1},
-        '{word_addr_low : 32'h2000_0000>>2, word_addr_high : 32'h63FF_FFFF>>2, main : 1'b0, bufferable : 1'b1, cacheable : 1'b0, atomic : 1'b1},
-        '{word_addr_low : 32'h2340_000A>>2, word_addr_high : 32'h600F_FFFF>>2, main : 1'b1, bufferable : 1'b0, cacheable : 1'b0, atomic : 1'b1},
-        '{word_addr_low : 32'h2A00_0000>>2, word_addr_high : 32'h56FF_FFFF>>2, main : 1'b1, bufferable : 1'b1, cacheable : 1'b1, atomic : 1'b1},
-        '{word_addr_low : 32'h2C5A_3200>>2, word_addr_high : 32'h52FF_FFFF>>2, main : 1'b0, bufferable : 1'b1, cacheable : 1'b0, atomic : 1'b1},
-        '{word_addr_low : 32'h3000_1353>>2, word_addr_high : 32'h5140_FFFF>>2, main : 1'b0, bufferable : 1'b0, cacheable : 1'b0, atomic : 1'b0},
-        '{word_addr_low : 32'h3100_FCAB>>2, word_addr_high : 32'h5000_BCCA>>2, main : 1'b1, bufferable : 1'b0, cacheable : 1'b0, atomic : 1'b1},
-        '{word_addr_low : 32'h3420_C854>>2, word_addr_high : 32'h5000_ABFF>>2, main : 1'b1, bufferable : 1'b1, cacheable : 1'b0, atomic : 1'b1},
-        '{word_addr_low : 32'h3600_A000>>2, word_addr_high : 32'h4F99_FFFF>>2, main : 1'b1, bufferable : 1'b1, cacheable : 1'b1, atomic : 1'b1},
-        '{word_addr_low : 32'h3ACE_0000>>2, word_addr_high : 32'h4ABC_FFFF>>2, main : 1'b1, bufferable : 1'b1, cacheable : 1'b0, atomic : 1'b1},
-        '{word_addr_low : 32'h4400_0000>>2, word_addr_high : 32'h4BFF_FFFF>>2, main : 1'b0, bufferable : 1'b0, cacheable : 1'b0, atomic : 1'b1},
-        '{word_addr_low : 32'h4800_0000>>2, word_addr_high : 32'h49FF_FFFF>>2, main : 1'b1, bufferable : 1'b0, cacheable : 1'b1, atomic : 1'b1}
-        };
-   `elsif PMA_TEST_CFG_4
-      const string pma_cfg_name = "pma_test_cfg_4";
-      parameter int unsigned               CORE_PARAM_PMA_NUM_REGIONS = 16;
-      parameter cv32e40x_pkg::pma_cfg_t CORE_PARAM_PMA_CFG[CORE_PARAM_PMA_NUM_REGIONS-1:0] = '{
-        '{word_addr_low : 32'hE700_EF00>>2, word_addr_high : 32'hE9FF_FFFF>>2, main : 1'b0, bufferable : 1'b1, cacheable : 1'b0, atomic : 1'b1},
-        '{word_addr_low : 32'hC000_0000>>2, word_addr_high : 32'hDFFF_FFFF>>2, main : 1'b0, bufferable : 1'b0, cacheable : 1'b0, atomic : 1'b1},
-        '{word_addr_low : 32'hBC00_0000>>2, word_addr_high : 32'hBCFF_FFFF>>2, main : 1'b1, bufferable : 1'b1, cacheable : 1'b0, atomic : 1'b1},
-        '{word_addr_low : 32'hA000_0000>>2, word_addr_high : 32'hAFFF_FFFF>>2, main : 1'b1, bufferable : 1'b0, cacheable : 1'b0, atomic : 1'b1},
-        '{word_addr_low : 32'h6300_0000>>2, word_addr_high : 32'h6700_FFFF>>2, main : 1'b0, bufferable : 1'b1, cacheable : 1'b0, atomic : 1'b1},
-        '{word_addr_low : 32'h5400_0000>>2, word_addr_high : 32'h5FFF_FFFF>>2, main : 1'b1, bufferable : 1'b1, cacheable : 1'b1, atomic : 1'b1},
-        '{word_addr_low : 32'h5100_0000>>2, word_addr_high : 32'h52FF_FFFF>>2, main : 1'b0, bufferable : 1'b0, cacheable : 1'b0, atomic : 1'b0},
-        '{word_addr_low : 32'h4D00_5555>>2, word_addr_high : 32'h4FFF_ABCD>>2, main : 1'b1, bufferable : 1'b0, cacheable : 1'b1, atomic : 1'b1},
-        '{word_addr_low : 32'h4AAA_F000>>2, word_addr_high : 32'h4C00_FFFF>>2, main : 1'b1, bufferable : 1'b1, cacheable : 1'b0, atomic : 1'b1},
-        '{word_addr_low : 32'h3440_0000>>2, word_addr_high : 32'h3800_FFFF>>2, main : 1'b1, bufferable : 1'b0, cacheable : 1'b1, atomic : 1'b1},
-        '{word_addr_low : 32'h3100_A000>>2, word_addr_high : 32'h32FF_FFFF>>2, main : 1'b1, bufferable : 1'b1, cacheable : 1'b1, atomic : 1'b1},
-        '{word_addr_low : 32'h2020_0010>>2, word_addr_high : 32'h2FFF_0000>>2, main : 1'b0, bufferable : 1'b0, cacheable : 1'b0, atomic : 1'b1},
-        '{word_addr_low : 32'h1800_1234>>2, word_addr_high : 32'h18FF_AB21>>2, main : 1'b0, bufferable : 1'b0, cacheable : 1'b0, atomic : 1'b0},
-        '{word_addr_low : 32'h1000_0000>>2, word_addr_high : 32'h1001_0000>>2, main : 1'b0, bufferable : 1'b1, cacheable : 1'b0, atomic : 1'b0},
-        '{word_addr_low : 32'h0030_0000>>2, word_addr_high : 32'h04FF_FFFF>>2, main : 1'b1, bufferable : 1'b1, cacheable : 1'b1, atomic : 1'b1},
-        '{word_addr_low : 32'h0001_0000>>2, word_addr_high : 32'h001F_FFFF>>2, main : 1'b1, bufferable : 1'b0, cacheable : 1'b0, atomic : 1'b1}
-        };
-   `elsif PMA_TEST_CFG_5
-      const string pma_cfg_name = "pma_test_cfg_5";
-      parameter int unsigned               CORE_PARAM_PMA_NUM_REGIONS = 16;
-      parameter cv32e40x_pkg::pma_cfg_t CORE_PARAM_PMA_CFG[CORE_PARAM_PMA_NUM_REGIONS-1:0] = '{
-        '{word_addr_low : 32'h0000_0000>>2, word_addr_high : 32'hFFFF_FFFF>>2, main : 1'b1, bufferable : 1'b1, cacheable : 1'b1, atomic : 1'b1},
-        '{word_addr_low : 32'h1249_2492>>2, word_addr_high : 32'h1249_2492>>2, main : 1'b0, bufferable : 1'b0, cacheable : 1'b0, atomic : 1'b0},
-        '{word_addr_low : 32'h0000_0000>>2, word_addr_high : 32'h0000_0000>>2, main : 1'b0, bufferable : 1'b0, cacheable : 1'b0, atomic : 1'b0},
-        '{word_addr_low : 32'hDB6D_B6DB>>2, word_addr_high : 32'hDB6D_B6DB>>2, main : 1'b0, bufferable : 1'b0, cacheable : 1'b0, atomic : 1'b0},
-        '{word_addr_low : 32'h0000_0000>>2, word_addr_high : 32'h0000_0000>>2, main : 1'b0, bufferable : 1'b0, cacheable : 1'b0, atomic : 1'b0},
-        '{word_addr_low : 32'h9249_2492>>2, word_addr_high : 32'h9249_2492>>2, main : 1'b0, bufferable : 1'b0, cacheable : 1'b0, atomic : 1'b0},
-        '{word_addr_low : 32'h0000_0000>>2, word_addr_high : 32'h0000_0000>>2, main : 1'b0, bufferable : 1'b0, cacheable : 1'b0, atomic : 1'b0},
-        '{word_addr_low : 32'hFFFF_FFFF>>2, word_addr_high : 32'hFFFF_FFFF>>2, main : 1'b0, bufferable : 1'b0, cacheable : 1'b0, atomic : 1'b0},
-        '{word_addr_low : 32'h0000_0000>>2, word_addr_high : 32'h0000_0000>>2, main : 1'b0, bufferable : 1'b0, cacheable : 1'b0, atomic : 1'b0},
-        '{word_addr_low : 32'hE38E_E38E>>2, word_addr_high : 32'hE38E_E38E>>2, main : 1'b0, bufferable : 1'b0, cacheable : 1'b0, atomic : 1'b0},
-        '{word_addr_low : 32'h0000_0000>>2, word_addr_high : 32'h0000_0000>>2, main : 1'b0, bufferable : 1'b0, cacheable : 1'b0, atomic : 1'b0},
-        '{word_addr_low : 32'hCCCC_CCCC>>2, word_addr_high : 32'hCCCC_CCCC>>2, main : 1'b0, bufferable : 1'b0, cacheable : 1'b0, atomic : 1'b0},
-        '{word_addr_low : 32'hAAAA_AAAA>>2, word_addr_high : 32'hAAAA_AAAA>>2, main : 1'b0, bufferable : 1'b0, cacheable : 1'b0, atomic : 1'b0},
-        '{word_addr_low : 32'h0000_0000>>2, word_addr_high : 32'h0000_0000>>2, main : 1'b0, bufferable : 1'b0, cacheable : 1'b0, atomic : 1'b0},
-        '{word_addr_low : 32'h5555_5555>>2, word_addr_high : 32'h5555_5555>>2, main : 1'b0, bufferable : 1'b0, cacheable : 1'b0, atomic : 1'b0},
-        '{word_addr_low : 32'h0000_0000>>2, word_addr_high : 32'h0000_0000>>2, main : 1'b0, bufferable : 1'b0, cacheable : 1'b0, atomic : 1'b0}
-        };
-   `elsif PMA_TEST_CFG_X1 // Used for memory layout generator debug
-      const string pma_cfg_name = "pma_test_cfg_x1";
-      parameter int unsigned               CORE_PARAM_PMA_NUM_REGIONS = 5;
-      parameter cv32e40x_pkg::pma_cfg_t CORE_PARAM_PMA_CFG[CORE_PARAM_PMA_NUM_REGIONS-1:0] = '{
-        '{word_addr_low : 32'h00000000>>2, word_addr_high : 32'h20000000>>2, main : 1'b1, bufferable : 1'b0, cacheable : 1'b1, atomic : 1'b1},
-        '{word_addr_low : 32'h30000000>>2, word_addr_high : 32'h40000000>>2, main : 1'b1, bufferable : 1'b0, cacheable : 1'b1, atomic : 1'b1},
-        '{word_addr_low : 32'h50000000>>2, word_addr_high : 32'h60000000>>2, main : 1'b1, bufferable : 1'b0, cacheable : 1'b1, atomic : 1'b1},
-        '{word_addr_low : 32'h70000000>>2, word_addr_high : 32'h80000000>>2, main : 1'b1, bufferable : 1'b0, cacheable : 1'b1, atomic : 1'b1},
-        '{word_addr_low : 32'h00000000>>2, word_addr_high : 32'hF0000000>>2, main : 1'b1, bufferable : 1'b0, cacheable : 1'b1, atomic : 1'b1}
-        };
-   `else
-      const string pma_cfg_name = "pma_noregion";
-      parameter int unsigned            CORE_PARAM_PMA_NUM_REGIONS = 0;
-      parameter cv32e40x_pkg::pma_cfg_t CORE_PARAM_PMA_CFG[-1:0] = '{default:cv32e40x_pkg::PMA_R_DEFAULT};
-   `endif
-
-
-=======
->>>>>>> 684273b8
 `endif // __UVMT_CV32E40X_CONSTANTS_SV__