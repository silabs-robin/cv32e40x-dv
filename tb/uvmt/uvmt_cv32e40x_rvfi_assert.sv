// Copyright 2022 Silicon Labs, Inc.
// Copyright 2022 OpenHW Group
//
// Licensed under the Solderpad Hardware Licence, Version 2.0 (the "License");
// you may not use this file except in compliance with the License.
// You may obtain a copy of the License at
//
//     https://solderpad.org/licenses/
//
// Unless required by applicable law or agreed to in writing, software
// distributed under the License is distributed on an "AS IS" BASIS,
// WITHOUT WARRANTIES OR CONDITIONS OF ANY KIND, either express or implied.
// See the License for the specific language governing permissions and
// limitations under the License.
//
// SPDX-License-Identifier: Apache-2.0 WITH SHL-2.0


`default_nettype  none


module uvmt_cv32e40x_rvfi_assert
  import cv32e40x_pkg::*;
  import uvm_pkg::*;
  import uvma_rvfi_pkg::*;
<<<<<<< HEAD
  import uvme_cv32e40x_pkg::*;
=======
  import uvmt_cv32e40s_base_test_pkg::*;
>>>>>>> a9fb520c
#(
  parameter logic  CLIC,
  parameter int    CLIC_ID_WIDTH
)(
  input wire  clk_i,
  input wire  rst_ni,

  input wire             rvfi_valid,
  input wire [ 4:0]      rvfi_rs1_addr,
  input wire [ 4:0]      rvfi_rs2_addr,
  input wire [31:0]      rvfi_rs1_rdata,
  input wire [31:0]      rvfi_rs2_rdata,
  input wire [ 2:0]      rvfi_dbg,
  input wire [31:0]      rvfi_csr_dcsr_rdata,
  input wire rvfi_trap_t rvfi_trap,
  input wire rvfi_intr_t rvfi_intr,
  input wire [31:0]      rvfi_csr_mcause_wdata,
  input wire [31:0]      rvfi_csr_mcause_wmask,
  input wire             rvfi_dbg_mode,
  //TODO:INFO:silabs-robin should replace the above with the interface

  uvma_rvfi_instr_if_t  rvfi_if,

  input wire  writebuf_valid_i,
  input wire  writebuf_ready_o,

  uvmt_cv32e40x_support_logic_module_o_if_t  support_if
);

  default clocking @(posedge clk_i); endclocking
  default disable iff !rst_ni;

  string info_tag = "CV32E40X_RVFI_ASSERT";


  // Helper signals

  logic  was_rvfi_dbg_mode;
  always @(posedge clk_i, negedge rst_ni) begin
    if (rst_ni == 0) begin
      was_rvfi_dbg_mode <= 0;
    end else if (rvfi_valid) begin
      was_rvfi_dbg_mode <= rvfi_dbg_mode;
    end
  end


  // rs1/rs2 reset values

  property p_rs_resetvalue (addr, rdata);
    $past(rst_ni == 0)  ##0
    (rvfi_valid [->1])  ##0
    addr
    |->
    (rdata == 0);  // TODO:ropeders use "RF_REG_RV"
  endproperty : p_rs_resetvalue

  a_rs1_resetvalue: assert property (
    p_rs_resetvalue(rvfi_rs1_addr, rvfi_rs1_rdata)
  ) else `uvm_error(info_tag, "unexpected 'rs1' reset value");

  a_rs2_resetvalue: assert property (
    p_rs_resetvalue(rvfi_rs2_addr, rvfi_rs2_rdata)
  ) else `uvm_error(info_tag, "unexpected 'rs2' reset value");


  // RVFI debug cause matches dcsr debug cause

  a_dbg_cause_general: assert property (
    rvfi_valid  &&
    rvfi_dbg    &&
    !was_rvfi_dbg_mode
    |->
    (rvfi_dbg == rvfi_csr_dcsr_rdata[8:6])
  ) else `uvm_error(info_tag, "'rvfi_dbg' did not match 'dcsr.cause'");

  property  p_dbg_cause_n (n);
    rvfi_valid          &&
    rvfi_dbg            &&
    !was_rvfi_dbg_mode  &&
    (rvfi_csr_dcsr_rdata[8:6] == n)
    |->
    (rvfi_dbg == n);
  endproperty : p_dbg_cause_n

  a_dbg_cause_ebreak: assert property (
    p_dbg_cause_n(1)
  ) else `uvm_error(info_tag, "'rvfi_dbg' did not match 'dcsr.cause'");

  a_dbg_cause_trigger: assert property (
    p_dbg_cause_n(2)
  ) else `uvm_error(info_tag, "'rvfi_dbg' did not match 'dcsr.cause'");

  a_dbg_cause_haltreq: assert property (
    p_dbg_cause_n(3)
  ) else `uvm_error(info_tag, "'rvfi_dbg' did not match 'dcsr.cause'");

  a_dbg_cause_step: assert property (
    p_dbg_cause_n(4)
  ) else `uvm_error(info_tag, "'rvfi_dbg' did not match 'dcsr.cause'");


  // RVFI exception cause matches "mcause"

  wire logic [10:0]  rvfi_mcause_exccode;
  assign rvfi_mcause_exccode = (rvfi_csr_mcause_wdata & rvfi_csr_mcause_wmask);

  a_exc_cause: assert property (
    rvfi_valid           &&
    rvfi_trap.exception  &&
    !rvfi_dbg_mode
    |->
    (rvfi_trap.exception_cause == rvfi_mcause_exccode)
  ) else `uvm_error(info_tag, "'exception_cause' must match 'mcause'");


  // RVFI exception clears 'mcause.interrupt'

  a_exc_mcause: assert property (
    rvfi_valid  &&
    rvfi_trap.exception  &&
    !rvfi_dbg_mode
    |->
    (rvfi_csr_mcause_wmask[31] == 1'b 1)  &&
    (rvfi_csr_mcause_wdata[31] == 1'b 0)
  ) else `uvm_error(info_tag, "exceptions clear 'mcause.interrupt'");


  // RVFI interrupt cause matches legal causes

  if (!CLIC) begin: gen_legal_cause_clint
    a_irq_cause_clint: assert property (
      rvfi_valid  &&
      rvfi_intr.interrupt
      |->
      (rvfi_intr.cause inside {3, 7, 11, [16:31], [1024:1027]})
    ) else `uvm_error(info_tag, "unexpected interrupt cause");
  end : gen_legal_cause_clint

  if (CLIC) begin: gen_legal_cause_clic
    localparam logic [31:0]  MAX_CLIC_ID = 2**CLIC_ID_WIDTH - 1;

    a_irq_cause_clic: assert property (
      rvfi_valid  &&
      rvfi_intr.interrupt
      |->
      (rvfi_intr.cause inside {[0:MAX_CLIC_ID], [1024:1027]})
    ) else `uvm_error(info_tag, "unexpected interrupt cause");
  end : gen_legal_cause_clic


  // Reported interrupts are not made up

  a_intr_count: assert property (
    support_if.cnt_rvfi_irqs <= support_if.cnt_irq_ack
    //Note: This is not comprehensive proof
  ) else `uvm_error(info_tag, "rvfi_intr.interrupt over-reported");


  // Exceptions/Interrupts/Debugs have a cause

  a_exceptions_cause: assert property (
    rvfi_valid  &&
    rvfi_trap.exception
    |->
    rvfi_trap.exception_cause
  ) else `uvm_error(info_tag, "rvfi_trap exceptions must have a cause");

  if (!CLIC) begin: gen_clint_cause
    a_interrupts_cause: assert property (
      rvfi_valid  &&
      rvfi_intr
      |->
      rvfi_intr.cause
    ) else `uvm_error(info_tag, "rvfi_intr interrupts must have a cause");
  end : gen_clint_cause

  a_debug_cause: assert property (
    rvfi_valid  &&
    rvfi_trap.debug
    |->
    rvfi_trap.debug_cause
  ) else `uvm_error(info_tag, "rvfi_trap debugs must have a cause");


  // Synchronous handler had synchronous cause

  property p_sync_cause;
    logic  exception;
    (rvfi_valid, exception = rvfi_trap.exception)
    ##1
    (rvfi_valid [->1])
    |->
    (rvfi_intr.exception == exception)  ||
    rvfi_intr.interrupt
    ;
  endproperty : p_sync_cause

  a_sync_cause: assert property (
    p_sync_cause
  ) else `uvm_error(info_tag, "rvfi_intr.exception can't happen unannounced");


  // Trap handler is either sync/async

  a_handler_sync_or_async: assert property (
    rvfi_valid
    |->
    !(rvfi_intr.exception && rvfi_intr.interrupt)
  ) else `uvm_error(info_tag, "ambiguous handler cause");


  // Mem accesses reflect actual bus

  var logic [31:0] writebuf_req_count_c;
  var logic [31:0] rvfi_mem_count_c;
  var logic [31:0] writebuf_req_count_n;
  var logic [31:0] rvfi_mem_count_n;
  var logic [31:0] rvfi_mem_new;

  a_obi_vs_rvfi: assert property (
    writebuf_req_count_c >= rvfi_mem_count_c
  ) else `uvm_error(info_tag, "rvfi should not report bus transactions that didn't happen");

  always_ff @(posedge clk_i or negedge rst_ni) begin
    if (rst_ni == 0) begin
      writebuf_req_count_c <= 0;
      rvfi_mem_count_c     <= 0;
    end else begin
      if (writebuf_req_count_n > writebuf_req_count_c) begin
        writebuf_req_count_c <= writebuf_req_count_n;
      end

      if (rvfi_mem_count_n > rvfi_mem_count_c) begin
        rvfi_mem_count_c <= rvfi_mem_count_n;
      end
    end
  end

  always_comb begin
    writebuf_req_count_n = writebuf_req_count_c;
    if (writebuf_valid_i && writebuf_ready_o) begin
      writebuf_req_count_n = writebuf_req_count_c + 1;
    end

    rvfi_mem_new = 0;
    for (int i = 0; i < NMEM; i++) begin
      rvfi_mem_new += |rvfi_if.rvfi_mem_wmask[i*XLEN/8+:XLEN/8] && rvfi_if.rvfi_valid;
      rvfi_mem_new += |rvfi_if.rvfi_mem_rmask[i*XLEN/8+:XLEN/8] && rvfi_if.rvfi_valid;
    end
    rvfi_mem_count_n = rvfi_mem_count_c + rvfi_mem_new;
  end


endmodule : uvmt_cv32e40x_rvfi_assert


`default_nettype  wire<|MERGE_RESOLUTION|>--- conflicted
+++ resolved
@@ -23,11 +23,7 @@
   import cv32e40x_pkg::*;
   import uvm_pkg::*;
   import uvma_rvfi_pkg::*;
-<<<<<<< HEAD
-  import uvme_cv32e40x_pkg::*;
-=======
-  import uvmt_cv32e40s_base_test_pkg::*;
->>>>>>> a9fb520c
+  import uvmt_cv32e40x_base_test_pkg::*;
 #(
   parameter logic  CLIC,
   parameter int    CLIC_ID_WIDTH
