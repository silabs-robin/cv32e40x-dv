//
// Copyright 2020 OpenHW Group
// Copyright 2020 Datum Technology Corporation
// Copyright 2020 Silicon Labs, Inc.
//
// Licensed under the Solderpad Hardware Licence, Version 2.0 (the "License");
// you may not use this file except in compliance with the License.
// You may obtain a copy of the License at
//
//     https://solderpad.org/licenses/
//
// Unless required by applicable law or agreed to in writing, software
// distributed under the License is distributed on an "AS IS" BASIS,
// WITHOUT WARRANTIES OR CONDITIONS OF ANY KIND, either express or implied.
// See the License for the specific language governing permissions and
// limitations under the License.
//
///////////////////////////////////////////////////////////////////////////////
//
// Modified version of the wrapper for a RI5CY testbench, containing RI5CY,
// plus Memory and stdout virtual peripherals.
// Contributor: Robert Balas <balasr@student.ethz.ch>
// Copyright 2018 Robert Balas <balasr@student.ethz.ch>
// Copyright and related rights are licensed under the Solderpad Hardware
// License, Version 0.51 (the "License"); you may not use this file except in
// compliance with the License.  You may obtain a copy of the License at
// http://solderpad.org/licenses/SHL-0.51. Unless required by applicable law
// or agreed to in writing, software, hardware and materials distributed under
// this License is distributed on an "AS IS" BASIS, WITHOUT WARRANTIES OR
// CONDITIONS OF ANY KIND, either express or implied. See the License for the
// specific language governing permissions and limitations under the License.
//


`ifndef __UVMT_CV32E40S_DUT_WRAP_SV__
`define __UVMT_CV32E40S_DUT_WRAP_SV__


/**
 * Module wrapper for CV32E40S RTL DUT.
 */
module uvmt_cv32e40s_dut_wrap
  import cv32e40s_pkg::*;

  #(// DUT (riscv_core) parameters.
    parameter cv32e40s_pkg::b_ext_e B_EXT  = cv32e40s_pkg::B_NONE,
    parameter int          PMA_NUM_REGIONS =  0,
    parameter pma_cfg_t    PMA_CFG[PMA_NUM_REGIONS-1 : 0] = '{default:PMA_R_DEFAULT},
    parameter int          PMP_NUM_REGIONS = 0,
    parameter int          PMP_GRANULARITY = 0,
    // Remaining parameters are used by TB components only
              INSTR_ADDR_WIDTH    =  32,
              INSTR_RDATA_WIDTH   =  32,
              RAM_ADDR_WIDTH      =  20
   )
  (
    uvma_clknrst_if              clknrst_if,
    uvma_interrupt_if            interrupt_if,
    uvmt_cv32e40s_vp_status_if   vp_status_if,
    uvme_cv32e40s_core_cntrl_if  core_cntrl_if,
    uvmt_cv32e40s_core_status_if core_status_if,
    uvma_obi_memory_if           obi_instr_if_i,
    uvma_obi_memory_if           obi_data_if_i,
    uvma_fencei_if               fencei_if_i
  );

    import uvm_pkg::*; // needed for the UVM messaging service (`uvm_info(), etc.)

    // signals connecting core to memory
    logic                         instr_req;
    logic                         instr_gnt;
    logic                         instr_rvalid;
    logic [INSTR_ADDR_WIDTH-1 :0] instr_addr;
    logic [INSTR_RDATA_WIDTH-1:0] instr_rdata;

    logic                         data_req;
    logic                         data_gnt;
    logic                         data_rvalid;
    logic [31:0]                  data_addr;
    logic                         data_we;
    logic [3:0]                   data_be;
    logic [31:0]                  data_rdata;
    logic [31:0]                  data_wdata;

    logic [31:0]                  irq;

    logic                         debug_havereset;
    logic                         debug_running;
    logic                         debug_halted;

    assign debug_if.clk      = clknrst_if.clk;
    assign debug_if.reset_n  = clknrst_if.reset_n;

    // --------------------------------------------
    // OBI Instruction agent v1.2 signal tie-offs
    assign obi_instr_if_i.we        = 'b0;
    assign obi_instr_if_i.be        = 'hf; // Always assumes 32-bit full bus reads on instruction OBI
    assign obi_instr_if_i.auser     = 'b0;
    assign obi_instr_if_i.wuser     = 'b0;
    assign obi_instr_if_i.aid       = 'b0;
    assign obi_instr_if_i.wdata     = 'b0;
    assign obi_instr_if_i.reqpar    = ~obi_instr_if_i.req;
    assign obi_instr_if_i.achk      = 'b0;
    assign obi_instr_if_i.rchk      = 'b0;
    assign obi_instr_if_i.rready    = 1'b1;
    assign obi_instr_if_i.rreadypar = 1'b0;

    // --------------------------------------------
    // OBI Data agent v12.2 signal tie-offs
    assign obi_data_if_i.auser      = 'b0;
    assign obi_data_if_i.wuser      = 'b0;
    assign obi_data_if_i.aid        = 'b0;
    assign obi_data_if_i.reqpar     = ~obi_data_if_i.req;
    assign obi_data_if_i.achk       = 'b0;
    assign obi_data_if_i.rchk       = 'b0;
    assign obi_data_if_i.rready     = 1'b1;
    assign obi_data_if_i.rreadypar  = 1'b0;

    // --------------------------------------------
    // Connect to uvma_interrupt_if
    assign interrupt_if.clk                     = clknrst_if.clk;
    assign interrupt_if.reset_n                 = clknrst_if.reset_n;
    assign interrupt_if.irq_id                  = cv32e40s_wrapper_i.core_i.irq_id;
    assign interrupt_if.irq_ack                 = cv32e40s_wrapper_i.core_i.irq_ack;

    // --------------------------------------------
    // Connect to core_cntrl_if
    assign core_cntrl_if.b_ext = B_EXT;
    initial begin
      core_cntrl_if.pma_cfg = new[PMA_NUM_REGIONS];
      foreach (core_cntrl_if.pma_cfg[i]) begin
        core_cntrl_if.pma_cfg[i].word_addr_low  = PMA_CFG[i].word_addr_low;
        core_cntrl_if.pma_cfg[i].word_addr_high = PMA_CFG[i].word_addr_high;
        core_cntrl_if.pma_cfg[i].main           = PMA_CFG[i].main;
        core_cntrl_if.pma_cfg[i].bufferable     = PMA_CFG[i].bufferable;
        core_cntrl_if.pma_cfg[i].cacheable      = PMA_CFG[i].cacheable;
        core_cntrl_if.pma_cfg[i].integrity      = PMA_CFG[i].integrity;
      end
    end

    // --------------------------------------------
    // instantiate the core
    cv32e40s_wrapper #(
                      .B_EXT            (B_EXT),
                      .PMA_NUM_REGIONS  (PMA_NUM_REGIONS),
                      .PMA_CFG          (PMA_CFG),
                      .PMP_GRANULARITY  (PMP_GRANULARITY),
                      .PMP_NUM_REGIONS  (PMP_NUM_REGIONS)
                      )
    cv32e40s_wrapper_i
        (
         .clk_i                  ( clknrst_if.clk                 ),
         .rst_ni                 ( clknrst_if.reset_n             ),

         .scan_cg_en_i           ( core_cntrl_if.scan_cg_en       ),

         .boot_addr_i            ( core_cntrl_if.boot_addr        ),
         .mtvec_addr_i           ( core_cntrl_if.mtvec_addr       ),
         .dm_halt_addr_i         ( core_cntrl_if.dm_halt_addr     ),
         .mhartid_i              ( core_cntrl_if.mhartid          ),
         .mimpid_patch_i         ( core_cntrl_if.mimpid_patch     ),
         .dm_exception_addr_i    ( core_cntrl_if.dm_exception_addr),

         .instr_req_o            ( obi_instr_if_i.req             ),
         .instr_reqpar_o         (      /* todo: connect */       ),
         .instr_gnt_i            ( obi_instr_if_i.gnt             ),
         .instr_gntpar_i         ( 1'b0 /* todo: connect */       ),
         .instr_addr_o           ( obi_instr_if_i.addr            ),
         .instr_achk_o           (      /* todo: connect */       ),
         .instr_prot_o           ( obi_instr_if_i.prot            ),
         .instr_dbg_o            ( /* obi_instr_if_i.dbg */       ), // todo: Support OBI 1.3
         .instr_memtype_o        ( obi_instr_if_i.memtype         ),
         .instr_rdata_i          ( obi_instr_if_i.rdata           ),
         .instr_rchk_i           ( '0   /* todo: connect */       ),
         .instr_rvalid_i         ( obi_instr_if_i.rvalid          ),
         .instr_rvalidpar_i      ( 1'b0 /* todo: connect */       ),
         .instr_err_i            ( obi_instr_if_i.err             ),

         .data_req_o             ( obi_data_if_i.req              ),
         .data_reqpar_o          (      /* todo: connect */       ),
         .data_gnt_i             ( obi_data_if_i.gnt              ),
         .data_gntpar_i          ( 1'b0 /* todo: connect */       ),
         .data_rvalid_i          ( obi_data_if_i.rvalid           ),
         .data_rvalidpar_i       ( 1'b0 /* todo: connect */       ),
         .data_we_o              ( obi_data_if_i.we               ),
         .data_be_o              ( obi_data_if_i.be               ),
         .data_addr_o            ( obi_data_if_i.addr             ),
         .data_achk_o            (      /* todo: connect */       ),
         .data_wdata_o           ( obi_data_if_i.wdata            ),
         .data_prot_o            ( obi_data_if_i.prot             ),
         .data_dbg_o             ( /* obi_data_if_i.dbg */        ), // todo: Support OBI 1.3
         .data_memtype_o         ( obi_data_if_i.memtype          ),
         .data_rdata_i           ( obi_data_if_i.rdata            ),
         .data_rchk_i            ( '0   /* todo: connect */       ),
         .data_err_i             ( obi_data_if_i.err              ),

         .mcycle_o               ( /*todo: connect */             ),

         .irq_i                  ( interrupt_if.irq               ),

         .clic_irq_i             ( '0   /*todo: connect */        ),
         .clic_irq_id_i          ( '0   /*todo: connect */        ),
         .clic_irq_level_i       ( '0   /*todo: connect */        ),
         .clic_irq_priv_i        ( '0   /*todo: connect */        ),
         .clic_irq_shv_i         ( '0   /*todo: connect */        ),
<<<<<<< HEAD
         //.clic_irq_il_i          ( '0   /*todo: connect */        ),
         //.clic_irq_hv_i          ( '0   /*todo: connect */        ),
         //.clic_irq_id_o          (      /*todo: connect */        ),
         //.clic_irq_mode_o        (      /*todo: connect */        ),
         //.clic_irq_exit_o        (      /*todo: connect */        ),
=======
>>>>>>> 6fadfd51

         .fencei_flush_req_o     ( fencei_if_i.flush_req          ),
         .fencei_flush_ack_i     ( fencei_if_i.flush_ack          ),

         .debug_req_i            ( debug_if.debug_req             ),
         .debug_havereset_o      ( debug_havereset                ),
         .debug_running_o        ( debug_running                  ),
         .debug_halted_o         ( debug_halted                   ),

         .alert_major_o          ( alert_major                    ),
         .alert_minor_o          ( alert_minor                    ),

         .fetch_enable_i         ( core_cntrl_if.fetch_en         ),
         .core_sleep_o           ( core_status_if.core_busy       )
        );

endmodule : uvmt_cv32e40s_dut_wrap

`endif // __UVMT_CV32E40S_DUT_WRAP_SV__<|MERGE_RESOLUTION|>--- conflicted
+++ resolved
@@ -203,14 +203,6 @@
          .clic_irq_level_i       ( '0   /*todo: connect */        ),
          .clic_irq_priv_i        ( '0   /*todo: connect */        ),
          .clic_irq_shv_i         ( '0   /*todo: connect */        ),
-<<<<<<< HEAD
-         //.clic_irq_il_i          ( '0   /*todo: connect */        ),
-         //.clic_irq_hv_i          ( '0   /*todo: connect */        ),
-         //.clic_irq_id_o          (      /*todo: connect */        ),
-         //.clic_irq_mode_o        (      /*todo: connect */        ),
-         //.clic_irq_exit_o        (      /*todo: connect */        ),
-=======
->>>>>>> 6fadfd51
 
          .fencei_flush_req_o     ( fencei_if_i.flush_req          ),
          .fencei_flush_ack_i     ( fencei_if_i.flush_ack          ),
