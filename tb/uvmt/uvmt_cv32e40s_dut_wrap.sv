--- conflicted
+++ resolved
@@ -48,11 +48,7 @@
     parameter int          PMP_NUM_REGIONS = 0,
     parameter int          PMP_GRANULARITY = 0,
     parameter logic        SMCLIC = 0,
-<<<<<<< HEAD
     parameter int          SMCLIC_ID_WIDTH = 5,
-=======
-    //parameter logic        SMCLIC_ID_WIDTH,
->>>>>>> 039cfccb
     // Remaining parameters are used by TB components only
               INSTR_ADDR_WIDTH    =  32,
               INSTR_RDATA_WIDTH   =  32,
