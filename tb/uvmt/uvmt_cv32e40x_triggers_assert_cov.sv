--- conflicted
+++ resolved
@@ -19,16 +19,10 @@
 
 module uvmt_cv32e40x_triggers_assert_cov
   import uvm_pkg::*;
-<<<<<<< HEAD
   import cv32e40x_pkg::*;
+  import uvmt_cv32e40x_base_test_pkg::*;
   import cv32e40x_rvfi_pkg::*;
-
-=======
-  import cv32e40s_pkg::*;
-  import uvmt_cv32e40s_base_test_pkg::*;
-  import cv32e40s_rvfi_pkg::*;
-  import uvmt_cv32e40s_pkg::*;
->>>>>>> a9fb520c
+  import uvmt_cv32e40x_pkg::*;
   (
     input logic wb_valid,
     input logic [10:0] wb_exception_code,
@@ -42,7 +36,7 @@
 
     uvma_rvfi_instr_if_t rvfi_if,
     uvma_clknrst_if_t clknrst_if,
-    uvmt_cv32e40s_support_logic_module_o_if_t.slave_mp  support_if,
+    uvmt_cv32e40x_support_logic_module_o_if_t.slave_mp  support_if,
 
     uvma_rvfi_csr_if_t tdata1,
     uvma_rvfi_csr_if_t tdata2,
@@ -386,44 +380,6 @@
     csr_post_state == (tdata2_pre_state & (~csri_uimm));
   endproperty
 
-<<<<<<< HEAD
-  /*
-  - Vplan:
-  Verify that core enters debug mode when the trigger matches on instruction address. NB! According to spec, the tdataN registers can only be written from debug mode, as m-mode writes are ignored.
-
-  Enter debug mode by any of the above methods.
-  Write (randomized) breakpoint addr to tdata2 and enable breakpoint in tdata1[2]
-  Exit debug mode (dret instruction)
-  Verify that core enters debug mode on breakpoint addr
-  Current PC is saved to DPC
-  Cause of debug must be saved to DCSR (cause=2)
-  PC is updated to value on dm_haltaddr_i input
-  Core starts executing debug code
-
-  - Assertion verifikasjon:
-  1) Verify that core enters debug mode when the trigger matches on instruction address
-  2) Verify that core enters debug mode on breakpoint addr
-  3) Current PC is saved to DPC
-  4) Cause of debug must be saved to DCSR (cause=2)
-  5) PC is updated to value on dm_haltaddr_i input
-  6) Core starts executing debug code
-  */
-
-  //1) & 2) see a_dt_enter_dbg_*
-  //3) - 6): Debug assertions uvmt_cv32e40x_debug_assert.sv
-
-  /*
-  - Vplan:
-  Have 0 triggers, access any trigger register and check that illegal instruction exception occurs.
-  Check that no triggers ever fire. Check that "tselect" is 0.
-
-  - Assertion verifikasjon:
-  1) Have 0 triggers, access any trigger register and check that illegal instruction exception occurs
-  2) Have 0 triggers, No trigger ever fires
-  */
-
-  if (uvmt_cv32e40x_pkg::CORE_PARAM_DBG_NUM_TRIGGERS == 0) begin
-=======
 
   /////////// Assertions and Coverages ///////////
 
@@ -448,7 +404,7 @@
 
 
   //1) see a_dt_instr_trigger_hit_*
-  //2) - 5): Debug assertions uvmt_cv32e40s_debug_assert.sv
+  //2) - 5): Debug assertions uvmt_cv32e40x_debug_assert.sv
 
 
   //- Vplan:
@@ -462,7 +418,6 @@
 
   // Assertions and coverages for when there are no debug triggers:
   if (CORE_PARAM_DBG_NUM_TRIGGERS == 0) begin
->>>>>>> a9fb520c
     //1)
     a_dt_0_triggers_tdata1_access: assert property (
         (rvfi_if.is_csr_instr(ADDR_TSELECT)
@@ -513,19 +468,10 @@
     rvfi_if.rvfi_trap.trap
   ) else `uvm_error(info_tag, "Accessing context registers does not trap.\n");
 
-<<<<<<< HEAD
-  //2)
-  if (uvmt_cv32e40x_pkg::CORE_PARAM_DBG_NUM_TRIGGERS > 0) begin
-=======
->>>>>>> a9fb520c
 
   // Assertions and coverages for when debug triggers are enabled:
 
-<<<<<<< HEAD
-    for (genvar tselect_trigger_i = 0; tselect_trigger_i < uvmt_cv32e40x_pkg::CORE_PARAM_DBG_NUM_TRIGGERS; tselect_trigger_i++) begin
-=======
   if (CORE_PARAM_DBG_NUM_TRIGGERS > 0) begin
->>>>>>> a9fb520c
 
     //2)
     for (genvar tselect_trigger_i = 0; tselect_trigger_i < CORE_PARAM_DBG_NUM_TRIGGERS; tselect_trigger_i++) begin
@@ -554,11 +500,7 @@
     a_dt_tselect_higher_than_dbg_num_triggers: assert property(
       rvfi_if.is_csr_instr(ADDR_TSELECT)
       |->
-<<<<<<< HEAD
-      rvfi_if.rvfi_rd1_wdata < uvmt_cv32e40x_pkg::CORE_PARAM_DBG_NUM_TRIGGERS
-=======
       rvfi_if.rvfi_rd1_wdata < CORE_PARAM_DBG_NUM_TRIGGERS
->>>>>>> a9fb520c
     ) else `uvm_error(info_tag, "The CSR tselect is set to equal or higher than the number of trigger.\n");
 
 
@@ -757,11 +699,7 @@
 
     //1)
     a_dt_triggers_tinfo: assert property (
-<<<<<<< HEAD
-      uvmt_cv32e40x_pkg::CORE_PARAM_DBG_NUM_TRIGGERS != '0
-=======
       CORE_PARAM_DBG_NUM_TRIGGERS != '0
->>>>>>> a9fb520c
       && rvfi_if.rvfi_valid
       |->
       !tinfo_pre_state[HW_ZERO_1:HW_ZERO_0]
@@ -774,147 +712,6 @@
       && !tinfo_pre_state[HW_ZERO_31:HW_ZERO_16]
     ) else `uvm_error(info_tag, "tinfo does not indicated that only tdata type mcontrol, etrigger, mcontrol6 and disabled are allowed.\n");
 
-<<<<<<< HEAD
-  end // if CORE_PARAM_DBG_NUM_TRIGGERS > 0
-  /*
-  - Vplan: Etrigger!!
-  Configure "tdata1" and "tdata2" to fire on exceptions, try both individual and multiple exceptions in addition to supported and unsupported. Exercise scenarios that would trigger or not trigger according to the configuration and check that debug mode is either entered or not entered accordingly, and that the entry goes correctly (pc, dpc, cause, etc).
-
-  - Assertion verifikasjon:
-  1) Verify that we enter debug when triggering the enabled exceptions
-  2) Verify that we do not enter debug when triggering unenabled exceptions
-  */
-
-  //1)
-  logic [uvmt_cv32e40x_pkg::CORE_PARAM_DBG_NUM_TRIGGERS-1:0] instr_access_fault_m_hit;
-  logic [uvmt_cv32e40x_pkg::CORE_PARAM_DBG_NUM_TRIGGERS-1:0] instr_access_fault_u_hit;
-  logic [uvmt_cv32e40x_pkg::CORE_PARAM_DBG_NUM_TRIGGERS-1:0] illegal_instr_m_hit;
-  logic [uvmt_cv32e40x_pkg::CORE_PARAM_DBG_NUM_TRIGGERS-1:0] illegal_instr_u_hit;
-  logic [uvmt_cv32e40x_pkg::CORE_PARAM_DBG_NUM_TRIGGERS-1:0] breakpoint_m_hit;
-  logic [uvmt_cv32e40x_pkg::CORE_PARAM_DBG_NUM_TRIGGERS-1:0] breakpoint_u_hit;
-  logic [uvmt_cv32e40x_pkg::CORE_PARAM_DBG_NUM_TRIGGERS-1:0] load_access_fault_m_hit;
-  logic [uvmt_cv32e40x_pkg::CORE_PARAM_DBG_NUM_TRIGGERS-1:0] load_access_fault_u_hit;
-  logic [uvmt_cv32e40x_pkg::CORE_PARAM_DBG_NUM_TRIGGERS-1:0] store_AMO_access_fault_m_hit;
-  logic [uvmt_cv32e40x_pkg::CORE_PARAM_DBG_NUM_TRIGGERS-1:0] store_AMO_access_fault_u_hit;
-  logic [uvmt_cv32e40x_pkg::CORE_PARAM_DBG_NUM_TRIGGERS-1:0] uecall_m_hit;
-  logic [uvmt_cv32e40x_pkg::CORE_PARAM_DBG_NUM_TRIGGERS-1:0] uecall_u_hit;
-  logic [uvmt_cv32e40x_pkg::CORE_PARAM_DBG_NUM_TRIGGERS-1:0] mecall_m_hit;
-  logic [uvmt_cv32e40x_pkg::CORE_PARAM_DBG_NUM_TRIGGERS-1:0] mecall_u_hit;
-  logic [uvmt_cv32e40x_pkg::CORE_PARAM_DBG_NUM_TRIGGERS-1:0] instr_bus_fault_m_hit;
-  logic [uvmt_cv32e40x_pkg::CORE_PARAM_DBG_NUM_TRIGGERS-1:0] instr_bus_fault_u_hit;
-  logic [uvmt_cv32e40x_pkg::CORE_PARAM_DBG_NUM_TRIGGERS-1:0] instr_integrity_fault_m_hit;
-  logic [uvmt_cv32e40x_pkg::CORE_PARAM_DBG_NUM_TRIGGERS-1:0] instr_integrity_fault_u_hit;
-
-
-  function logic set_tdatas_etrigger_state(int tdata_nr, int priv_lvl, logic [10:0] exception_cause);
-    set_tdatas_etrigger_state = (tdata1_arry[tdata_nr][MSB_TYPE:LSB_TYPE] == TTYPE_ETRIGGER)
-      && tdata1_arry[tdata_nr][priv_lvl]
-      && tdata2_arry[tdata_nr][exception_cause];
-  endfunction
-
-  function logic wb_is_mmode();
-    wb_is_mmode = wb_valid
-      && (priv_lvl == PRIV_LVL_M);
-  endfunction
-
-  function logic wb_is_umode();
-    wb_is_umode = wb_valid
-      && (priv_lvl == PRIV_LVL_U);
-  endfunction
-
-  function logic wb_is_exception(logic [10:0] cause);
-    wb_is_exception = wb_valid
-      && (wb_exception)
-      && (wb_exception_code == cause);
-  endfunction
-
-
-  generate
-    for (genvar t = 0; t < uvmt_cv32e40x_pkg::CORE_PARAM_DBG_NUM_TRIGGERS; t++) begin
-      always_comb begin
-        instr_access_fault_m_hit[t]     = wb_is_mmode() && set_tdatas_etrigger_state(t, ET_M_MODE, EXC_CAUSE_INSTR_FAULT)            && wb_is_exception(EXC_CAUSE_INSTR_FAULT);
-        instr_access_fault_u_hit[t]     = wb_is_umode() && set_tdatas_etrigger_state(t, ET_U_MODE, EXC_CAUSE_INSTR_FAULT)            && wb_is_exception(EXC_CAUSE_INSTR_FAULT);
-        illegal_instr_m_hit[t]          = wb_is_mmode() && set_tdatas_etrigger_state(t, ET_M_MODE, EXC_CAUSE_ILLEGAL_INSN)           && wb_is_exception(EXC_CAUSE_ILLEGAL_INSN);
-        illegal_instr_u_hit[t]          = wb_is_umode() && set_tdatas_etrigger_state(t, ET_U_MODE, EXC_CAUSE_ILLEGAL_INSN)           && wb_is_exception(EXC_CAUSE_ILLEGAL_INSN);
-        breakpoint_m_hit[t]             = wb_is_mmode() && set_tdatas_etrigger_state(t, ET_M_MODE, EXC_CAUSE_BREAKPOINT)             && wb_is_exception(EXC_CAUSE_BREAKPOINT);
-        breakpoint_u_hit[t]             = wb_is_umode() && set_tdatas_etrigger_state(t, ET_U_MODE, EXC_CAUSE_BREAKPOINT)             && wb_is_exception(EXC_CAUSE_BREAKPOINT);
-        load_access_fault_m_hit[t]      = wb_is_mmode() && set_tdatas_etrigger_state(t, ET_M_MODE, EXC_CAUSE_LOAD_FAULT)             && wb_is_exception(EXC_CAUSE_LOAD_FAULT);
-        load_access_fault_u_hit[t]      = wb_is_umode() && set_tdatas_etrigger_state(t, ET_U_MODE, EXC_CAUSE_LOAD_FAULT)             && wb_is_exception(EXC_CAUSE_LOAD_FAULT);
-        store_AMO_access_fault_m_hit[t] = wb_is_mmode() && set_tdatas_etrigger_state(t, ET_M_MODE, EXC_CAUSE_STORE_FAULT)            && wb_is_exception(EXC_CAUSE_STORE_FAULT);
-        store_AMO_access_fault_u_hit[t] = wb_is_umode() && set_tdatas_etrigger_state(t, ET_U_MODE, EXC_CAUSE_STORE_FAULT)            && wb_is_exception(EXC_CAUSE_STORE_FAULT);
-        uecall_m_hit[t]                 = wb_is_mmode() && set_tdatas_etrigger_state(t, ET_M_MODE, EXC_CAUSE_ECALL_UMODE)            && wb_is_exception(EXC_CAUSE_ECALL_UMODE);
-        uecall_u_hit[t]                 = wb_is_umode() && set_tdatas_etrigger_state(t, ET_U_MODE, EXC_CAUSE_ECALL_UMODE)            && wb_is_exception(EXC_CAUSE_ECALL_UMODE);
-        mecall_m_hit[t]                 = wb_is_mmode() && set_tdatas_etrigger_state(t, ET_M_MODE, EXC_CAUSE_ECALL_MMODE)            && wb_is_exception(EXC_CAUSE_ECALL_MMODE);
-        mecall_u_hit[t]                 = wb_is_umode() && set_tdatas_etrigger_state(t, ET_U_MODE, EXC_CAUSE_ECALL_MMODE)            && wb_is_exception(EXC_CAUSE_ECALL_MMODE);
-        instr_bus_fault_m_hit[t]        = wb_is_mmode() && set_tdatas_etrigger_state(t, ET_M_MODE, EXC_CAUSE_INSTR_BUS_FAULT)        && wb_is_exception(EXC_CAUSE_INSTR_BUS_FAULT);
-        instr_bus_fault_u_hit[t]        = wb_is_umode() && set_tdatas_etrigger_state(t, ET_U_MODE, EXC_CAUSE_INSTR_BUS_FAULT)        && wb_is_exception(EXC_CAUSE_INSTR_BUS_FAULT);
-        instr_integrity_fault_m_hit[t]  = wb_is_mmode() && set_tdatas_etrigger_state(t, ET_M_MODE, EXC_CAUSE_INSTR_INTEGRITY_FAULT)  && wb_is_exception(EXC_CAUSE_INSTR_INTEGRITY_FAULT);
-        instr_integrity_fault_u_hit[t]  = wb_is_umode() && set_tdatas_etrigger_state(t, ET_U_MODE, EXC_CAUSE_INSTR_INTEGRITY_FAULT)  && wb_is_exception(EXC_CAUSE_INSTR_INTEGRITY_FAULT);
-      end
-    end
-  endgenerate
-
-
-  property p_wb_enter_debug_due_to_x(x);
-    |x
-    && wb_valid
-    && !wb_dbg_mode
-    && wb_last_op
-
-    //If the operation is an instruction RVFI valid is set.
-    //but if it is a pointer RVFI valid is not set
-    //Both cases is okey, so therefore we add ##1 1
-    ##1 1
-
-    ##1 rvfi_if.rvfi_valid[->1]
-    |->
-    rvfi_if.rvfi_dbg_mode;
-  endproperty
-
-  generate
-    for (genvar t = 0; t < uvmt_cv32e40x_pkg::CORE_PARAM_DBG_NUM_TRIGGERS; t++) begin
-
-      a_dt_enter_dbg_etrigger_m_instr_access_fault: assert property(
-        p_wb_enter_debug_due_to_x(instr_access_fault_m_hit[t])
-      ) else `uvm_error(info_tag, "The exception \"instruction access fault\" in machine mode does not send the core into debug mode.\n");
-
-      a_dt_enter_dbg_etrigger_u_instr_access_fault: assert property(
-        p_wb_enter_debug_due_to_x(instr_access_fault_u_hit[t])
-      ) else `uvm_error(info_tag, "The exception \"instruction access fault\" in user mode does not send the core into debug mode.\n");
-
-      a_dt_enter_dbg_etrigger_m_illegal_instr: assert property(
-        p_wb_enter_debug_due_to_x(illegal_instr_m_hit[t])
-      ) else `uvm_error(info_tag, "The exception \"illegal instruction\" in machine mode does not send the core into debug mode.\n");
-
-      a_dt_enter_dbg_etrigger_u_illegal_instr: assert property(
-        p_wb_enter_debug_due_to_x(illegal_instr_u_hit[t])
-      ) else `uvm_error(info_tag, "The exception \"illegal instruction\" in user mode does not send the core into debug mode.\n");
-
-      a_dt_enter_dbg_etrigger_m_breakpoint: assert property(
-        p_wb_enter_debug_due_to_x(breakpoint_m_hit[t])
-      ) else `uvm_error(info_tag, "The exception \"breakpoint\" in machine mode does not send the core into debug mode.\n");
-
-      a_dt_enter_dbg_etrigger_u_breakpoint: assert property(
-        p_wb_enter_debug_due_to_x(breakpoint_u_hit[t])
-      ) else `uvm_error(info_tag, "The exception \"breakpoint\" in user mode does not send the core into debug mode.\n");
-
-      a_dt_enter_dbg_etrigger_m_load_access_fault: assert property(
-        p_wb_enter_debug_due_to_x(load_access_fault_m_hit[t])
-      ) else `uvm_error(info_tag, "The exception \"load access fault\" in machine mode does not send the core into debug mode.\n");
-
-      a_dt_enter_dbg_etrigger_u_load_access_fault: assert property(
-        p_wb_enter_debug_due_to_x(load_access_fault_u_hit[t])
-      ) else `uvm_error(info_tag, "The exception \"load access fault\" in user mode does not send the core into debug mode.\n");
-
-      a_dt_enter_dbg_etrigger_m_store_AMO_access_fault: assert property(
-        p_wb_enter_debug_due_to_x(store_AMO_access_fault_m_hit[t])
-      ) else `uvm_error(info_tag, "The exception \"store/AMO access fault\" in machine mode does not send the core into debug mode.\n");
-
-      a_dt_enter_dbg_etrigger_u_store_AMO_access_fault: assert property(
-        p_wb_enter_debug_due_to_x(store_AMO_access_fault_u_hit[t])
-      ) else `uvm_error(info_tag, "The exception \"store/AMO access fault\" in user mode does not send the core into debug mode.\n");
-=======
->>>>>>> a9fb520c
 
   //- Vplan:
   //Configure an exception trigger, use the privmode bits to disable/enable the trigger, exercise the trigger conditions, check that it fires/not accordingly. Also check the WARL fields.
@@ -927,19 +724,11 @@
   //1) see a_dt_exception_trigger_hit_*, a_dt_enter_dbg_reason
 
   //2)
-<<<<<<< HEAD
-  if (uvmt_cv32e40x_pkg::CORE_PARAM_DBG_NUM_TRIGGERS > 0) begin
-=======
->>>>>>> a9fb520c
     a_dt_warl_tselect: assert property (
       rvfi_if.rvfi_valid
       && |tselect.rvfi_csr_wmask != 0
       |->
-<<<<<<< HEAD
-      tselect_w < uvmt_cv32e40x_pkg::CORE_PARAM_DBG_NUM_TRIGGERS
-=======
       tselect_post_state < CORE_PARAM_DBG_NUM_TRIGGERS
->>>>>>> a9fb520c
     ) else `uvm_error(info_tag, "There is a problem with tselect's WARL fields.\n");
 
     a_dt_warl_tdata1_general: assert property (
@@ -1054,190 +843,6 @@
       && !tcontrol_post_state[HW_ZERO_2:HW_ZERO_0]
     ) else `uvm_error(info_tag, "There is a problem with tcontrol's WARL fields.\n");
 
-<<<<<<< HEAD
-  /*
-    - Assertion verifikasjon:
-  1) Verify that we enter debug when triggering the enabled exceptions
-  2) Verify that we do not enter debug when triggering unenabled exceptions
-  */
-
-  //Abbreviations:
-  //exe = execute
-  //m = machine
-  //u = user
-  //eq = equal
-  //geq = greater or equal
-  //l = lesser
-  //bX = byte number X
-
-  //Execute:
-  logic [uvmt_cv32e40x_pkg::CORE_PARAM_DBG_NUM_TRIGGERS-1:0] exe_eq_m_hit;
-  logic [uvmt_cv32e40x_pkg::CORE_PARAM_DBG_NUM_TRIGGERS-1:0] exe_eq_u_hit;
-  logic [uvmt_cv32e40x_pkg::CORE_PARAM_DBG_NUM_TRIGGERS-1:0] exe_geq_m_hit;
-  logic [uvmt_cv32e40x_pkg::CORE_PARAM_DBG_NUM_TRIGGERS-1:0] exe_geq_u_hit;
-  logic [uvmt_cv32e40x_pkg::CORE_PARAM_DBG_NUM_TRIGGERS-1:0] exe_l_m_hit;
-  logic [uvmt_cv32e40x_pkg::CORE_PARAM_DBG_NUM_TRIGGERS-1:0] exe_l_u_hit;
-
-  //Load:
-  logic [uvmt_cv32e40x_pkg::CORE_PARAM_DBG_NUM_TRIGGERS-1:0][NMEM-1:0] load_b0_eq_m_hit;
-  logic [uvmt_cv32e40x_pkg::CORE_PARAM_DBG_NUM_TRIGGERS-1:0][NMEM-1:0] load_b0_eq_u_hit;
-  logic [uvmt_cv32e40x_pkg::CORE_PARAM_DBG_NUM_TRIGGERS-1:0][NMEM-1:0] load_b0_geq_m_hit;
-  logic [uvmt_cv32e40x_pkg::CORE_PARAM_DBG_NUM_TRIGGERS-1:0][NMEM-1:0] load_b0_geq_u_hit;
-  logic [uvmt_cv32e40x_pkg::CORE_PARAM_DBG_NUM_TRIGGERS-1:0][NMEM-1:0] load_b0_l_m_hit;
-  logic [uvmt_cv32e40x_pkg::CORE_PARAM_DBG_NUM_TRIGGERS-1:0][NMEM-1:0] load_b0_l_u_hit;
-  logic [uvmt_cv32e40x_pkg::CORE_PARAM_DBG_NUM_TRIGGERS-1:0][NMEM-1:0] load_b1_eq_m_hit;
-  logic [uvmt_cv32e40x_pkg::CORE_PARAM_DBG_NUM_TRIGGERS-1:0][NMEM-1:0] load_b1_eq_u_hit;
-  logic [uvmt_cv32e40x_pkg::CORE_PARAM_DBG_NUM_TRIGGERS-1:0][NMEM-1:0] load_b1_geq_m_hit;
-  logic [uvmt_cv32e40x_pkg::CORE_PARAM_DBG_NUM_TRIGGERS-1:0][NMEM-1:0] load_b1_geq_u_hit;
-  logic [uvmt_cv32e40x_pkg::CORE_PARAM_DBG_NUM_TRIGGERS-1:0][NMEM-1:0] load_b1_l_m_hit;
-  logic [uvmt_cv32e40x_pkg::CORE_PARAM_DBG_NUM_TRIGGERS-1:0][NMEM-1:0] load_b1_l_u_hit;
-  logic [uvmt_cv32e40x_pkg::CORE_PARAM_DBG_NUM_TRIGGERS-1:0][NMEM-1:0] load_b2_eq_m_hit;
-  logic [uvmt_cv32e40x_pkg::CORE_PARAM_DBG_NUM_TRIGGERS-1:0][NMEM-1:0] load_b2_eq_u_hit;
-  logic [uvmt_cv32e40x_pkg::CORE_PARAM_DBG_NUM_TRIGGERS-1:0][NMEM-1:0] load_b2_geq_m_hit;
-  logic [uvmt_cv32e40x_pkg::CORE_PARAM_DBG_NUM_TRIGGERS-1:0][NMEM-1:0] load_b2_geq_u_hit;
-  logic [uvmt_cv32e40x_pkg::CORE_PARAM_DBG_NUM_TRIGGERS-1:0][NMEM-1:0] load_b2_l_m_hit;
-  logic [uvmt_cv32e40x_pkg::CORE_PARAM_DBG_NUM_TRIGGERS-1:0][NMEM-1:0] load_b2_l_u_hit;
-  logic [uvmt_cv32e40x_pkg::CORE_PARAM_DBG_NUM_TRIGGERS-1:0][NMEM-1:0] load_b3_eq_m_hit;
-  logic [uvmt_cv32e40x_pkg::CORE_PARAM_DBG_NUM_TRIGGERS-1:0][NMEM-1:0] load_b3_eq_u_hit;
-  logic [uvmt_cv32e40x_pkg::CORE_PARAM_DBG_NUM_TRIGGERS-1:0][NMEM-1:0] load_b3_geq_m_hit;
-  logic [uvmt_cv32e40x_pkg::CORE_PARAM_DBG_NUM_TRIGGERS-1:0][NMEM-1:0] load_b3_geq_u_hit;
-  logic [uvmt_cv32e40x_pkg::CORE_PARAM_DBG_NUM_TRIGGERS-1:0][NMEM-1:0] load_b3_l_m_hit;
-  logic [uvmt_cv32e40x_pkg::CORE_PARAM_DBG_NUM_TRIGGERS-1:0][NMEM-1:0] load_b3_l_u_hit;
-
-  //Store:
-  logic [uvmt_cv32e40x_pkg::CORE_PARAM_DBG_NUM_TRIGGERS-1:0][NMEM-1:0] store_b0_eq_m_hit;
-  logic [uvmt_cv32e40x_pkg::CORE_PARAM_DBG_NUM_TRIGGERS-1:0][NMEM-1:0] store_b0_eq_u_hit;
-  logic [uvmt_cv32e40x_pkg::CORE_PARAM_DBG_NUM_TRIGGERS-1:0][NMEM-1:0] store_b0_geq_m_hit;
-  logic [uvmt_cv32e40x_pkg::CORE_PARAM_DBG_NUM_TRIGGERS-1:0][NMEM-1:0] store_b0_geq_u_hit;
-  logic [uvmt_cv32e40x_pkg::CORE_PARAM_DBG_NUM_TRIGGERS-1:0][NMEM-1:0] store_b0_l_m_hit;
-  logic [uvmt_cv32e40x_pkg::CORE_PARAM_DBG_NUM_TRIGGERS-1:0][NMEM-1:0] store_b0_l_u_hit;
-  logic [uvmt_cv32e40x_pkg::CORE_PARAM_DBG_NUM_TRIGGERS-1:0][NMEM-1:0] store_b1_eq_m_hit;
-  logic [uvmt_cv32e40x_pkg::CORE_PARAM_DBG_NUM_TRIGGERS-1:0][NMEM-1:0] store_b1_eq_u_hit;
-  logic [uvmt_cv32e40x_pkg::CORE_PARAM_DBG_NUM_TRIGGERS-1:0][NMEM-1:0] store_b1_geq_m_hit;
-  logic [uvmt_cv32e40x_pkg::CORE_PARAM_DBG_NUM_TRIGGERS-1:0][NMEM-1:0] store_b1_geq_u_hit;
-  logic [uvmt_cv32e40x_pkg::CORE_PARAM_DBG_NUM_TRIGGERS-1:0][NMEM-1:0] store_b1_l_m_hit;
-  logic [uvmt_cv32e40x_pkg::CORE_PARAM_DBG_NUM_TRIGGERS-1:0][NMEM-1:0] store_b1_l_u_hit;
-  logic [uvmt_cv32e40x_pkg::CORE_PARAM_DBG_NUM_TRIGGERS-1:0][NMEM-1:0] store_b2_eq_m_hit;
-  logic [uvmt_cv32e40x_pkg::CORE_PARAM_DBG_NUM_TRIGGERS-1:0][NMEM-1:0] store_b2_eq_u_hit;
-  logic [uvmt_cv32e40x_pkg::CORE_PARAM_DBG_NUM_TRIGGERS-1:0][NMEM-1:0] store_b2_geq_m_hit;
-  logic [uvmt_cv32e40x_pkg::CORE_PARAM_DBG_NUM_TRIGGERS-1:0][NMEM-1:0] store_b2_geq_u_hit;
-  logic [uvmt_cv32e40x_pkg::CORE_PARAM_DBG_NUM_TRIGGERS-1:0][NMEM-1:0] store_b2_l_m_hit;
-  logic [uvmt_cv32e40x_pkg::CORE_PARAM_DBG_NUM_TRIGGERS-1:0][NMEM-1:0] store_b2_l_u_hit;
-  logic [uvmt_cv32e40x_pkg::CORE_PARAM_DBG_NUM_TRIGGERS-1:0][NMEM-1:0] store_b3_eq_m_hit;
-  logic [uvmt_cv32e40x_pkg::CORE_PARAM_DBG_NUM_TRIGGERS-1:0][NMEM-1:0] store_b3_eq_u_hit;
-  logic [uvmt_cv32e40x_pkg::CORE_PARAM_DBG_NUM_TRIGGERS-1:0][NMEM-1:0] store_b3_geq_m_hit;
-  logic [uvmt_cv32e40x_pkg::CORE_PARAM_DBG_NUM_TRIGGERS-1:0][NMEM-1:0] store_b3_geq_u_hit;
-  logic [uvmt_cv32e40x_pkg::CORE_PARAM_DBG_NUM_TRIGGERS-1:0][NMEM-1:0] store_b3_l_m_hit;
-  logic [uvmt_cv32e40x_pkg::CORE_PARAM_DBG_NUM_TRIGGERS-1:0][NMEM-1:0] store_b3_l_u_hit;
-
-  function logic set_tdata1_mctrl_state(int tdata_nr, int instr_type, int match_type, int priv_lvl);
-
-    set_tdata1_mctrl_state = ((tdata1_arry[tdata_nr][MSB_TYPE:LSB_TYPE] == TTYPE_MCONTROL) || (tdata1_arry[tdata_nr][MSB_TYPE:LSB_TYPE] == TTYPE_MCONTROL6))
-      && tdata1_arry[tdata_nr][instr_type]
-      && (tdata1_arry[tdata_nr][MSB_MATCH:LSB_MATCH] == match_type)
-      && tdata1_arry[tdata_nr][priv_lvl];
-  endfunction
-
-  function logic eq_tdata2(logic [31:0] sig, int tdata2_nr);
-    eq_tdata2 = (sig == tdata2_arry[tdata2_nr]);
-  endfunction
-
-  function logic geq_tdata2(logic [31:0] sig, int tdata2_nr);
-    geq_tdata2 = (sig >= tdata2_arry[tdata2_nr]);
-  endfunction
-
-  function logic l_tdata2(logic [31:0] sig, int tdata2_nr);
-    l_tdata2 = (sig < tdata2_arry[tdata2_nr]);
-  endfunction
-
-  function logic get_mem_rmask_byte(int mem_txn, int byte_pos);
-    get_mem_rmask_byte = (|((rvfi_if.get_mem_rmask(mem_txn)) & (ONE << byte_pos)));
-  endfunction
-
-  function logic get_mem_wmask_byte(int mem_txn, int byte_pos);
-    get_mem_wmask_byte = (|((rvfi_if.get_mem_wmask(mem_txn)) & (ONE << byte_pos)));
-  endfunction
-
-
-  //Set all possible ways of entering debug mode due to trigger match:
-  always_comb begin
-    for (int t = 0; t < uvmt_cv32e40x_pkg::CORE_PARAM_DBG_NUM_TRIGGERS; t++) begin
-
-      //Execute:
-        exe_eq_m_hit[t]  = set_tdata1_mctrl_state(t, EXECUTE, MATCH_WHEN_EQUAL, M_MODE)            && rvfi_if.is_mmode_f() && eq_tdata2(rvfi_if.rvfi_pc_rdata, t);
-        exe_eq_u_hit[t]  = set_tdata1_mctrl_state(t, EXECUTE, MATCH_WHEN_EQUAL, U_MODE)            && rvfi_if.is_umode_f() && eq_tdata2(rvfi_if.rvfi_pc_rdata, t);
-        exe_geq_m_hit[t] = set_tdata1_mctrl_state(t, EXECUTE, MATCH_WHEN_GREATER_OR_EQUAL, M_MODE) && rvfi_if.is_mmode_f() && geq_tdata2(rvfi_if.rvfi_pc_rdata, t);
-        exe_geq_u_hit[t] = set_tdata1_mctrl_state(t, EXECUTE, MATCH_WHEN_GREATER_OR_EQUAL, U_MODE) && rvfi_if.is_umode_f() && geq_tdata2(rvfi_if.rvfi_pc_rdata, t);
-        exe_l_m_hit[t]   = set_tdata1_mctrl_state(t, EXECUTE, MATCH_WHEN_LESSER, M_MODE)           && rvfi_if.is_mmode_f() && l_tdata2(rvfi_if.rvfi_pc_rdata, t);
-        exe_l_u_hit[t]   = set_tdata1_mctrl_state(t, EXECUTE, MATCH_WHEN_LESSER, U_MODE)           && rvfi_if.is_umode_f() && l_tdata2(rvfi_if.rvfi_pc_rdata, t);
-
-        //Make sure we check all possible memory entries:
-        for (int m = 0; m < NMEM; m++) begin
-          //Load:
-          //Byte 0:
-          load_b0_eq_m_hit[t][m]   =  set_tdata1_mctrl_state(t, LOAD, MATCH_WHEN_EQUAL, M_MODE)            && rvfi_if.is_mmode_f() && eq_tdata2(rvfi_if.get_mem_addr(m), t)  && get_mem_rmask_byte(m, 0);
-          load_b0_eq_u_hit[t][m]   =  set_tdata1_mctrl_state(t, LOAD, MATCH_WHEN_EQUAL, U_MODE)            && rvfi_if.is_umode_f() && eq_tdata2(rvfi_if.get_mem_addr(m), t)  && get_mem_rmask_byte(m, 0);
-          load_b0_geq_m_hit[t][m]  =  set_tdata1_mctrl_state(t, LOAD, MATCH_WHEN_GREATER_OR_EQUAL, M_MODE) && rvfi_if.is_mmode_f() && geq_tdata2(rvfi_if.get_mem_addr(m), t) && get_mem_rmask_byte(m, 0);
-          load_b0_geq_u_hit[t][m]  =  set_tdata1_mctrl_state(t, LOAD, MATCH_WHEN_GREATER_OR_EQUAL, U_MODE) && rvfi_if.is_umode_f() && geq_tdata2(rvfi_if.get_mem_addr(m), t) && get_mem_rmask_byte(m, 0);
-          load_b0_l_m_hit[t][m]    =  set_tdata1_mctrl_state(t, LOAD, MATCH_WHEN_LESSER, M_MODE)           && rvfi_if.is_mmode_f() && l_tdata2(rvfi_if.get_mem_addr(m), t)   && get_mem_rmask_byte(m, 0);
-          load_b0_l_u_hit[t][m]    =  set_tdata1_mctrl_state(t, LOAD, MATCH_WHEN_LESSER, U_MODE)           && rvfi_if.is_umode_f() && l_tdata2(rvfi_if.get_mem_addr(m), t)   && get_mem_rmask_byte(m, 0);
-
-          //Byte +1:
-          load_b1_eq_m_hit[t][m]   = set_tdata1_mctrl_state(t, LOAD, MATCH_WHEN_EQUAL, M_MODE)             && rvfi_if.is_mmode_f() && eq_tdata2(rvfi_if.get_mem_addr(m)+1, t)  && get_mem_rmask_byte(m, 1);
-          load_b1_eq_u_hit[t][m]   = set_tdata1_mctrl_state(t, LOAD, MATCH_WHEN_EQUAL, U_MODE)             && rvfi_if.is_umode_f() && eq_tdata2(rvfi_if.get_mem_addr(m)+1, t)  && get_mem_rmask_byte(m, 1);
-          load_b1_geq_m_hit[t][m]  = set_tdata1_mctrl_state(t, LOAD, MATCH_WHEN_GREATER_OR_EQUAL, M_MODE)  && rvfi_if.is_mmode_f() && geq_tdata2(rvfi_if.get_mem_addr(m)+1, t) && get_mem_rmask_byte(m, 1);
-          load_b1_geq_u_hit[t][m]  = set_tdata1_mctrl_state(t, LOAD, MATCH_WHEN_GREATER_OR_EQUAL, U_MODE)  && rvfi_if.is_umode_f() && geq_tdata2(rvfi_if.get_mem_addr(m)+1, t) && get_mem_rmask_byte(m, 1);
-          load_b1_l_m_hit[t][m]    = set_tdata1_mctrl_state(t, LOAD, MATCH_WHEN_LESSER, M_MODE)            && rvfi_if.is_mmode_f() && l_tdata2(rvfi_if.get_mem_addr(m)+1, t)   && get_mem_rmask_byte(m, 1);
-          load_b1_l_u_hit[t][m]    = set_tdata1_mctrl_state(t, LOAD, MATCH_WHEN_LESSER, U_MODE)            && rvfi_if.is_umode_f() && l_tdata2(rvfi_if.get_mem_addr(m)+1, t)   && get_mem_rmask_byte(m, 1);
-          //Byte +2:
-          load_b2_eq_m_hit[t][m]   = set_tdata1_mctrl_state(t, LOAD, MATCH_WHEN_EQUAL, M_MODE)             && rvfi_if.is_mmode_f() && eq_tdata2(rvfi_if.get_mem_addr(m)+2, t)  && get_mem_rmask_byte(m, 2);
-          load_b2_eq_u_hit[t][m]   = set_tdata1_mctrl_state(t, LOAD, MATCH_WHEN_EQUAL, U_MODE)             && rvfi_if.is_umode_f() && eq_tdata2(rvfi_if.get_mem_addr(m)+2, t)  && get_mem_rmask_byte(m, 2);
-          load_b2_geq_m_hit[t][m]  = set_tdata1_mctrl_state(t, LOAD, MATCH_WHEN_GREATER_OR_EQUAL, M_MODE)  && rvfi_if.is_mmode_f() && geq_tdata2(rvfi_if.get_mem_addr(m)+2, t) && get_mem_rmask_byte(m, 2);
-          load_b2_geq_u_hit[t][m]  = set_tdata1_mctrl_state(t, LOAD, MATCH_WHEN_GREATER_OR_EQUAL, U_MODE)  && rvfi_if.is_umode_f() && geq_tdata2(rvfi_if.get_mem_addr(m)+2, t) && get_mem_rmask_byte(m, 2);
-          load_b2_l_m_hit[t][m]    = set_tdata1_mctrl_state(t, LOAD, MATCH_WHEN_LESSER, M_MODE)            && rvfi_if.is_mmode_f() && l_tdata2(rvfi_if.get_mem_addr(m)+2, t)   && get_mem_rmask_byte(m, 2);
-          load_b2_l_u_hit[t][m]    = set_tdata1_mctrl_state(t, LOAD, MATCH_WHEN_LESSER, U_MODE)            && rvfi_if.is_umode_f() && l_tdata2(rvfi_if.get_mem_addr(m)+2, t)   && get_mem_rmask_byte(m, 2);
-          //Byte +3:
-          load_b3_eq_m_hit[t][m]   = set_tdata1_mctrl_state(t, LOAD, MATCH_WHEN_EQUAL, M_MODE)             && rvfi_if.is_mmode_f() && eq_tdata2(rvfi_if.get_mem_addr(m)+3, t)  && get_mem_rmask_byte(m, 3);
-          load_b3_eq_u_hit[t][m]   = set_tdata1_mctrl_state(t, LOAD, MATCH_WHEN_EQUAL, U_MODE)             && rvfi_if.is_umode_f() && eq_tdata2(rvfi_if.get_mem_addr(m)+3, t)  && get_mem_rmask_byte(m, 3);
-          load_b3_geq_m_hit[t][m]  = set_tdata1_mctrl_state(t, LOAD, MATCH_WHEN_GREATER_OR_EQUAL, M_MODE)  && rvfi_if.is_mmode_f() && geq_tdata2(rvfi_if.get_mem_addr(m)+3, t) && get_mem_rmask_byte(m, 3);
-          load_b3_geq_u_hit[t][m]  = set_tdata1_mctrl_state(t, LOAD, MATCH_WHEN_GREATER_OR_EQUAL, U_MODE)  && rvfi_if.is_umode_f() && geq_tdata2(rvfi_if.get_mem_addr(m)+3, t) && get_mem_rmask_byte(m, 3);
-          load_b3_l_m_hit[t][m]    = set_tdata1_mctrl_state(t, LOAD, MATCH_WHEN_LESSER, M_MODE)            && rvfi_if.is_mmode_f() && l_tdata2(rvfi_if.get_mem_addr(m)+3, t)   && get_mem_rmask_byte(m, 3);
-          load_b3_l_u_hit[t][m]    = set_tdata1_mctrl_state(t, LOAD, MATCH_WHEN_LESSER, U_MODE)            && rvfi_if.is_umode_f() && l_tdata2(rvfi_if.get_mem_addr(m)+3, t)   && get_mem_rmask_byte(m, 3);
-
-          //Store:
-          //Byte 0:
-          store_b0_eq_m_hit[t][m]  = set_tdata1_mctrl_state(t, STORE, MATCH_WHEN_EQUAL, M_MODE)            && rvfi_if.is_mmode_f() && eq_tdata2(rvfi_if.get_mem_addr(m), t)  && get_mem_wmask_byte(m, 0);
-          store_b0_eq_u_hit[t][m]  = set_tdata1_mctrl_state(t, STORE, MATCH_WHEN_EQUAL, U_MODE)            && rvfi_if.is_umode_f() && eq_tdata2(rvfi_if.get_mem_addr(m), t)  && get_mem_wmask_byte(m, 0);
-          store_b0_geq_m_hit[t][m] = set_tdata1_mctrl_state(t, STORE, MATCH_WHEN_GREATER_OR_EQUAL, M_MODE) && rvfi_if.is_mmode_f() && geq_tdata2(rvfi_if.get_mem_addr(m), t) && get_mem_wmask_byte(m, 0);
-          store_b0_geq_u_hit[t][m] = set_tdata1_mctrl_state(t, STORE, MATCH_WHEN_GREATER_OR_EQUAL, U_MODE) && rvfi_if.is_umode_f() && geq_tdata2(rvfi_if.get_mem_addr(m), t) && get_mem_wmask_byte(m, 0);
-          store_b0_l_m_hit[t][m]   = set_tdata1_mctrl_state(t, STORE, MATCH_WHEN_LESSER, M_MODE)           && rvfi_if.is_mmode_f() && l_tdata2(rvfi_if.get_mem_addr(m), t)   && get_mem_wmask_byte(m, 0);
-          store_b0_l_u_hit[t][m]   = set_tdata1_mctrl_state(t, STORE, MATCH_WHEN_LESSER, U_MODE)           && rvfi_if.is_umode_f() && l_tdata2(rvfi_if.get_mem_addr(m), t)   && get_mem_wmask_byte(m, 0);
-          //Byte +1:
-          store_b1_eq_m_hit[t][m]  = set_tdata1_mctrl_state(t, STORE, MATCH_WHEN_EQUAL, M_MODE)            && rvfi_if.is_mmode_f() && eq_tdata2(rvfi_if.get_mem_addr(m)+1, t)  && get_mem_wmask_byte(m, 1);
-          store_b1_eq_u_hit[t][m]  = set_tdata1_mctrl_state(t, STORE, MATCH_WHEN_EQUAL, U_MODE)            && rvfi_if.is_umode_f() && eq_tdata2(rvfi_if.get_mem_addr(m)+1, t)  && get_mem_wmask_byte(m, 1);
-          store_b1_geq_m_hit[t][m] = set_tdata1_mctrl_state(t, STORE, MATCH_WHEN_GREATER_OR_EQUAL, M_MODE) && rvfi_if.is_mmode_f() && geq_tdata2(rvfi_if.get_mem_addr(m)+1, t) && get_mem_wmask_byte(m, 1);
-          store_b1_geq_u_hit[t][m] = set_tdata1_mctrl_state(t, STORE, MATCH_WHEN_GREATER_OR_EQUAL, U_MODE) && rvfi_if.is_umode_f() && geq_tdata2(rvfi_if.get_mem_addr(m)+1, t) && get_mem_wmask_byte(m, 1);
-          store_b1_l_m_hit[t][m]   = set_tdata1_mctrl_state(t, STORE, MATCH_WHEN_LESSER, M_MODE)           && rvfi_if.is_mmode_f() && l_tdata2(rvfi_if.get_mem_addr(m)+1, t)   && get_mem_wmask_byte(m, 1);
-          store_b1_l_u_hit[t][m]   = set_tdata1_mctrl_state(t, STORE, MATCH_WHEN_LESSER, U_MODE)           && rvfi_if.is_umode_f() && l_tdata2(rvfi_if.get_mem_addr(m)+1, t)   && get_mem_wmask_byte(m, 1);
-          //Byte +2:
-          store_b2_eq_m_hit[t][m]  = set_tdata1_mctrl_state(t, STORE, MATCH_WHEN_EQUAL, M_MODE)            && rvfi_if.is_mmode_f() && eq_tdata2(rvfi_if.get_mem_addr(m)+2, t)  && get_mem_wmask_byte(m, 2);
-          store_b2_eq_u_hit[t][m]  = set_tdata1_mctrl_state(t, STORE, MATCH_WHEN_EQUAL, U_MODE)            && rvfi_if.is_umode_f() && eq_tdata2(rvfi_if.get_mem_addr(m)+2, t)  && get_mem_wmask_byte(m, 2);
-          store_b2_geq_m_hit[t][m] = set_tdata1_mctrl_state(t, STORE, MATCH_WHEN_GREATER_OR_EQUAL, M_MODE) && rvfi_if.is_mmode_f() && geq_tdata2(rvfi_if.get_mem_addr(m)+2, t) && get_mem_wmask_byte(m, 2);
-          store_b2_geq_u_hit[t][m] = set_tdata1_mctrl_state(t, STORE, MATCH_WHEN_GREATER_OR_EQUAL, U_MODE) && rvfi_if.is_umode_f() && geq_tdata2(rvfi_if.get_mem_addr(m)+2, t) && get_mem_wmask_byte(m, 2);
-          store_b2_l_m_hit[t][m]   = set_tdata1_mctrl_state(t, STORE, MATCH_WHEN_LESSER, M_MODE)           && rvfi_if.is_mmode_f() && l_tdata2(rvfi_if.get_mem_addr(m)+2, t)   && get_mem_wmask_byte(m, 2);
-          store_b2_l_u_hit[t][m]   = set_tdata1_mctrl_state(t, STORE, MATCH_WHEN_LESSER, U_MODE)           && rvfi_if.is_umode_f() && l_tdata2(rvfi_if.get_mem_addr(m)+2, t)   && get_mem_wmask_byte(m, 2);
-          //Byte +3:
-          store_b3_eq_m_hit[t][m]  = set_tdata1_mctrl_state(t, STORE, MATCH_WHEN_EQUAL, M_MODE)            && rvfi_if.is_mmode_f() && eq_tdata2(rvfi_if.get_mem_addr(m)+3, t)  && get_mem_wmask_byte(m, 3);
-          store_b3_eq_u_hit[t][m]  = set_tdata1_mctrl_state(t, STORE, MATCH_WHEN_EQUAL, U_MODE)            && rvfi_if.is_umode_f() && eq_tdata2(rvfi_if.get_mem_addr(m)+3, t)  && get_mem_wmask_byte(m, 3);
-          store_b3_geq_m_hit[t][m] = set_tdata1_mctrl_state(t, STORE, MATCH_WHEN_GREATER_OR_EQUAL, M_MODE) && rvfi_if.is_mmode_f() && geq_tdata2(rvfi_if.get_mem_addr(m)+3, t) && get_mem_wmask_byte(m, 3);
-          store_b3_geq_u_hit[t][m] = set_tdata1_mctrl_state(t, STORE, MATCH_WHEN_GREATER_OR_EQUAL, U_MODE) && rvfi_if.is_umode_f() && geq_tdata2(rvfi_if.get_mem_addr(m)+3, t) && get_mem_wmask_byte(m, 3);
-          store_b3_l_m_hit[t][m]   = set_tdata1_mctrl_state(t, STORE, MATCH_WHEN_LESSER, M_MODE)           && rvfi_if.is_mmode_f() && l_tdata2(rvfi_if.get_mem_addr(m)+3, t)   && get_mem_wmask_byte(m, 3);
-          store_b3_l_u_hit[t][m]   = set_tdata1_mctrl_state(t, STORE, MATCH_WHEN_LESSER, U_MODE)           && rvfi_if.is_umode_f() && l_tdata2(rvfi_if.get_mem_addr(m)+3, t)   && get_mem_wmask_byte(m, 3);
-      end
-    end
-  end
-=======
->>>>>>> a9fb520c
 
     //- Vplan:
     //Access all tdata registers in M-mode and observe writes have no effects and reads should reflect register content.
@@ -1288,17 +893,11 @@
       rvfi_if.rvfi_rd1_wdata == tdata2_pre_state
     ) else `uvm_error(info_tag, "No read access to tdata2 in machine mode.\n");
 
-<<<<<<< HEAD
-  //1)
-  generate
-    for (genvar t = 0; t < uvmt_cv32e40x_pkg::CORE_PARAM_DBG_NUM_TRIGGERS; t++) begin
-=======
     a_dt_read_access_to_tdata3_in_mmode: assert property (
       seq_csr_read_mmode(ADDR_TDATA3)
       |->
       rvfi_if.rvfi_rd1_wdata == tdata3_pre_state
     ) else `uvm_error(info_tag, "No read access to tdata3 in machine mode.\n");
->>>>>>> a9fb520c
 
 
     //2)
@@ -1830,20 +1429,11 @@
 
     for (genvar t = 0; t < CORE_PARAM_DBG_NUM_TRIGGERS; t++) begin
 
-<<<<<<< HEAD
-  //2)
-  if (uvmt_cv32e40x_pkg::CORE_PARAM_DBG_NUM_TRIGGERS > 0) begin
-    a_dt_enter_dbg_reason: assert property (
-      rvfi_if.rvfi_valid
-      && rvfi_if.rvfi_trap.debug
-      && rvfi_if.rvfi_trap.debug_cause == TRIGGER_MATCH
-=======
       c_dt_w_csrrw_tdata2_m2_m6_disabled: cover property (
         seq_tdata2_m2_m6_disabled(t)
         ##0 is_csrrw
         && rvfi_if.rvfi_insn[31:20] == ADDR_TDATA2
       );
->>>>>>> a9fb520c
 
       c_dt_w_csrrs_tdata2_m2_m6_disabled: cover property (
         seq_tdata2_m2_m6_disabled(t)
@@ -1881,9 +1471,5 @@
 
   end // if CORE_PARAM_DBG_NUM_TRIGGERS > 0
 
-<<<<<<< HEAD
-endmodule : uvmt_cv32e40x_triggers_assert_cov
-=======
-
-endmodule : uvmt_cv32e40s_triggers_assert_cov
->>>>>>> a9fb520c
+
+endmodule : uvmt_cv32e40x_triggers_assert_cov