--- conflicted
+++ resolved
@@ -28,15 +28,9 @@
     parameter int PMP_ADDR_WIDTH = 6
   )
   (
-<<<<<<< HEAD
    //uvmt_cv32e40x_xsecure_if xsecure_if,
-   uvma_rvfi_instr_if rvfi_if,
-   uvmt_cv32e40x_support_logic_for_assert_coverage_modules_if.slave_mp support_if,
-=======
-   //uvmt_cv32e40s_xsecure_if xsecure_if,
    uvma_rvfi_instr_if_t rvfi_if,
-   uvmt_cv32e40s_support_logic_module_o_if_t.slave_mp support_if,
->>>>>>> 1d4c26ad
+   uvmt_cv32e40x_support_logic_module_o_if_t.slave_mp support_if,
    input rst_ni,
    input clk_i
   );
