//
// Copyright 2020 OpenHW Group
// Copyright 2020 Datum Technology Corporation
//
// Licensed under the Solderpad Hardware Licence, Version 2.0 (the "License");
// you may not use this file except in compliance with the License.
// You may obtain a copy of the License at
//
//     https://solderpad.org/licenses/
//
// Unless required by applicable law or agreed to in writing, software
// distributed under the License is distributed on an "AS IS" BASIS,
// WITHOUT WARRANTIES OR CONDITIONS OF ANY KIND, either express or implied.
// See the License for the specific language governing permissions and
// limitations under the License.
//


`ifndef __UVMT_CV32E40X_MACROS_SV__
`define __UVMT_CV32E40X_MACROS_SV__


// Create bind for RVFI CSR interface
`define RVFI_CSR_BIND(csr_name) \
  bind cv32e40x_wrapper \
<<<<<<< HEAD
    uvma_rvfi_csr_if_t#(uvme_cv32e40x_pkg::XLEN) rvfi_csr_``csr_name``_if(.clk(clk_i), \
                                                                            .reset_n(rst_ni), \
                                                                            .rvfi_csr_rmask(rvfi_i.rvfi_csr_``csr_name``_rmask), \
                                                                            .rvfi_csr_wmask(rvfi_i.rvfi_csr_``csr_name``_wmask), \
                                                                            .rvfi_csr_rdata(rvfi_i.rvfi_csr_``csr_name``_rdata), \
                                                                            .rvfi_csr_wdata(rvfi_i.rvfi_csr_``csr_name``_wdata) \
=======
    uvma_rvfi_csr_if_t#(uvmt_cv32e40x_base_test_pkg::XLEN) rvfi_csr_``csr_name``_if(.clk(clk_i), \
                                                                        .reset_n(rst_ni), \
                                                                        .rvfi_csr_rmask(rvfi_i.rvfi_csr_``csr_name``_rmask), \
                                                                        .rvfi_csr_wmask(rvfi_i.rvfi_csr_``csr_name``_wmask), \
                                                                        .rvfi_csr_rdata(rvfi_i.rvfi_csr_``csr_name``_rdata), \
                                                                        .rvfi_csr_wdata(rvfi_i.rvfi_csr_``csr_name``_wdata) \
>>>>>>> 684273b8
    );

`define RVFI_CSR_IDX_BIND(csr_name,csr_suffix,idx) \
  bind cv32e40x_wrapper \
    uvma_rvfi_csr_if_t#(uvmt_cv32e40x_base_test_pkg::XLEN) rvfi_csr_``csr_name````idx````csr_suffix``_if( \
                                                                           .clk(clk_i), \
                                                                           .reset_n(rst_ni), \
                                                                           .rvfi_csr_rmask(rvfi_i.rvfi_csr_``csr_name````csr_suffix``_rmask[``idx``]), \
                                                                           .rvfi_csr_wmask(rvfi_i.rvfi_csr_``csr_name````csr_suffix``_wmask[``idx``]), \
                                                                           .rvfi_csr_rdata(rvfi_i.rvfi_csr_``csr_name````csr_suffix``_rdata[``idx``]), \
                                                                           .rvfi_csr_wdata(rvfi_i.rvfi_csr_``csr_name````csr_suffix``_wdata[``idx``]) \
    );

// Create uvm_config_db::set call for a CSR interface
`define RVFI_CSR_UVM_CONFIG_DB_SET(csr_name) \
  uvm_config_db#(virtual uvma_rvfi_csr_if_t)::set(.cntxt(null), \
                                                .inst_name("*.env.rvfi_agent"), \
                                                .field_name({"csr_", `"csr_name`", "_vif0"}), \
                                                .value(dut_wrap.cv32e40x_wrapper_i.rvfi_csr_``csr_name``_if));

`endif // __UVMT_CV32E40X_MACROS_SV__<|MERGE_RESOLUTION|>--- conflicted
+++ resolved
@@ -23,21 +23,12 @@
 // Create bind for RVFI CSR interface
 `define RVFI_CSR_BIND(csr_name) \
   bind cv32e40x_wrapper \
-<<<<<<< HEAD
-    uvma_rvfi_csr_if_t#(uvme_cv32e40x_pkg::XLEN) rvfi_csr_``csr_name``_if(.clk(clk_i), \
-                                                                            .reset_n(rst_ni), \
-                                                                            .rvfi_csr_rmask(rvfi_i.rvfi_csr_``csr_name``_rmask), \
-                                                                            .rvfi_csr_wmask(rvfi_i.rvfi_csr_``csr_name``_wmask), \
-                                                                            .rvfi_csr_rdata(rvfi_i.rvfi_csr_``csr_name``_rdata), \
-                                                                            .rvfi_csr_wdata(rvfi_i.rvfi_csr_``csr_name``_wdata) \
-=======
     uvma_rvfi_csr_if_t#(uvmt_cv32e40x_base_test_pkg::XLEN) rvfi_csr_``csr_name``_if(.clk(clk_i), \
                                                                         .reset_n(rst_ni), \
                                                                         .rvfi_csr_rmask(rvfi_i.rvfi_csr_``csr_name``_rmask), \
                                                                         .rvfi_csr_wmask(rvfi_i.rvfi_csr_``csr_name``_wmask), \
                                                                         .rvfi_csr_rdata(rvfi_i.rvfi_csr_``csr_name``_rdata), \
                                                                         .rvfi_csr_wdata(rvfi_i.rvfi_csr_``csr_name``_wdata) \
->>>>>>> 684273b8
     );
 
 `define RVFI_CSR_IDX_BIND(csr_name,csr_suffix,idx) \
