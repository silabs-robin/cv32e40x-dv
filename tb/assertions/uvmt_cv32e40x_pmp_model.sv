--- conflicted
+++ resolved
@@ -21,11 +21,7 @@
 module uvmt_cv32e40x_pmp_model
   import cv32e40x_pkg::*;
   import uvm_pkg::*;
-<<<<<<< HEAD
-  import uvmt_cv32e40x_pkg::*;
-=======
-  import uvmt_cv32e40s_base_test_pkg::*;
->>>>>>> a9fb520c
+  import uvmt_cv32e40x_base_test_pkg::*;
   #(
     parameter int           PMP_GRANULARITY,
     parameter int           PMP_NUM_REGIONS,
