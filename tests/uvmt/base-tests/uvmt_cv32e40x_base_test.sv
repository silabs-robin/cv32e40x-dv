//
// Copyright 2020 OpenHW Group
// Copyright 2020 Datum Technologies
//
// Licensed under the Solderpad Hardware Licence, Version 2.0 (the "License");
// you may not use this file except in compliance with the License.
// You may obtain a copy of the License at
//
//     https://solderpad.org/licenses/
//
// Unless required by applicable law or agreed to in writing, software
// distributed under the License is distributed on an "AS IS" BASIS,
// WITHOUT WARRANTIES OR CONDITIONS OF ANY KIND, either express or implied.
// See the License for the specific language governing permissions and
// limitations under the License.
//



`ifndef __UVMT_CV32E40X_BASE_TEST_SV__
`define __UVMT_CV32E40X_BASE_TEST_SV__


/**
 * Abstract component from which all other CV32E40X test cases must
 * ultimately extend.
 * Subclasses must provide stimulus via the virtual sequencer by implementing
 * UVM runtime phases.
 */
class uvmt_cv32e40x_base_test_c extends uvm_test;

   // Objects
   rand uvmt_cv32e40x_test_cfg_c   test_cfg ;
   rand uvme_cv32e40x_cfg_c        env_cfg  ;
   rand uvme_cv32e40x_cntxt_c      env_cntxt;
   uvml_logs_rs_text_c             rs       ;
   uvml_logs_reg_logger_cbs_c      reg_cbs  ;

   // Components
   uvme_cv32e40x_env_c   env       ;
   uvme_cv32e40x_vsqr_c  vsequencer;

   // Handles testbench interfaces
<<<<<<< HEAD
   virtual uvmt_cv32e40x_vp_status_if    vp_status_vif;  // virtual peripheral status
=======
   virtual uvmt_cv32e40s_vp_status_if_t    vp_status_vif;  // virtual peripheral status
>>>>>>> 1d4c26ad

   // Default sequences
   rand uvme_cv32e40x_reset_vseq_c  reset_vseq;


   `uvm_component_utils_begin(uvmt_cv32e40x_base_test_c)
      `uvm_field_object(test_cfg , UVM_DEFAULT)
      `uvm_field_object(env_cfg  , UVM_DEFAULT)
      `uvm_field_object(env_cntxt, UVM_DEFAULT)
   `uvm_component_utils_end


   constraint env_cfg_cons {
      env_cfg.enabled               == 1;
      env_cfg.is_active             == UVM_ACTIVE;
      env_cfg.trn_log_enabled       == 1;
   }

   constraint heartbreat_mon_default_cons {
      soft test_cfg.heartbeat_mon_enabled == 1;
   }

   constraint test_type_default_cons {
      soft test_cfg.tpt == NO_TEST_PROGRAM;
   }

   // Additional, temporary constraints to get around known design bugs/constraints
   `include "uvmt_cv32e40x_base_test_workarounds.sv"


   /**
    * 1. Replaces default report server with rs.
    * 2. Creates reset_vseq.
    */
   extern function new(string name="uvmt_cv32e40x_base_test", uvm_component parent=null);

   /**
    * 1. Builds test_cfg & env_cfg via create_cfg()
    * 2. Randomizes entire test class via randomize_test()
    * 3. Passes env_cfg to env via uvm_config_db via assign_cfg()
    * 4. Builds env_cntxt via create_cntxt()
    * 5. Passes env_cntxt to env using UVM Configuration Database via assign_cntxt()
    * 6. Builds env via create_env()
    * 7. Builds the rest of the components/objects via create_components()
    */
   extern virtual function void build_phase(uvm_phase phase);

   /**
    * 1. Assigns environment's virtual sequencer handle to vsequencer.
    * 2. Add register callback (reg_cbs) to all registers & fields.
    */
   extern virtual function void connect_phase(uvm_phase phase);

   /**
    * Print final test configuration
    */
   extern virtual function void end_of_elaboration_phase(uvm_phase phase);

   /**
    * 1. Triggers the start of clock generation via start_clk()
    * 2. Starts the watchdog timeout via watchdog_timeout()
    */
   extern virtual task run_phase(uvm_phase phase);

   /**
    * Runs reset_vseq.
    */
   extern virtual task reset_phase(uvm_phase phase);

   /**
    * In a typical UVM env, this task writes contents of RAL to the DUT.
    * Here, test_cfg is used to determine if the test program is loaded into
    * the TB's instruction memory.
    */
   extern virtual task configure_phase(uvm_phase phase);

   /**
    * Prints out start of phase banners.
    */
   extern virtual function void phase_started(uvm_phase phase);

   /**
    * Indicates to the test bench (uvmt_cv32e40x_tb) that the test has completed.
    * This is done by checking the properties of the phase argument.
    */
   extern virtual function void phase_ended(uvm_phase phase);

   /**
    * post_randomize hook to complete configuration of test/environment config object
    */
   extern function void post_randomize();

   /**
    * Retrieves virtual interfaces from UVM configuration database.
    */
   extern function void retrieve_vifs();

   /**
    * Creates test_cfg and env_cfg. Assigns ral handle to env_cfg's.
    */
   extern virtual function void create_cfg();

   /**
    * 1. Calls test_cfg's process_cli_args()
    * 2. Calls randomize on 'this' and fatals out if it fails.
    */
   extern virtual function void randomize_test();

   /**
    * Configures uvml_default_hrtbt_monitor.
    */
   extern function void cfg_hrtbt_monitor();

   /**
    * Assigns environment configuration (env_cfg) handle to environment (env)
    * using UVM Configuration Database.
    */
   extern virtual function void assign_cfg();

   /**
    * Creates env_cntxt.
    */
   extern virtual function void create_cntxt();

   /**
    * Assigns environment context (env_cntxt) handle to environment (env) using
    * UVM Configuration Database.
    */
   extern virtual function void assign_cntxt();

   /**
    * Sample the core (DUT) parameters
    */
   extern virtual function void sample_core_parameters();

   /**
    * Creates env.
    */
   extern virtual function void create_env();

   /**
    * Creates additional (non-environment) components (and objects).
    */
   extern virtual function void create_components();

   /**
    * Prints overlined and underlined text in uppercase.
    */
   extern function void print_banner(string text);

   /**
    * Fatals out after watchdog_timeout has elapsed.
    */
   extern virtual task watchdog_timer();

endclass : uvmt_cv32e40x_base_test_c


function uvmt_cv32e40x_base_test_c::new(string name="uvmt_cv32e40x_base_test", uvm_component parent=null);

   super.new(name, parent);

   // Replaces default report server
   // Gives you short-and-sweet looger messages like this:
   //        UVM_INFO @ 9.750 ns : uvmt_cv32e40x_dut_wrap.sv(79) reporter [DUT_WRAP] load_instr_mem asserted!
   rs = new("rs");


   // Terminate simulation after a "reasonable" number of errors
   uvm_report_server::set_server(rs);
   reset_vseq = uvme_cv32e40x_reset_vseq_c::type_id::create("reset_vseq");
endfunction : new


function void uvmt_cv32e40x_base_test_c::build_phase(uvm_phase phase);

   super.build_phase(phase);

   rs.set_max_quit_count(.count(5), .overridable(1));

   create_cfg       ();
   cfg_hrtbt_monitor();
   assign_cfg       ();
   create_cntxt     ();
   assign_cntxt     ();
   retrieve_vifs    ();
   sample_core_parameters();
   randomize_test   ();
   create_env       ();
   create_components();

endfunction : build_phase


function void uvmt_cv32e40x_base_test_c::connect_phase(uvm_phase phase);

   super.connect_phase(phase);

   vsequencer = env.vsequencer;
   uvm_reg_cb::add(null, reg_cbs);

endfunction : connect_phase

function void uvmt_cv32e40x_base_test_c::end_of_elaboration_phase(uvm_phase phase);

   super.end_of_elaboration_phase(phase);

   `uvm_info("BASE TEST", $sformatf("Top-level environment configuration:\n%s", env_cfg.sprint()), UVM_NONE)
   `uvm_info("BASE TEST", $sformatf("Testcase configuration:\n%s", test_cfg.sprint()), UVM_NONE)

endfunction : end_of_elaboration_phase


task uvmt_cv32e40x_base_test_c::run_phase(uvm_phase phase);

   super.run_phase(phase);

   watchdog_timer();

endtask : run_phase


task uvmt_cv32e40x_base_test_c::reset_phase(uvm_phase phase);

   super.reset_phase(phase);

   phase.raise_objection(this);

   env_cntxt.core_cntrl_cntxt.core_cntrl_vif.load_instr_mem = 1'bX; // Using 'X to signal uvmt_cv32e40x_dut_wrap.sv to wait...

   `uvm_info("BASE TEST", $sformatf("Starting reset virtual sequence:\n%s", reset_vseq.sprint()), UVM_NONE)
   reset_vseq.start(vsequencer);
   `uvm_info("BASE TEST", $sformatf("Finished reset virtual sequence:\n%s", reset_vseq.sprint()), UVM_NONE)

   phase.drop_objection(this);

endtask : reset_phase


task uvmt_cv32e40x_base_test_c::configure_phase(uvm_phase phase);

   // Control the loading of the pre-compiled firmware
   // Actual loading done in uvmt_cv32e40x_dut_wrap.sv to avoid XMRs across packages.
   if (test_cfg.tpt == NO_TEST_PROGRAM) begin
     env_cntxt.core_cntrl_cntxt.core_cntrl_vif.load_instr_mem = 1'b0;
     `uvm_info("BASE TEST", "clear load_instr_mem", UVM_NONE)
   end
   else begin
     env_cntxt.core_cntrl_cntxt.core_cntrl_vif.load_instr_mem = 1'b1;
     `uvm_info("BASE TEST", "set load_instr_mem", UVM_NONE)
   end

   //TODO: is this OK?!?
   super.configure_phase(phase);
   `uvm_info("BASE TEST", "configure_phase() complete", UVM_HIGH)

endtask : configure_phase


function void uvmt_cv32e40x_base_test_c::phase_started(uvm_phase phase);

   string  phase_name = phase.get_name();

   super.phase_started(phase);

   print_banner($sformatf("start of %s phase", phase_name));

endfunction : phase_started


function void uvmt_cv32e40x_base_test_c::phase_ended(uvm_phase phase);

   // Local vars for test status outputs from Virtual Peripheral in uvmt_cv32e40x_tb.dut_wrap.mem_i
   bit        tp;
   bit        tf;
   bit        evalid;
   bit [31:0] evalue;

   super.phase_ended(phase);

   if (phase.is(uvm_final_phase::get())) begin
     // Set sim_finished (otherwise tb will flag that sim was aborted)
     uvm_config_db#(bit)::set(null, "", "sim_finished", 1);

     //
     // Get test status outputs
     if(!(uvm_config_db#(bit      )::get(null, "*", "tp",     tp    ))) `uvm_error("END_OF_TEST", "Cannot get tp from config_db.")
     if(!(uvm_config_db#(bit      )::get(null, "*", "tf",     tf    ))) `uvm_error("END_OF_TEST", "Cannot get tf from config_db.")
     if(!(uvm_config_db#(bit      )::get(null, "*", "evalid", evalid))) `uvm_error("END_OF_TEST", "Cannot get valid from config_db.")
     if(!(uvm_config_db#(bit[31:0])::get(null, "*", "evalue", evalue))) `uvm_error("END_OF_TEST", "Cannot get evalue from config_db.")

     // Use the DUT Wrapper Virtual Peripheral's status outputs to update report server status.
     if (tf)  `uvm_error  ("END_OF_TEST", "DUT WRAPPER virtual peripheral flagged test failure.")

     // Check exit code if a valid exit code was written to Virtual Peripheral
     if (evalid) begin
       if (evalue != 0) begin
          `uvm_error("END_OF_TEST", $sformatf("DUT WRAPPER virtual peripheral signaled exit_value=%0h.", evalue))
       end
       else begin
         `uvm_info("END_OF_TEST", $sformatf("DUT WRAPPER virtual peripheral signaled exit_value=%0h.", evalue), UVM_NONE)
       end
     end

     // Catch hanging tests.  If no exit code nor test pass/test fail status was ever written to Virtual Peripheral
     // then mark test as failed
     if (!tp && !evalid && !tf) `uvm_error("END_OF_TEST", "DUT WRAPPER virtual peripheral failed to flag test passed and failed to signal exit value.")

     print_banner("test finished");
   end

endfunction : phase_ended

function void uvmt_cv32e40x_base_test_c::post_randomize();


endfunction : post_randomize


function void uvmt_cv32e40x_base_test_c::retrieve_vifs();

<<<<<<< HEAD
   if (!uvm_config_db#(virtual uvmt_cv32e40x_vp_status_if)::get(this, "", "vp_status_vif", vp_status_vif)) begin
=======
   if (!uvm_config_db#(virtual uvmt_cv32e40s_vp_status_if_t)::get(this, "", "vp_status_vif", vp_status_vif)) begin
>>>>>>> 1d4c26ad
      `uvm_fatal("VIF", $sformatf("Could not find vp_status_vif handle of type %s in uvm_config_db", $typename(vp_status_vif)))
   end
   else begin
      `uvm_info("VIF", $sformatf("Found vp_status_vif handle of type %s in uvm_config_db", $typename(vp_status_vif)), UVM_DEBUG)
   end

<<<<<<< HEAD
   if (!uvm_config_db#(virtual uvme_cv32e40x_core_cntrl_if)::get(this, "", "core_cntrl_vif", env_cntxt.core_cntrl_cntxt.core_cntrl_vif)) begin
=======
   if (!uvm_config_db#(virtual uvme_cv32e40s_core_cntrl_if_t)::get(this, "", "core_cntrl_vif", env_cntxt.core_cntrl_cntxt.core_cntrl_vif)) begin
>>>>>>> 1d4c26ad
      `uvm_fatal("VIF", $sformatf("Could not find core_cntrl_vif handle of type %s in uvm_config_db", $typename(env_cntxt.core_cntrl_cntxt.core_cntrl_vif)))
   end
   else begin
      `uvm_info("VIF", $sformatf("Found core_cntrl_vif handle of type %s in uvm_config_db", $typename(env_cntxt.core_cntrl_cntxt.core_cntrl_vif)), UVM_DEBUG)
   end

endfunction : retrieve_vifs


function void uvmt_cv32e40x_base_test_c::create_cfg();

   test_cfg = uvmt_cv32e40x_test_cfg_c::type_id::create("test_cfg");
   env_cfg  = uvme_cv32e40x_cfg_c     ::type_id::create("env_cfg" );

endfunction : create_cfg


function void uvmt_cv32e40x_base_test_c::randomize_test();

   test_cfg.process_cli_args();
   `uvm_info("TEST", "randomize test", UVM_LOW);
   if (!this.randomize()) begin
      `uvm_fatal("BASE TEST", "Failed to randomize test");
   end

endfunction : randomize_test


function void uvmt_cv32e40x_base_test_c::cfg_hrtbt_monitor();

   uvml_default_hrtbt.enabled = test_cfg.heartbeat_mon_enabled;
   //`uvml_hrtbt_set_cfg(startup_timeout , test_cfg.startup_timeout)
   uvml_default_hrtbt.startup_timeout = test_cfg.startup_timeout; // TODO DOP: Fix heartbeat macros
   //`uvml_hrtbt_set_cfg(heartbeat_period, test_cfg.heartbeat_period)
   uvml_default_hrtbt.startup_timeout = test_cfg.heartbeat_period; // TODO DOP: Fix heartbeat macros

endfunction : cfg_hrtbt_monitor


function void uvmt_cv32e40x_base_test_c::assign_cfg();

   uvm_config_db#(uvme_cv32e40x_cfg_c)::set(this, "env", "cfg", env_cfg);

endfunction : assign_cfg


function void uvmt_cv32e40x_base_test_c::create_cntxt();

   env_cntxt = uvme_cv32e40x_cntxt_c::type_id::create("env_cntxt");

endfunction : create_cntxt


function void uvmt_cv32e40x_base_test_c::assign_cntxt();

   uvm_config_db#(uvme_cv32e40x_cntxt_c)::set(this, "env", "cntxt", env_cntxt);

endfunction : assign_cntxt


function void uvmt_cv32e40x_base_test_c::sample_core_parameters();

   env_cfg.sample_parameters(env_cntxt.core_cntrl_cntxt);

endfunction : sample_core_parameters


function void uvmt_cv32e40x_base_test_c::create_env();

   env = uvme_cv32e40x_env_c::type_id::create("env", this);

endfunction : create_env


function void uvmt_cv32e40x_base_test_c::create_components();

   reg_cbs = uvml_logs_reg_logger_cbs_c::type_id::create("reg_cbs");

endfunction : create_components


function void uvmt_cv32e40x_base_test_c::print_banner(string text);

  if (test_cfg != null) begin
    if (test_cfg.print_uvm_runflow_banner) begin
      $display("");
      $display("*******************************************************************************");
      $display(text.toupper());
      $display("*******************************************************************************");
    end
    else begin
      `uvm_info("BASE_TEST", "Printing of UVM run-flow banner disabled", UVM_HIGH)
    end
  end

endfunction : print_banner


task uvmt_cv32e40x_base_test_c::watchdog_timer();

   fork
      begin
         #(test_cfg.watchdog_timeout * 1ns);
         `uvm_fatal("TIMEOUT", $sformatf("Global timeout after %0dns. Heartbeat list:\n%s", test_cfg.watchdog_timeout, uvml_default_hrtbt.print_comp_names()))
      end
   join_none

endtask : watchdog_timer


`endif // __UVMT_CV32E40X_BASE_TEST_SV__<|MERGE_RESOLUTION|>--- conflicted
+++ resolved
@@ -41,11 +41,7 @@
    uvme_cv32e40x_vsqr_c  vsequencer;
 
    // Handles testbench interfaces
-<<<<<<< HEAD
-   virtual uvmt_cv32e40x_vp_status_if    vp_status_vif;  // virtual peripheral status
-=======
-   virtual uvmt_cv32e40s_vp_status_if_t    vp_status_vif;  // virtual peripheral status
->>>>>>> 1d4c26ad
+   virtual uvmt_cv32e40x_vp_status_if_t    vp_status_vif;  // virtual peripheral status
 
    // Default sequences
    rand uvme_cv32e40x_reset_vseq_c  reset_vseq;
@@ -367,22 +363,14 @@
 
 function void uvmt_cv32e40x_base_test_c::retrieve_vifs();
 
-<<<<<<< HEAD
-   if (!uvm_config_db#(virtual uvmt_cv32e40x_vp_status_if)::get(this, "", "vp_status_vif", vp_status_vif)) begin
-=======
-   if (!uvm_config_db#(virtual uvmt_cv32e40s_vp_status_if_t)::get(this, "", "vp_status_vif", vp_status_vif)) begin
->>>>>>> 1d4c26ad
+   if (!uvm_config_db#(virtual uvmt_cv32e40x_vp_status_if_t)::get(this, "", "vp_status_vif", vp_status_vif)) begin
       `uvm_fatal("VIF", $sformatf("Could not find vp_status_vif handle of type %s in uvm_config_db", $typename(vp_status_vif)))
    end
    else begin
       `uvm_info("VIF", $sformatf("Found vp_status_vif handle of type %s in uvm_config_db", $typename(vp_status_vif)), UVM_DEBUG)
    end
 
-<<<<<<< HEAD
-   if (!uvm_config_db#(virtual uvme_cv32e40x_core_cntrl_if)::get(this, "", "core_cntrl_vif", env_cntxt.core_cntrl_cntxt.core_cntrl_vif)) begin
-=======
-   if (!uvm_config_db#(virtual uvme_cv32e40s_core_cntrl_if_t)::get(this, "", "core_cntrl_vif", env_cntxt.core_cntrl_cntxt.core_cntrl_vif)) begin
->>>>>>> 1d4c26ad
+   if (!uvm_config_db#(virtual uvme_cv32e40x_core_cntrl_if_t)::get(this, "", "core_cntrl_vif", env_cntxt.core_cntrl_cntxt.core_cntrl_vif)) begin
       `uvm_fatal("VIF", $sformatf("Could not find core_cntrl_vif handle of type %s in uvm_config_db", $typename(env_cntxt.core_cntrl_cntxt.core_cntrl_vif)))
    end
    else begin
