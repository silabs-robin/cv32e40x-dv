//
// Copyright 2023 Silicon Labs, Inc.
//
// Licensed under the Solderpad Hardware Licence, Version 2.0 (the "License");
// you may not use this file except in compliance with the License.
// You may obtain a copy of the License at
//
//     https://solderpad.org/licenses/
//
// Unless required by applicable law or agreed to in writing, software
// distributed under the License is distributed on an "AS IS" BASIS,
// WITHOUT WARRANTIES OR CONDITIONS OF ANY KIND, either express or implied.
// See the License for the specific language governing permissions and
// limitations under the License.
//

<<<<<<< HEAD
`ifndef __UVMT_CV32E40X_BASE_TEST_CONSTANTS_SV__
`define __UVMT_CV32E40X_BASE_TEST_CONSTANTS_SV__



parameter uvme_cv32e40x_sys_default_clk_period   =  1_500; // 10ns
parameter uvme_cv32e40x_debug_default_clk_period = 10_000; // 10ns

// For RVFI/RVVI
parameter ILEN = 32;
parameter XLEN = 32;
parameter RVFI_NRET = 1;

// For OBI
parameter ENV_PARAM_INSTR_ADDR_WIDTH  = 32;
parameter ENV_PARAM_INSTR_DATA_WIDTH  = 32;
parameter ENV_PARAM_INSTR_ACHK_WIDTH  = 12;
parameter ENV_PARAM_INSTR_RCHK_WIDTH  = 5;
parameter ENV_PARAM_DATA_ADDR_WIDTH   = 32;
parameter ENV_PARAM_DATA_DATA_WIDTH   = 32;
parameter ENV_PARAM_DATA_ACHK_WIDTH   = 12;
parameter ENV_PARAM_DATA_RCHK_WIDTH   = 5;
parameter ENV_PARAM_RAM_ADDR_WIDTH    = 22;

parameter ENV_PARAM_INSTR_AUSER_WIDTH = 0;//`UVMA_OBI_MEMORY_AUSER_DEFAULT_WIDTH;
parameter ENV_PARAM_INSTR_WUSER_WIDTH = 0;//`UVMA_OBI_MEMORY_WUSER_DEFAULT_WIDTH;
parameter ENV_PARAM_INSTR_RUSER_WIDTH = 0;//`UVMA_OBI_MEMORY_RUSER_DEFAULT_WIDTH;
parameter ENV_PARAM_INSTR_ID_WIDTH    = 0;//`UVMA_OBI_MEMORY_ID_DEFAULT_WIDTH;

parameter ENV_PARAM_DATA_AUSER_WIDTH = 0;//`UVMA_OBI_MEMORY_AUSER_DEFAULT_WIDTH;
parameter ENV_PARAM_DATA_WUSER_WIDTH = 0;//`UVMA_OBI_MEMORY_WUSER_DEFAULT_WIDTH;
parameter ENV_PARAM_DATA_RUSER_WIDTH = 0;//`UVMA_OBI_MEMORY_RUSER_DEFAULT_WIDTH;
parameter ENV_PARAM_DATA_ID_WIDTH    = 0;//`UVMA_OBI_MEMORY_ID_DEFAULT_WIDTH;
// Control how often to print core scoreboard checked heartbeat messages
parameter PC_CHECKED_HEARTBEAT = 10_000;

// Map the virtual peripheral registers
parameter CV_VP_REGISTER_BASE          = 32'h0080_0000;
parameter CV_VP_REGISTER_SIZE          = 32'h0000_1000;

parameter CV_VP_VIRTUAL_PRINTER_OFFSET = 32'h0000_0000;
parameter CV_VP_RANDOM_NUM_OFFSET      = 32'h0000_0040;
parameter CV_VP_CYCLE_COUNTER_OFFSET   = 32'h0000_0080;
parameter CV_VP_STATUS_FLAGS_OFFSET    = 32'h0000_00c0;
parameter CV_VP_FENCEI_TAMPER_OFFSET   = 32'h0000_0100;
parameter CV_VP_INTR_TIMER_OFFSET      = 32'h0000_0140;
parameter CV_VP_DEBUG_CONTROL_OFFSET   = 32'h0000_0180;
parameter CV_VP_OBI_SLV_RESP_OFFSET    = 32'h0000_01c0;
parameter CV_VP_SIG_WRITER_OFFSET      = 32'h0000_0200;

parameter CV_VP_VIRTUAL_PRINTER_BASE   = CV_VP_REGISTER_BASE + CV_VP_VIRTUAL_PRINTER_OFFSET;
parameter CV_VP_RANDOM_NUM_BASE        = CV_VP_REGISTER_BASE + CV_VP_RANDOM_NUM_OFFSET;
parameter CV_VP_CYCLE_COUNTER_BASE     = CV_VP_REGISTER_BASE + CV_VP_CYCLE_COUNTER_OFFSET;
parameter CV_VP_STATUS_FLAGS_BASE      = CV_VP_REGISTER_BASE + CV_VP_STATUS_FLAGS_OFFSET;
parameter CV_VP_INTR_TIMER_BASE        = CV_VP_REGISTER_BASE + CV_VP_INTR_TIMER_OFFSET;
parameter CV_VP_DEBUG_CONTROL_BASE     = CV_VP_REGISTER_BASE + CV_VP_DEBUG_CONTROL_OFFSET;
parameter CV_VP_OBI_SLV_RESP_BASE      = CV_VP_REGISTER_BASE + CV_VP_OBI_SLV_RESP_OFFSET;
parameter CV_VP_SIG_WRITER_BASE        = CV_VP_REGISTER_BASE + CV_VP_SIG_WRITER_OFFSET;
parameter CV_VP_FENCEI_TAMPER_BASE     = CV_VP_REGISTER_BASE + CV_VP_FENCEI_TAMPER_OFFSET;


=======
`ifndef __UVMT_CV32E40S_BASE_TEST_CONSTANTS_SV__
`define __UVMT_CV32E40S_BASE_TEST_CONSTANTS_SV__

 parameter uvme_cv32e40s_sys_default_clk_period   =  1_500; // 10ns
 parameter uvme_cv32e40s_debug_default_clk_period = 10_000; // 10ns

 // For RVFI/RVVI
 parameter XLEN = 32;
 parameter ILEN = 32;
 parameter RVFI_NRET = 1;

 // For OBI
 parameter ENV_PARAM_INSTR_ADDR_WIDTH  = 32;
 parameter ENV_PARAM_INSTR_DATA_WIDTH  = 32;
 parameter ENV_PARAM_INSTR_ACHK_WIDTH  = 13;
 parameter ENV_PARAM_INSTR_RCHK_WIDTH  = 5;
 parameter ENV_PARAM_DATA_ADDR_WIDTH   = 32;
 parameter ENV_PARAM_DATA_DATA_WIDTH   = 32;
 parameter ENV_PARAM_DATA_ACHK_WIDTH   = 13;
 parameter ENV_PARAM_DATA_RCHK_WIDTH   = 5;
 parameter ENV_PARAM_RAM_ADDR_WIDTH    = 22;

 parameter ENV_PARAM_INSTR_AUSER_WIDTH = 0;//`UVMA_OBI_MEMORY_AUSER_DEFAULT_WIDTH;
 parameter ENV_PARAM_INSTR_WUSER_WIDTH = 0;//`UVMA_OBI_MEMORY_WUSER_DEFAULT_WIDTH;
 parameter ENV_PARAM_INSTR_RUSER_WIDTH = 0;//`UVMA_OBI_MEMORY_RUSER_DEFAULT_WIDTH;
 parameter ENV_PARAM_INSTR_ID_WIDTH    = 0;//`UVMA_OBI_MEMORY_ID_DEFAULT_WIDTH;

 parameter ENV_PARAM_DATA_AUSER_WIDTH  = 0;//`UVMA_OBI_MEMORY_AUSER_DEFAULT_WIDTH;
 parameter ENV_PARAM_DATA_WUSER_WIDTH  = 0;//`UVMA_OBI_MEMORY_WUSER_DEFAULT_WIDTH;
 parameter ENV_PARAM_DATA_RUSER_WIDTH  = 0;//`UVMA_OBI_MEMORY_RUSER_DEFAULT_WIDTH;
 parameter ENV_PARAM_DATA_ID_WIDTH     = 0;//`UVMA_OBI_MEMORY_ID_DEFAULT_WIDTH;
 // Control how often to print core scoreboard checked heartbeat messages
 parameter PC_CHECKED_HEARTBEAT = 10_000;

 // Map the virtual peripheral registers
 parameter CV_VP_REGISTER_BASE          = 32'h0080_0000;
 parameter CV_VP_REGISTER_SIZE          = 32'h0000_1000;

 parameter CV_VP_VIRTUAL_PRINTER_OFFSET = 32'h0000_0000;
 parameter CV_VP_RANDOM_NUM_OFFSET      = 32'h0000_0040;
 parameter CV_VP_CYCLE_COUNTER_OFFSET   = 32'h0000_0080;
 parameter CV_VP_STATUS_FLAGS_OFFSET    = 32'h0000_00c0;
 parameter CV_VP_FENCEI_TAMPER_OFFSET   = 32'h0000_0100;
 parameter CV_VP_INTR_TIMER_OFFSET      = 32'h0000_0140;
 parameter CV_VP_DEBUG_CONTROL_OFFSET   = 32'h0000_0180;
 parameter CV_VP_OBI_SLV_RESP_OFFSET    = 32'h0000_01c0;
 parameter CV_VP_SIG_WRITER_OFFSET      = 32'h0000_0200;

 parameter CV_VP_VIRTUAL_PRINTER_BASE   = CV_VP_REGISTER_BASE + CV_VP_VIRTUAL_PRINTER_OFFSET;
 parameter CV_VP_RANDOM_NUM_BASE        = CV_VP_REGISTER_BASE + CV_VP_RANDOM_NUM_OFFSET;
 parameter CV_VP_CYCLE_COUNTER_BASE     = CV_VP_REGISTER_BASE + CV_VP_CYCLE_COUNTER_OFFSET;
 parameter CV_VP_STATUS_FLAGS_BASE      = CV_VP_REGISTER_BASE + CV_VP_STATUS_FLAGS_OFFSET;
 parameter CV_VP_INTR_TIMER_BASE        = CV_VP_REGISTER_BASE + CV_VP_INTR_TIMER_OFFSET;
 parameter CV_VP_DEBUG_CONTROL_BASE     = CV_VP_REGISTER_BASE + CV_VP_DEBUG_CONTROL_OFFSET;
 parameter CV_VP_OBI_SLV_RESP_BASE      = CV_VP_REGISTER_BASE + CV_VP_OBI_SLV_RESP_OFFSET;
 parameter CV_VP_SIG_WRITER_BASE        = CV_VP_REGISTER_BASE + CV_VP_SIG_WRITER_OFFSET;
 parameter CV_VP_FENCEI_TAMPER_BASE     = CV_VP_REGISTER_BASE + CV_VP_FENCEI_TAMPER_OFFSET;
>>>>>>> 11661eae

`ifdef PARAM_SET_0
   `include  "cvverif_param_set_0.svh"
`elsif PARAM_SET_1
   `include  "cvverif_param_set_1.svh"
`endif


// Debug

`ifdef PARAM_SET_0
   // Sat from the include file
`elsif PARAM_SET_1
   // Sat from the include file
`elsif DBG_NUM_TRIG_0
   parameter CORE_PARAM_DBG_NUM_TRIGGERS = 0;
`elsif DBG_NUM_TRIG_1
   parameter CORE_PARAM_DBG_NUM_TRIGGERS = 1;
`elsif DBG_NUM_TRIG_2
   parameter CORE_PARAM_DBG_NUM_TRIGGERS = 2;
`elsif DBG_NUM_TRIG_3
   parameter CORE_PARAM_DBG_NUM_TRIGGERS = 3;
`elsif DBG_NUM_TRIG_4
   parameter CORE_PARAM_DBG_NUM_TRIGGERS = 4;
`else
   parameter CORE_PARAM_DBG_NUM_TRIGGERS = 1;
`endif

`ifdef PARAM_SET_0
   // Sat from the include file
`elsif PARAM_SET_1
   // Sat from the include file
`else
   parameter logic [31:0] CORE_PARAM_DM_REGION_START = 32'hF0000000;
   parameter logic [31:0] CORE_PARAM_DM_REGION_END   = 32'hF0003FFF;
`endif


// CLIC

`ifdef PARAM_SET_0
   // Sat from the include file
`elsif PARAM_SET_1
   // Sat from the include file
`elsif CLIC_EN
   parameter int CORE_PARAM_CLIC = 1;
`else
   parameter int CORE_PARAM_CLIC = 0;
`endif
parameter logic CLIC = CORE_PARAM_CLIC;

`ifdef PARAM_SET_0
   // Sat from the include file
`elsif PARAM_SET_1
   // Sat from the include file
`else
   parameter int  CORE_PARAM_CLIC_INTTHRESHBITS = 8;
   parameter int  CORE_PARAM_CLIC_ID_WIDTH = 5;
`endif


// B-ext

`ifdef PARAM_SET_0
   // Sat from the include file
`elsif PARAM_SET_1
   // Sat from the include file
`elsif ZBA_ZBB_ZBS
   parameter cv32e40x_pkg::b_ext_e CORE_PARAM_B_EXT = cv32e40x_pkg::ZBA_ZBB_ZBS;
`elsif ZBA_ZBB_ZBC_ZBS
   parameter cv32e40x_pkg::b_ext_e CORE_PARAM_B_EXT = cv32e40x_pkg::ZBA_ZBB_ZBC_ZBS;
`else
   parameter cv32e40x_pkg::b_ext_e CORE_PARAM_B_EXT = cv32e40x_pkg::B_NONE;
`endif


// M-ext

`ifdef PARAM_SET_0
   // Sat from the include file
`elsif PARAM_SET_1
   // Sat from the include file
`else
   parameter cv32e40x_pkg::m_ext_e CORE_PARAM_M_EXT = cv32e40x_pkg::M;
`endif


// I-base & E-base

`ifdef PARAM_SET_0
   // Sat from the include file
`elsif PARAM_SET_1
   // Sat from the include file
`elsif RV32E
   parameter cv32e40x_pkg::rv32_e CORE_PARAM_RV32              = cv32e40x_pkg::RV32E;
   parameter                      CORE_PARAM_REGFILE_NUM_WORDS = 16;
`else
   parameter cv32e40x_pkg::rv32_e CORE_PARAM_RV32              = cv32e40x_pkg::RV32I;
   parameter                      CORE_PARAM_REGFILE_NUM_WORDS = 32;
`endif


<<<<<<< HEAD
=======
// Xsecure

`ifdef PARAM_SET_0
   // Sat from the include file
`elsif PARAM_SET_1
   // Sat from the include file
`elsif LFSR_CFG_0
   parameter cv32e40s_pkg::lfsr_cfg_t CORE_PARAM_LFSR0_CFG = cv32e40s_pkg::lfsr_cfg_t'{ coeffs : 32'h80000057, default_seed : 32'habbacafe };
   parameter cv32e40s_pkg::lfsr_cfg_t CORE_PARAM_LFSR1_CFG = cv32e40s_pkg::lfsr_cfg_t'{ coeffs : 32'h80000062, default_seed : 32'hbeef1234 };
   parameter cv32e40s_pkg::lfsr_cfg_t CORE_PARAM_LFSR2_CFG = cv32e40s_pkg::lfsr_cfg_t'{ coeffs : 32'h8000007a, default_seed : 32'ha5a5a5a5 };
`else
   parameter cv32e40s_pkg::lfsr_cfg_t CORE_PARAM_LFSR0_CFG = cv32e40s_pkg::LFSR_CFG_DEFAULT;
   parameter cv32e40s_pkg::lfsr_cfg_t CORE_PARAM_LFSR1_CFG = cv32e40s_pkg::LFSR_CFG_DEFAULT;
   parameter cv32e40s_pkg::lfsr_cfg_t CORE_PARAM_LFSR2_CFG = cv32e40s_pkg::LFSR_CFG_DEFAULT;
`endif


// PMP

`ifdef PARAM_SET_0
   // Sat from the include file
`elsif PARAM_SET_1
   // Sat from the include file
`elsif PMP_ENABLE_2
  parameter int CORE_PARAM_PMP_GRANULARITY = 0;
  parameter int CORE_PARAM_PMP_NUM_REGIONS = 2;
`elsif PMP_ENABLE_64
  parameter int CORE_PARAM_PMP_GRANULARITY = 0;
  parameter int CORE_PARAM_PMP_NUM_REGIONS = 64;
`elsif PMP_G0R0
  parameter int CORE_PARAM_PMP_GRANULARITY = 0;
  parameter int CORE_PARAM_PMP_NUM_REGIONS = 0;
`elsif PMP_G0R16
  parameter int CORE_PARAM_PMP_GRANULARITY = 0;
  parameter int CORE_PARAM_PMP_NUM_REGIONS = 16;
`elsif PMP_G1R5
  parameter int CORE_PARAM_PMP_GRANULARITY = 1;
  parameter int CORE_PARAM_PMP_NUM_REGIONS = 5;
`elsif PMP_G2R6
  parameter int CORE_PARAM_PMP_GRANULARITY = 2;
  parameter int CORE_PARAM_PMP_NUM_REGIONS = 6;
`elsif PMP_G3R3
  parameter int CORE_PARAM_PMP_GRANULARITY = 3;
  parameter int CORE_PARAM_PMP_NUM_REGIONS = 3;
`elsif PMP_G27R64
  parameter int CORE_PARAM_PMP_GRANULARITY = 27;
  parameter int CORE_PARAM_PMP_NUM_REGIONS = 64;
`else
  parameter int CORE_PARAM_PMP_GRANULARITY = 0;
  parameter int CORE_PARAM_PMP_NUM_REGIONS = 0;
`endif

`ifdef PARAM_SET_0
   // Sat from the include file
`elsif PARAM_SET_1
   // Sat from the include file
`else
   parameter cv32e40s_pkg::mseccfg_t CORE_PARAM_PMP_MSECCFG_RV = cv32e40s_pkg::MSECCFG_DEFAULT;
`endif

`ifdef PARAM_SET_0
   // Sat from the include file
`elsif PARAM_SET_1
   // Sat from the include file
`else
   parameter cv32e40s_pkg::pmpncfg_t  CORE_PARAM_PMP_PMPNCFG_RV [CORE_PARAM_PMP_NUM_REGIONS-1:0] = '{
      default: cv32e40s_pkg::PMPNCFG_DEFAULT
   };
`endif

`ifdef PARAM_SET_0
   // Sat from the include file
`elsif PARAM_SET_1
   // Sat from the include file
`else
   parameter logic [31:0] CORE_PARAM_PMP_PMPADDR_RV[CORE_PARAM_PMP_NUM_REGIONS-1:0] = '{
      default: 32'h 0
   };
`endif


>>>>>>> 11661eae
// PMA

parameter int  PMA_MAX_REGIONS = 16;

`ifdef PARAM_SET_0
   // Sat from the include file
`elsif PARAM_SET_1
   // Sat from the include file
`elsif PMA_CUSTOM_CFG
   const string pma_cfg_name = "pma_custom_cfg";
   parameter int unsigned            CORE_PARAM_PMA_NUM_REGIONS = 3;
   parameter cv32e40x_pkg::pma_cfg_t CORE_PARAM_PMA_CFG[CORE_PARAM_PMA_NUM_REGIONS-1:0] = '{
      // Overlap "shadow" of main code (.text), for testing overlap priority
      cv32e40x_pkg::pma_cfg_t'{
         word_addr_low  : '0,
         word_addr_high : ('h 1a11_0800 + 'd 16) >> 2,  // should be identical to the prioritized region below
         main           : 0,  // Would stop all execution, but should be overruled
         bufferable     : 0,
         cacheable      : 0,
         atomic         : 0},
      // Main code (.text) is executable up til into dbg region
      cv32e40x_pkg::pma_cfg_t'{
         word_addr_low  : '0,
         word_addr_high : ('h 1a11_0800 + 'd 16) >> 2,  // "dbg" address plus arbitrary offset to have a known usable area
         main           : 1,
         bufferable     : 1,
         cacheable      : 1,
         atomic         : 1},
      // Second portion of dbg up til end is exec
      cv32e40x_pkg::pma_cfg_t'{
         word_addr_low  : 'h 1A11_1000 >> 2,  // after ".debugger"
         word_addr_high : 'h FFFF_FFFF,
         main           : 1,
         bufferable     : 0,
         cacheable      : 0,
         atomic         : 1}
      };
`elsif PMA_DEBUG_CFG
   const string pma_cfg_name = "pma_debug_cfg";
   parameter int unsigned               CORE_PARAM_PMA_NUM_REGIONS = 2;
   parameter cv32e40x_pkg::pma_cfg_t CORE_PARAM_PMA_CFG[CORE_PARAM_PMA_NUM_REGIONS-1:0] = '{
      // Everything is initially executable
      cv32e40x_pkg::pma_cfg_t'{
         word_addr_low  : '0,
         word_addr_high : 'h FFFF_FFFF,
         main           : 1,
         bufferable     : 0,
         cacheable      : 0,
         atomic         : 1},
      // A small region below "dbg" is forbidden to facilitate pma exception testing
      cv32e40x_pkg::pma_cfg_t'{
         word_addr_low  : ('h 1a11_0800 - 'd 16) >> 2,
         word_addr_high : 'h 1a11_0800 >> 2,
         main           : 0,
         bufferable     : 0,
         cacheable      : 0,
         atomic         : 0}
      };
`elsif PMA_TEST_CFG_1
   const string pma_cfg_name = "pma_test_cfg_1";
   parameter int unsigned               CORE_PARAM_PMA_NUM_REGIONS = 1;
   parameter cv32e40x_pkg::pma_cfg_t CORE_PARAM_PMA_CFG[0:CORE_PARAM_PMA_NUM_REGIONS-1] = '{
     '{word_addr_low : 32'h0000_0000>>2, word_addr_high : 32'h7FFF_FFFF>>2, main : 1'b1, bufferable : 1'b1, cacheable : 1'b1, atomic : 1'b1}
   };
`elsif PMA_TEST_CFG_2
   const string pma_cfg_name = "pma_test_cfg_2";
   parameter int unsigned               CORE_PARAM_PMA_NUM_REGIONS = 7;
   parameter cv32e40x_pkg::pma_cfg_t CORE_PARAM_PMA_CFG[CORE_PARAM_PMA_NUM_REGIONS-1:0] = '{
     '{word_addr_low : 32'hE010_0000>>2, word_addr_high : 32'hFFFF_FFFF>>2, main : 1'b0, bufferable : 1'b1, cacheable : 1'b0, atomic : 1'b1},
     '{word_addr_low : 32'hE000_0000>>2, word_addr_high : 32'hE00F_FFFF>>2, main : 1'b0, bufferable : 1'b0, cacheable : 1'b0, atomic : 1'b0},
     '{word_addr_low : 32'hA000_0000>>2, word_addr_high : 32'hDFFF_FFFF>>2, main : 1'b0, bufferable : 1'b1, cacheable : 1'b0, atomic : 1'b1},
     '{word_addr_low : 32'h6000_0000>>2, word_addr_high : 32'h9FFF_FFFF>>2, main : 1'b1, bufferable : 1'b0, cacheable : 1'b1, atomic : 1'b1},
     '{word_addr_low : 32'h4000_0000>>2, word_addr_high : 32'h5FFF_FFFF>>2, main : 1'b0, bufferable : 1'b1, cacheable : 1'b0, atomic : 1'b1},
     '{word_addr_low : 32'h2000_0000>>2, word_addr_high : 32'h3FFF_FFFF>>2, main : 1'b1, bufferable : 1'b1, cacheable : 1'b0, atomic : 1'b1},
     '{word_addr_low : 32'h0000_0000>>2, word_addr_high : 32'h1FFF_FFFF>>2, main : 1'b1, bufferable : 1'b1, cacheable : 1'b1, atomic : 1'b1}
     };
`elsif PMA_TEST_CFG_3
   const string pma_cfg_name = "pma_test_cfg_3";
   parameter int unsigned               CORE_PARAM_PMA_NUM_REGIONS = 16;
   parameter cv32e40x_pkg::pma_cfg_t CORE_PARAM_PMA_CFG[CORE_PARAM_PMA_NUM_REGIONS-1:0] = '{
     '{word_addr_low : 32'h0000_A000>>2, word_addr_high : 32'hFFFE_FFFF>>2, main : 1'b1, bufferable : 1'b1, cacheable : 1'b1, atomic : 1'b1},
     '{word_addr_low : 32'h0200_0000>>2, word_addr_high : 32'hEFFF_FFFF>>2, main : 1'b1, bufferable : 1'b0, cacheable : 1'b0, atomic : 1'b1},
     '{word_addr_low : 32'h0500_0000>>2, word_addr_high : 32'h8459_FFFF>>2, main : 1'b0, bufferable : 1'b1, cacheable : 1'b0, atomic : 1'b0},
     '{word_addr_low : 32'h1000_00F1>>2, word_addr_high : 32'h82FF_FFFF>>2, main : 1'b1, bufferable : 1'b1, cacheable : 1'b0, atomic : 1'b1},
     '{word_addr_low : 32'h13AC_AA55>>2, word_addr_high : 32'h7FFF_FFFF>>2, main : 1'b1, bufferable : 1'b0, cacheable : 1'b1, atomic : 1'b1},
     '{word_addr_low : 32'h2000_0000>>2, word_addr_high : 32'h63FF_FFFF>>2, main : 1'b0, bufferable : 1'b1, cacheable : 1'b0, atomic : 1'b1},
     '{word_addr_low : 32'h2340_000A>>2, word_addr_high : 32'h600F_FFFF>>2, main : 1'b1, bufferable : 1'b0, cacheable : 1'b0, atomic : 1'b1},
     '{word_addr_low : 32'h2A00_0000>>2, word_addr_high : 32'h56FF_FFFF>>2, main : 1'b1, bufferable : 1'b1, cacheable : 1'b1, atomic : 1'b1},
     '{word_addr_low : 32'h2C5A_3200>>2, word_addr_high : 32'h52FF_FFFF>>2, main : 1'b0, bufferable : 1'b1, cacheable : 1'b0, atomic : 1'b1},
     '{word_addr_low : 32'h3000_1353>>2, word_addr_high : 32'h5140_FFFF>>2, main : 1'b0, bufferable : 1'b0, cacheable : 1'b0, atomic : 1'b0},
     '{word_addr_low : 32'h3100_FCAB>>2, word_addr_high : 32'h5000_BCCA>>2, main : 1'b1, bufferable : 1'b0, cacheable : 1'b0, atomic : 1'b1},
     '{word_addr_low : 32'h3420_C854>>2, word_addr_high : 32'h5000_ABFF>>2, main : 1'b1, bufferable : 1'b1, cacheable : 1'b0, atomic : 1'b1},
     '{word_addr_low : 32'h3600_A000>>2, word_addr_high : 32'h4F99_FFFF>>2, main : 1'b1, bufferable : 1'b1, cacheable : 1'b1, atomic : 1'b1},
     '{word_addr_low : 32'h3ACE_0000>>2, word_addr_high : 32'h4ABC_FFFF>>2, main : 1'b1, bufferable : 1'b1, cacheable : 1'b0, atomic : 1'b1},
     '{word_addr_low : 32'h4400_0000>>2, word_addr_high : 32'h4BFF_FFFF>>2, main : 1'b0, bufferable : 1'b0, cacheable : 1'b0, atomic : 1'b1},
     '{word_addr_low : 32'h4800_0000>>2, word_addr_high : 32'h49FF_FFFF>>2, main : 1'b1, bufferable : 1'b0, cacheable : 1'b1, atomic : 1'b1}
     };
`elsif PMA_TEST_CFG_4
   const string pma_cfg_name = "pma_test_cfg_4";
   parameter int unsigned               CORE_PARAM_PMA_NUM_REGIONS = 16;
   parameter cv32e40x_pkg::pma_cfg_t CORE_PARAM_PMA_CFG[CORE_PARAM_PMA_NUM_REGIONS-1:0] = '{
     '{word_addr_low : 32'hE700_EF00>>2, word_addr_high : 32'hE9FF_FFFF>>2, main : 1'b0, bufferable : 1'b1, cacheable : 1'b0, atomic : 1'b1},
     '{word_addr_low : 32'hC000_0000>>2, word_addr_high : 32'hDFFF_FFFF>>2, main : 1'b0, bufferable : 1'b0, cacheable : 1'b0, atomic : 1'b1},
     '{word_addr_low : 32'hBC00_0000>>2, word_addr_high : 32'hBCFF_FFFF>>2, main : 1'b1, bufferable : 1'b1, cacheable : 1'b0, atomic : 1'b1},
     '{word_addr_low : 32'hA000_0000>>2, word_addr_high : 32'hAFFF_FFFF>>2, main : 1'b1, bufferable : 1'b0, cacheable : 1'b0, atomic : 1'b1},
     '{word_addr_low : 32'h6300_0000>>2, word_addr_high : 32'h6700_FFFF>>2, main : 1'b0, bufferable : 1'b1, cacheable : 1'b0, atomic : 1'b1},
     '{word_addr_low : 32'h5400_0000>>2, word_addr_high : 32'h5FFF_FFFF>>2, main : 1'b1, bufferable : 1'b1, cacheable : 1'b1, atomic : 1'b1},
     '{word_addr_low : 32'h5100_0000>>2, word_addr_high : 32'h52FF_FFFF>>2, main : 1'b0, bufferable : 1'b0, cacheable : 1'b0, atomic : 1'b0},
     '{word_addr_low : 32'h4D00_5555>>2, word_addr_high : 32'h4FFF_ABCD>>2, main : 1'b1, bufferable : 1'b0, cacheable : 1'b1, atomic : 1'b1},
     '{word_addr_low : 32'h4AAA_F000>>2, word_addr_high : 32'h4C00_FFFF>>2, main : 1'b1, bufferable : 1'b1, cacheable : 1'b0, atomic : 1'b1},
     '{word_addr_low : 32'h3440_0000>>2, word_addr_high : 32'h3800_FFFF>>2, main : 1'b1, bufferable : 1'b0, cacheable : 1'b1, atomic : 1'b1},
     '{word_addr_low : 32'h3100_A000>>2, word_addr_high : 32'h32FF_FFFF>>2, main : 1'b1, bufferable : 1'b1, cacheable : 1'b1, atomic : 1'b1},
     '{word_addr_low : 32'h2020_0010>>2, word_addr_high : 32'h2FFF_0000>>2, main : 1'b0, bufferable : 1'b0, cacheable : 1'b0, atomic : 1'b1},
     '{word_addr_low : 32'h1800_1234>>2, word_addr_high : 32'h18FF_AB21>>2, main : 1'b0, bufferable : 1'b0, cacheable : 1'b0, atomic : 1'b0},
     '{word_addr_low : 32'h1000_0000>>2, word_addr_high : 32'h1001_0000>>2, main : 1'b0, bufferable : 1'b1, cacheable : 1'b0, atomic : 1'b0},
     '{word_addr_low : 32'h0030_0000>>2, word_addr_high : 32'h04FF_FFFF>>2, main : 1'b1, bufferable : 1'b1, cacheable : 1'b1, atomic : 1'b1},
     '{word_addr_low : 32'h0001_0000>>2, word_addr_high : 32'h001F_FFFF>>2, main : 1'b1, bufferable : 1'b0, cacheable : 1'b0, atomic : 1'b1}
     };
`elsif PMA_TEST_CFG_5
   const string pma_cfg_name = "pma_test_cfg_5";
   parameter int unsigned               CORE_PARAM_PMA_NUM_REGIONS = 16;
   parameter cv32e40x_pkg::pma_cfg_t CORE_PARAM_PMA_CFG[CORE_PARAM_PMA_NUM_REGIONS-1:0] = '{
     '{word_addr_low : 32'h0000_0000>>2, word_addr_high : 32'hFFFF_FFFF>>2, main : 1'b1, bufferable : 1'b1, cacheable : 1'b1, atomic : 1'b1},
     '{word_addr_low : 32'h1249_2492>>2, word_addr_high : 32'h1249_2492>>2, main : 1'b0, bufferable : 1'b0, cacheable : 1'b0, atomic : 1'b0},
     '{word_addr_low : 32'h0000_0000>>2, word_addr_high : 32'h0000_0000>>2, main : 1'b0, bufferable : 1'b0, cacheable : 1'b0, atomic : 1'b0},
     '{word_addr_low : 32'hDB6D_B6DB>>2, word_addr_high : 32'hDB6D_B6DB>>2, main : 1'b0, bufferable : 1'b0, cacheable : 1'b0, atomic : 1'b0},
     '{word_addr_low : 32'h0000_0000>>2, word_addr_high : 32'h0000_0000>>2, main : 1'b0, bufferable : 1'b0, cacheable : 1'b0, atomic : 1'b0},
     '{word_addr_low : 32'h9249_2492>>2, word_addr_high : 32'h9249_2492>>2, main : 1'b0, bufferable : 1'b0, cacheable : 1'b0, atomic : 1'b0},
     '{word_addr_low : 32'h0000_0000>>2, word_addr_high : 32'h0000_0000>>2, main : 1'b0, bufferable : 1'b0, cacheable : 1'b0, atomic : 1'b0},
     '{word_addr_low : 32'hFFFF_FFFF>>2, word_addr_high : 32'hFFFF_FFFF>>2, main : 1'b0, bufferable : 1'b0, cacheable : 1'b0, atomic : 1'b0},
     '{word_addr_low : 32'h0000_0000>>2, word_addr_high : 32'h0000_0000>>2, main : 1'b0, bufferable : 1'b0, cacheable : 1'b0, atomic : 1'b0},
     '{word_addr_low : 32'hE38E_E38E>>2, word_addr_high : 32'hE38E_E38E>>2, main : 1'b0, bufferable : 1'b0, cacheable : 1'b0, atomic : 1'b0},
     '{word_addr_low : 32'h0000_0000>>2, word_addr_high : 32'h0000_0000>>2, main : 1'b0, bufferable : 1'b0, cacheable : 1'b0, atomic : 1'b0},
     '{word_addr_low : 32'hCCCC_CCCC>>2, word_addr_high : 32'hCCCC_CCCC>>2, main : 1'b0, bufferable : 1'b0, cacheable : 1'b0, atomic : 1'b0},
     '{word_addr_low : 32'hAAAA_AAAA>>2, word_addr_high : 32'hAAAA_AAAA>>2, main : 1'b0, bufferable : 1'b0, cacheable : 1'b0, atomic : 1'b0},
     '{word_addr_low : 32'h0000_0000>>2, word_addr_high : 32'h0000_0000>>2, main : 1'b0, bufferable : 1'b0, cacheable : 1'b0, atomic : 1'b0},
     '{word_addr_low : 32'h5555_5555>>2, word_addr_high : 32'h5555_5555>>2, main : 1'b0, bufferable : 1'b0, cacheable : 1'b0, atomic : 1'b0},
     '{word_addr_low : 32'h0000_0000>>2, word_addr_high : 32'h0000_0000>>2, main : 1'b0, bufferable : 1'b0, cacheable : 1'b0, atomic : 1'b0}
     };
`elsif PMA_TEST_CFG_X1 // Used for memory layout generator debug
   const string pma_cfg_name = "pma_test_cfg_x1";
   parameter int unsigned               CORE_PARAM_PMA_NUM_REGIONS = 5;
   parameter cv32e40x_pkg::pma_cfg_t CORE_PARAM_PMA_CFG[CORE_PARAM_PMA_NUM_REGIONS-1:0] = '{
     '{word_addr_low : 32'h00000000>>2, word_addr_high : 32'h20000000>>2, main : 1'b1, bufferable : 1'b0, cacheable : 1'b1, atomic : 1'b1},
     '{word_addr_low : 32'h30000000>>2, word_addr_high : 32'h40000000>>2, main : 1'b1, bufferable : 1'b0, cacheable : 1'b1, atomic : 1'b1},
     '{word_addr_low : 32'h50000000>>2, word_addr_high : 32'h60000000>>2, main : 1'b1, bufferable : 1'b0, cacheable : 1'b1, atomic : 1'b1},
     '{word_addr_low : 32'h70000000>>2, word_addr_high : 32'h80000000>>2, main : 1'b1, bufferable : 1'b0, cacheable : 1'b1, atomic : 1'b1},
     '{word_addr_low : 32'h00000000>>2, word_addr_high : 32'hF0000000>>2, main : 1'b1, bufferable : 1'b0, cacheable : 1'b1, atomic : 1'b1}
     };
`else
   const string pma_cfg_name = "pma_noregion";
   parameter int unsigned            CORE_PARAM_PMA_NUM_REGIONS = 0;
   parameter cv32e40x_pkg::pma_cfg_t CORE_PARAM_PMA_CFG[-1:0] = '{default:cv32e40x_pkg::PMA_R_DEFAULT};
`endif



`endif //__UVMT_CV32E40X_BASE_TEST_CONSTANTS_SV__<|MERGE_RESOLUTION|>--- conflicted
+++ resolved
@@ -14,10 +14,8 @@
 // limitations under the License.
 //
 
-<<<<<<< HEAD
 `ifndef __UVMT_CV32E40X_BASE_TEST_CONSTANTS_SV__
 `define __UVMT_CV32E40X_BASE_TEST_CONSTANTS_SV__
-
 
 
 parameter uvme_cv32e40x_sys_default_clk_period   =  1_500; // 10ns
@@ -76,65 +74,6 @@
 parameter CV_VP_FENCEI_TAMPER_BASE     = CV_VP_REGISTER_BASE + CV_VP_FENCEI_TAMPER_OFFSET;
 
 
-=======
-`ifndef __UVMT_CV32E40S_BASE_TEST_CONSTANTS_SV__
-`define __UVMT_CV32E40S_BASE_TEST_CONSTANTS_SV__
-
- parameter uvme_cv32e40s_sys_default_clk_period   =  1_500; // 10ns
- parameter uvme_cv32e40s_debug_default_clk_period = 10_000; // 10ns
-
- // For RVFI/RVVI
- parameter XLEN = 32;
- parameter ILEN = 32;
- parameter RVFI_NRET = 1;
-
- // For OBI
- parameter ENV_PARAM_INSTR_ADDR_WIDTH  = 32;
- parameter ENV_PARAM_INSTR_DATA_WIDTH  = 32;
- parameter ENV_PARAM_INSTR_ACHK_WIDTH  = 13;
- parameter ENV_PARAM_INSTR_RCHK_WIDTH  = 5;
- parameter ENV_PARAM_DATA_ADDR_WIDTH   = 32;
- parameter ENV_PARAM_DATA_DATA_WIDTH   = 32;
- parameter ENV_PARAM_DATA_ACHK_WIDTH   = 13;
- parameter ENV_PARAM_DATA_RCHK_WIDTH   = 5;
- parameter ENV_PARAM_RAM_ADDR_WIDTH    = 22;
-
- parameter ENV_PARAM_INSTR_AUSER_WIDTH = 0;//`UVMA_OBI_MEMORY_AUSER_DEFAULT_WIDTH;
- parameter ENV_PARAM_INSTR_WUSER_WIDTH = 0;//`UVMA_OBI_MEMORY_WUSER_DEFAULT_WIDTH;
- parameter ENV_PARAM_INSTR_RUSER_WIDTH = 0;//`UVMA_OBI_MEMORY_RUSER_DEFAULT_WIDTH;
- parameter ENV_PARAM_INSTR_ID_WIDTH    = 0;//`UVMA_OBI_MEMORY_ID_DEFAULT_WIDTH;
-
- parameter ENV_PARAM_DATA_AUSER_WIDTH  = 0;//`UVMA_OBI_MEMORY_AUSER_DEFAULT_WIDTH;
- parameter ENV_PARAM_DATA_WUSER_WIDTH  = 0;//`UVMA_OBI_MEMORY_WUSER_DEFAULT_WIDTH;
- parameter ENV_PARAM_DATA_RUSER_WIDTH  = 0;//`UVMA_OBI_MEMORY_RUSER_DEFAULT_WIDTH;
- parameter ENV_PARAM_DATA_ID_WIDTH     = 0;//`UVMA_OBI_MEMORY_ID_DEFAULT_WIDTH;
- // Control how often to print core scoreboard checked heartbeat messages
- parameter PC_CHECKED_HEARTBEAT = 10_000;
-
- // Map the virtual peripheral registers
- parameter CV_VP_REGISTER_BASE          = 32'h0080_0000;
- parameter CV_VP_REGISTER_SIZE          = 32'h0000_1000;
-
- parameter CV_VP_VIRTUAL_PRINTER_OFFSET = 32'h0000_0000;
- parameter CV_VP_RANDOM_NUM_OFFSET      = 32'h0000_0040;
- parameter CV_VP_CYCLE_COUNTER_OFFSET   = 32'h0000_0080;
- parameter CV_VP_STATUS_FLAGS_OFFSET    = 32'h0000_00c0;
- parameter CV_VP_FENCEI_TAMPER_OFFSET   = 32'h0000_0100;
- parameter CV_VP_INTR_TIMER_OFFSET      = 32'h0000_0140;
- parameter CV_VP_DEBUG_CONTROL_OFFSET   = 32'h0000_0180;
- parameter CV_VP_OBI_SLV_RESP_OFFSET    = 32'h0000_01c0;
- parameter CV_VP_SIG_WRITER_OFFSET      = 32'h0000_0200;
-
- parameter CV_VP_VIRTUAL_PRINTER_BASE   = CV_VP_REGISTER_BASE + CV_VP_VIRTUAL_PRINTER_OFFSET;
- parameter CV_VP_RANDOM_NUM_BASE        = CV_VP_REGISTER_BASE + CV_VP_RANDOM_NUM_OFFSET;
- parameter CV_VP_CYCLE_COUNTER_BASE     = CV_VP_REGISTER_BASE + CV_VP_CYCLE_COUNTER_OFFSET;
- parameter CV_VP_STATUS_FLAGS_BASE      = CV_VP_REGISTER_BASE + CV_VP_STATUS_FLAGS_OFFSET;
- parameter CV_VP_INTR_TIMER_BASE        = CV_VP_REGISTER_BASE + CV_VP_INTR_TIMER_OFFSET;
- parameter CV_VP_DEBUG_CONTROL_BASE     = CV_VP_REGISTER_BASE + CV_VP_DEBUG_CONTROL_OFFSET;
- parameter CV_VP_OBI_SLV_RESP_BASE      = CV_VP_REGISTER_BASE + CV_VP_OBI_SLV_RESP_OFFSET;
- parameter CV_VP_SIG_WRITER_BASE        = CV_VP_REGISTER_BASE + CV_VP_SIG_WRITER_OFFSET;
- parameter CV_VP_FENCEI_TAMPER_BASE     = CV_VP_REGISTER_BASE + CV_VP_FENCEI_TAMPER_OFFSET;
->>>>>>> 11661eae
 
 `ifdef PARAM_SET_0
    `include  "cvverif_param_set_0.svh"
@@ -237,90 +176,6 @@
 `endif
 
 
-<<<<<<< HEAD
-=======
-// Xsecure
-
-`ifdef PARAM_SET_0
-   // Sat from the include file
-`elsif PARAM_SET_1
-   // Sat from the include file
-`elsif LFSR_CFG_0
-   parameter cv32e40s_pkg::lfsr_cfg_t CORE_PARAM_LFSR0_CFG = cv32e40s_pkg::lfsr_cfg_t'{ coeffs : 32'h80000057, default_seed : 32'habbacafe };
-   parameter cv32e40s_pkg::lfsr_cfg_t CORE_PARAM_LFSR1_CFG = cv32e40s_pkg::lfsr_cfg_t'{ coeffs : 32'h80000062, default_seed : 32'hbeef1234 };
-   parameter cv32e40s_pkg::lfsr_cfg_t CORE_PARAM_LFSR2_CFG = cv32e40s_pkg::lfsr_cfg_t'{ coeffs : 32'h8000007a, default_seed : 32'ha5a5a5a5 };
-`else
-   parameter cv32e40s_pkg::lfsr_cfg_t CORE_PARAM_LFSR0_CFG = cv32e40s_pkg::LFSR_CFG_DEFAULT;
-   parameter cv32e40s_pkg::lfsr_cfg_t CORE_PARAM_LFSR1_CFG = cv32e40s_pkg::LFSR_CFG_DEFAULT;
-   parameter cv32e40s_pkg::lfsr_cfg_t CORE_PARAM_LFSR2_CFG = cv32e40s_pkg::LFSR_CFG_DEFAULT;
-`endif
-
-
-// PMP
-
-`ifdef PARAM_SET_0
-   // Sat from the include file
-`elsif PARAM_SET_1
-   // Sat from the include file
-`elsif PMP_ENABLE_2
-  parameter int CORE_PARAM_PMP_GRANULARITY = 0;
-  parameter int CORE_PARAM_PMP_NUM_REGIONS = 2;
-`elsif PMP_ENABLE_64
-  parameter int CORE_PARAM_PMP_GRANULARITY = 0;
-  parameter int CORE_PARAM_PMP_NUM_REGIONS = 64;
-`elsif PMP_G0R0
-  parameter int CORE_PARAM_PMP_GRANULARITY = 0;
-  parameter int CORE_PARAM_PMP_NUM_REGIONS = 0;
-`elsif PMP_G0R16
-  parameter int CORE_PARAM_PMP_GRANULARITY = 0;
-  parameter int CORE_PARAM_PMP_NUM_REGIONS = 16;
-`elsif PMP_G1R5
-  parameter int CORE_PARAM_PMP_GRANULARITY = 1;
-  parameter int CORE_PARAM_PMP_NUM_REGIONS = 5;
-`elsif PMP_G2R6
-  parameter int CORE_PARAM_PMP_GRANULARITY = 2;
-  parameter int CORE_PARAM_PMP_NUM_REGIONS = 6;
-`elsif PMP_G3R3
-  parameter int CORE_PARAM_PMP_GRANULARITY = 3;
-  parameter int CORE_PARAM_PMP_NUM_REGIONS = 3;
-`elsif PMP_G27R64
-  parameter int CORE_PARAM_PMP_GRANULARITY = 27;
-  parameter int CORE_PARAM_PMP_NUM_REGIONS = 64;
-`else
-  parameter int CORE_PARAM_PMP_GRANULARITY = 0;
-  parameter int CORE_PARAM_PMP_NUM_REGIONS = 0;
-`endif
-
-`ifdef PARAM_SET_0
-   // Sat from the include file
-`elsif PARAM_SET_1
-   // Sat from the include file
-`else
-   parameter cv32e40s_pkg::mseccfg_t CORE_PARAM_PMP_MSECCFG_RV = cv32e40s_pkg::MSECCFG_DEFAULT;
-`endif
-
-`ifdef PARAM_SET_0
-   // Sat from the include file
-`elsif PARAM_SET_1
-   // Sat from the include file
-`else
-   parameter cv32e40s_pkg::pmpncfg_t  CORE_PARAM_PMP_PMPNCFG_RV [CORE_PARAM_PMP_NUM_REGIONS-1:0] = '{
-      default: cv32e40s_pkg::PMPNCFG_DEFAULT
-   };
-`endif
-
-`ifdef PARAM_SET_0
-   // Sat from the include file
-`elsif PARAM_SET_1
-   // Sat from the include file
-`else
-   parameter logic [31:0] CORE_PARAM_PMP_PMPADDR_RV[CORE_PARAM_PMP_NUM_REGIONS-1:0] = '{
-      default: 32'h 0
-   };
-`endif
-
-
->>>>>>> 11661eae
 // PMA
 
 parameter int  PMA_MAX_REGIONS = 16;
