//
// Copyright 2020 OpenHW Group
// Copyright 2020 Datum Technology Corporation
// Copyright 2020 Silicon Labs, Inc.
//
// Licensed under the Solderpad Hardware Licence, Version 2.0 (the "License");
// you may not use this file except in compliance with the License.
// You may obtain a copy of the License at
//
//     https://solderpad.org/licenses/
//
// Unless required by applicable law or agreed to in writing, software
// distributed under the License is distributed on an "AS IS" BASIS,
// WITHOUT WARRANTIES OR CONDITIONS OF ANY KIND, either express or implied.
// See the License for the specific language governing permissions and
// limitations under the License.
//



`ifndef __UVMT_CV32E40X_FIRMWARE_TEST_SV__
`define __UVMT_CV32E40X_FIRMWARE_TEST_SV__


/**
 *  CV32E40X "firmware" test.
 *  This class relies on a pre-existing "firmware" file written in C and/or
 *  RISC-V assembly code.  This class will invoke the riscv-gcc-toolchain to
 *  translate the firmware into a "hexfile" that is read into the CV32E40X
 *  instruction memory in the testbench module.
 *
 *  This class doesn't care what the firmware does, it mearly compiles it.
 *
 */
class uvmt_cv32e40x_firmware_test_c extends uvmt_cv32e40x_base_test_c;

   constraint env_cfg_cons {
      env_cfg.enabled         == 1;
      env_cfg.is_active       == UVM_ACTIVE;
      env_cfg.trn_log_enabled == 1;
   }

   constraint test_type_cons {
     test_cfg.tpt == PREEXISTING_SELFCHECKING;
   }


   `uvm_component_utils(uvmt_cv32e40x_firmware_test_c)

   /**
    */
   extern function new(string name="uvmt_cv32e40x_firmware_test", uvm_component parent=null);

   /**
    * Runs reset_vseq.
    */
   extern virtual task reset_phase(uvm_phase phase);

   /**
    * Loads the test program (the "firmware") into memory.
    */
   extern virtual task configure_phase(uvm_phase phase);

   /**
    *  Enable program execution, wait for completion.
    */
   extern virtual task run_phase(uvm_phase phase);

   /**
   * Start random debug sequencer
   */
    extern virtual task random_debug();

    extern virtual task reset_debug();

    extern virtual task bootset_debug();
   /**
    *  Start the interrupt sequencer to apply random interrupts during test
    */
   extern virtual task irq_noise();

   /**
    *  Start the clic interrupt sequencer to apply random clic interrupts during test
    */
   extern virtual task clic_noise();
   extern virtual task nmi_timeout();

endclass : uvmt_cv32e40x_firmware_test_c


function uvmt_cv32e40x_firmware_test_c::new(string name="uvmt_cv32e40x_firmware_test", uvm_component parent=null);

   super.new(name, parent);
   `uvm_info("TEST", "This is the FIRMWARE TEST", UVM_NONE)

endfunction : new


task uvmt_cv32e40x_firmware_test_c::reset_phase(uvm_phase phase);
   super.reset_phase(phase);

endtask : reset_phase


task uvmt_cv32e40x_firmware_test_c::configure_phase(uvm_phase phase);

   super.configure_phase(phase);

endtask : configure_phase


task uvmt_cv32e40x_firmware_test_c::run_phase(uvm_phase phase);

   // start_clk() and watchdog_timer() are called in the base_test
   super.run_phase(phase);

   if ($test$plusargs("gen_random_debug")) begin
    fork
      random_debug();
    join_none
   end

   if ($test$plusargs("gen_irq_noise")) begin
    fork
      clic_noise();
      irq_noise();
    join_none
   end

   if ($test$plusargs("reset_debug")) begin
    fork
      reset_debug();
    join_none
   end
   if ($test$plusargs("debug_boot_set")) begin
    fork
      bootset_debug();
    join_none
   end

   if (env.cfg.nmi_timeout_instr > 0) begin
     fork
       nmi_timeout();
     join_none
   end

   phase.raise_objection(this);
   @(posedge env_cntxt.clknrst_cntxt.vif.reset_n);
   repeat (33) @(posedge env_cntxt.clknrst_cntxt.vif.clk);
   `uvm_info("TEST", "Started RUN", UVM_NONE)
   // The firmware is expected to write exit status and pass/fail indication to the Virtual Peripheral
   wait (
          (vp_status_vif.exit_valid    == 1'b1) ||
          (vp_status_vif.tests_failed  == 1'b1) ||
          (vp_status_vif.tests_passed  == 1'b1)
        );
   repeat (100) @(posedge env_cntxt.clknrst_cntxt.vif.clk);
   //TODO: exit_value will not be valid - need to add a latch in the vp_status_vif
   `uvm_info("TEST", $sformatf("Finished RUN: exit status is %0h", vp_status_vif.exit_value), UVM_NONE)
   phase.drop_objection(this);

endtask : run_phase

task uvmt_cv32e40x_firmware_test_c::reset_debug();
    uvme_cv32e40x_random_debug_reset_c debug_vseq;
    debug_vseq = uvme_cv32e40x_random_debug_reset_c::type_id::create("random_debug_reset_vseqr");
    `uvm_info("TEST", "Applying debug_req_i at reset", UVM_NONE);
    @(negedge env_cntxt.clknrst_cntxt.vif.reset_n);

    void'(debug_vseq.randomize());
    debug_vseq.start(vsequencer);

endtask

task uvmt_cv32e40x_firmware_test_c::bootset_debug();
    uvme_cv32e40x_random_debug_bootset_c debug_vseq;
    debug_vseq = uvme_cv32e40x_random_debug_bootset_c::type_id::create("random_debug_bootset_vseqr");
    `uvm_info("TEST", "Applying single cycle debug_req after reset", UVM_NONE);
    @(negedge env_cntxt.clknrst_cntxt.vif.reset_n);

    // Delay debug_req_i by up to 35 cycles.Should hit BOOT_SET
    repeat($urandom_range(35,1)) @(posedge env_cntxt.clknrst_cntxt.vif.clk);

    void'(debug_vseq.randomize());
    debug_vseq.start(vsequencer);

endtask

<<<<<<< HEAD
task uvmt_cv32e40x_firmware_test_c::random_debug();
    `uvm_info("TEST", "Starting random debug in thread UVM test", UVM_NONE);

    while (1) begin
        uvme_cv32e40x_random_debug_c debug_vseq;
        repeat (100) @(env_cntxt.debug_cntxt.vif.mon_cb);
        debug_vseq = uvme_cv32e40x_random_debug_c::type_id::create("random_debug_vseqr");
        void'(debug_vseq.randomize());
        debug_vseq.start(vsequencer);
        break;
    end
endtask : random_debug

task uvmt_cv32e40x_firmware_test_c::irq_noise();
  `uvm_info("TEST", "Starting IRQ Noise thread in UVM test", UVM_NONE);
  while (1) begin
    uvme_cv32e40x_interrupt_noise_c interrupt_noise_vseq;

    interrupt_noise_vseq = uvme_cv32e40x_interrupt_noise_c::type_id::create("interrupt_noise_vseqr");
    assert(interrupt_noise_vseq.randomize() with {
      reserved_irq_mask == 32'h0;
    });
    interrupt_noise_vseq.start(vsequencer);
    break;
  end
endtask : irq_noise

task uvmt_cv32e40x_firmware_test_c::clic_noise();
  `uvm_info("TEST", "Starting CLIC Noise thread in UVM test", UVM_NONE);
  while (1) begin
    uvme_cv32e40x_clic_noise_c clic_noise_vseq;

    clic_noise_vseq = uvme_cv32e40x_clic_noise_c::type_id::create("clic_noise_vseqr");
=======
task uvmt_cv32e40s_firmware_test_c::random_debug();
    uvme_cv32e40s_random_debug_c debug_vseq;
    `uvm_info("TEST", "Starting random debug in thread UVM test", UVM_NONE);

    repeat (100) @(env_cntxt.debug_cntxt.vif.mon_cb);

    debug_vseq = uvme_cv32e40s_random_debug_c::type_id::create("random_debug_vseqr");

    void'(debug_vseq.randomize());
    debug_vseq.start(vsequencer);
endtask : random_debug

task uvmt_cv32e40s_firmware_test_c::irq_noise();
  uvme_cv32e40s_interrupt_noise_c interrupt_noise_vseq;
  `uvm_info("TEST", "Starting IRQ Noise thread in UVM test", UVM_NONE);

  interrupt_noise_vseq = uvme_cv32e40s_interrupt_noise_c::type_id::create("interrupt_noise_vseqr");

  assert(interrupt_noise_vseq.randomize() with {
    reserved_irq_mask == 32'h0;
  });
  interrupt_noise_vseq.start(vsequencer);
endtask : irq_noise

task uvmt_cv32e40s_firmware_test_c::clic_noise();
  uvme_cv32e40s_clic_noise_c clic_noise_vseq;
  `uvm_info("TEST", "Starting CLIC Noise thread in UVM test", UVM_NONE);

  clic_noise_vseq = uvme_cv32e40s_clic_noise_c::type_id::create("clic_noise_vseqr");
>>>>>>> 1d4c26ad

  assert(clic_noise_vseq.randomize() with { });
  clic_noise_vseq.start(vsequencer);

endtask : clic_noise
<<<<<<< HEAD
`endif // __UVMT_CV32E40X_FIRMWARE_TEST_SV__
=======

task uvmt_cv32e40s_firmware_test_c::nmi_timeout();
  uvme_cv32e40s_nmi_timeout_vseq_c nmi_timeout_vseq;
  `uvm_info("TEST", "Starting NMI timeout watchdog in UVM test", UVM_NONE);

  nmi_timeout_vseq = uvme_cv32e40s_nmi_timeout_vseq_c::type_id::create("nmi_timout_vseqr");

  assert(nmi_timeout_vseq.randomize() with {});
  nmi_timeout_vseq.start(vsequencer);
endtask : nmi_timeout
`endif // __UVMT_CV32E40S_FIRMWARE_TEST_SV__
>>>>>>> 1d4c26ad
<|MERGE_RESOLUTION|>--- conflicted
+++ resolved
@@ -186,58 +186,23 @@
 
 endtask
 
-<<<<<<< HEAD
 task uvmt_cv32e40x_firmware_test_c::random_debug();
+    uvme_cv32e40x_random_debug_c debug_vseq;
     `uvm_info("TEST", "Starting random debug in thread UVM test", UVM_NONE);
 
-    while (1) begin
-        uvme_cv32e40x_random_debug_c debug_vseq;
-        repeat (100) @(env_cntxt.debug_cntxt.vif.mon_cb);
-        debug_vseq = uvme_cv32e40x_random_debug_c::type_id::create("random_debug_vseqr");
-        void'(debug_vseq.randomize());
-        debug_vseq.start(vsequencer);
-        break;
-    end
-endtask : random_debug
-
-task uvmt_cv32e40x_firmware_test_c::irq_noise();
-  `uvm_info("TEST", "Starting IRQ Noise thread in UVM test", UVM_NONE);
-  while (1) begin
-    uvme_cv32e40x_interrupt_noise_c interrupt_noise_vseq;
-
-    interrupt_noise_vseq = uvme_cv32e40x_interrupt_noise_c::type_id::create("interrupt_noise_vseqr");
-    assert(interrupt_noise_vseq.randomize() with {
-      reserved_irq_mask == 32'h0;
-    });
-    interrupt_noise_vseq.start(vsequencer);
-    break;
-  end
-endtask : irq_noise
-
-task uvmt_cv32e40x_firmware_test_c::clic_noise();
-  `uvm_info("TEST", "Starting CLIC Noise thread in UVM test", UVM_NONE);
-  while (1) begin
-    uvme_cv32e40x_clic_noise_c clic_noise_vseq;
-
-    clic_noise_vseq = uvme_cv32e40x_clic_noise_c::type_id::create("clic_noise_vseqr");
-=======
-task uvmt_cv32e40s_firmware_test_c::random_debug();
-    uvme_cv32e40s_random_debug_c debug_vseq;
-    `uvm_info("TEST", "Starting random debug in thread UVM test", UVM_NONE);
-
     repeat (100) @(env_cntxt.debug_cntxt.vif.mon_cb);
 
-    debug_vseq = uvme_cv32e40s_random_debug_c::type_id::create("random_debug_vseqr");
+    debug_vseq = uvme_cv32e40x_random_debug_c::type_id::create("random_debug_vseqr");
 
     void'(debug_vseq.randomize());
     debug_vseq.start(vsequencer);
 endtask : random_debug
 
-task uvmt_cv32e40s_firmware_test_c::irq_noise();
-  uvme_cv32e40s_interrupt_noise_c interrupt_noise_vseq;
+task uvmt_cv32e40x_firmware_test_c::irq_noise();
+  uvme_cv32e40x_interrupt_noise_c interrupt_noise_vseq;
   `uvm_info("TEST", "Starting IRQ Noise thread in UVM test", UVM_NONE);
 
-  interrupt_noise_vseq = uvme_cv32e40s_interrupt_noise_c::type_id::create("interrupt_noise_vseqr");
+  interrupt_noise_vseq = uvme_cv32e40x_interrupt_noise_c::type_id::create("interrupt_noise_vseqr");
 
   assert(interrupt_noise_vseq.randomize() with {
     reserved_irq_mask == 32'h0;
@@ -245,29 +210,24 @@
   interrupt_noise_vseq.start(vsequencer);
 endtask : irq_noise
 
-task uvmt_cv32e40s_firmware_test_c::clic_noise();
-  uvme_cv32e40s_clic_noise_c clic_noise_vseq;
+task uvmt_cv32e40x_firmware_test_c::clic_noise();
+  uvme_cv32e40x_clic_noise_c clic_noise_vseq;
   `uvm_info("TEST", "Starting CLIC Noise thread in UVM test", UVM_NONE);
 
-  clic_noise_vseq = uvme_cv32e40s_clic_noise_c::type_id::create("clic_noise_vseqr");
->>>>>>> 1d4c26ad
+  clic_noise_vseq = uvme_cv32e40x_clic_noise_c::type_id::create("clic_noise_vseqr");
 
   assert(clic_noise_vseq.randomize() with { });
   clic_noise_vseq.start(vsequencer);
 
 endtask : clic_noise
-<<<<<<< HEAD
-`endif // __UVMT_CV32E40X_FIRMWARE_TEST_SV__
-=======
-
-task uvmt_cv32e40s_firmware_test_c::nmi_timeout();
-  uvme_cv32e40s_nmi_timeout_vseq_c nmi_timeout_vseq;
+
+task uvmt_cv32e40x_firmware_test_c::nmi_timeout();
+  uvme_cv32e40x_nmi_timeout_vseq_c nmi_timeout_vseq;
   `uvm_info("TEST", "Starting NMI timeout watchdog in UVM test", UVM_NONE);
 
-  nmi_timeout_vseq = uvme_cv32e40s_nmi_timeout_vseq_c::type_id::create("nmi_timout_vseqr");
+  nmi_timeout_vseq = uvme_cv32e40x_nmi_timeout_vseq_c::type_id::create("nmi_timout_vseqr");
 
   assert(nmi_timeout_vseq.randomize() with {});
   nmi_timeout_vseq.start(vsequencer);
 endtask : nmi_timeout
-`endif // __UVMT_CV32E40S_FIRMWARE_TEST_SV__
->>>>>>> 1d4c26ad
+`endif // __UVMT_CV32E40X_FIRMWARE_TEST_SV__