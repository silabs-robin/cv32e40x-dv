--- conflicted
+++ resolved
@@ -32,13 +32,9 @@
 
 int main(int argc, char *argv[])
 {
-<<<<<<< HEAD
-    unsigned int misa_rval, mvendorid_rval, marchid_rval, mimpid_rval, mxl;
-            int reserved, tentative, nonstd, user, super;
-=======
+
     volatile unsigned int misa_rval, mvendorid_rval, marchid_rval, mimpid_rval, mxl;
     volatile          int reserved, tentative, nonstd, user, super;
->>>>>>> bda0d2ff
 
     mxl = 0; reserved = 0; tentative = 0; nonstd = 0; user = 0; super = 0;
 
