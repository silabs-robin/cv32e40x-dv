/*
**
** Copyright 2020 OpenHW Group
**
** Licensed under the Solderpad Hardware Licence, Version 2.0 (the "License");
** you may not use this file except in compliance with the License.
** You may obtain a copy of the License at
**
**     https://solderpad.org/licenses/
**
** Unless required by applicable law or agreed to in writing, software
** distributed under the License is distributed on an "AS IS" BASIS,
** WITHOUT WARRANTIES OR CONDITIONS OF ANY KIND, either express or implied.
** See the License for the specific language governing permissions and
** limitations under the License.
**
*******************************************************************************
**
** Sanity test for the CV32E40X core.  Reads the MVENDORID, MISA, MARCHID and
**                                     MIMPID CSRs and prints some useful (?)
**                                     messages to stdout.  Will fail if these
**                                     CSRs do not match expected values.
**
*******************************************************************************
*/

#include <stdio.h>
#include <stdint.h>
#include <stdlib.h>

#define EXP_MISA 0x40801104

int main(int argc, char *argv[])
{

    volatile unsigned int misa_rval, mvendorid_rval, marchid_rval, mimpid_rval, mxl;
    volatile          int reserved, tentative, nonstd, user, super;

    mxl = 0; reserved = 0; tentative = 0; nonstd = 0; user = 0; super = 0;

    /* inline assembly: read mvendorid and misa */
    __asm__ volatile("csrr %0, 0xF11" : "=r"(mvendorid_rval));
    __asm__ volatile("csrr %0, 0x301" : "=r"(misa_rval));
    __asm__ volatile("csrr %0, 0xF12" : "=r"(marchid_rval));
    __asm__ volatile("csrr %0, 0xF13" : "=r"(mimpid_rval));

    /* Check MVENDORID CSR: 0x602 is the value assigned by JEDEC to the OpenHW Group */
    if (mvendorid_rval != 0x00000602) {
      printf("\tERROR: CSR MVENDORID reads as 0x%x - should be 0x00000602 for the OpenHW Group.\n\n", mvendorid_rval);
      return EXIT_FAILURE;
    }

    /* Check MISA CSR: if its zero, it might not be implemented at all */
    if (misa_rval != EXP_MISA) {
      printf("\tERROR: CSR MISA reads as 0x%x - should be 0x%x for this release of CV32E40X!\n\n", misa_rval, EXP_MISA);
      return EXIT_FAILURE;
    }

<<<<<<< HEAD
    /* Check MARCHID CSR: 0x4 is the value assigned by the RISC-V Foundation to CV32E40X */
    if (marchid_rval != 0x00000014) {
      printf("\tERROR: CSR MARCHID reads as 0x%x - should be 0x00000014 for CV32E40X.\n\n", marchid_rval);
=======
    /* Check MARCHID CSR: 0x15 is the value assigned by the RISC-V Foundation to CV32E40S */
    if (marchid_rval != 0x15) {
      printf("\tERROR: CSR MARCHID reads as 0x%x - should be 0x00000015 for CV32E40S.\n\n", marchid_rval);
>>>>>>> 00ce4c2d
      return EXIT_FAILURE;
    }

    /* Check MIMPID CSR: 0x0 is the value assigned by the OpenHW Group to the first release of CV32E40X */
    if (mimpid_rval != 0x00000000) {
      printf("\tERROR: CSR MIMPID reads as 0x%x - should be 0x00000000 for this release of CV32E40X.\n\n", mimpid_rval);
      return EXIT_FAILURE;
    }

    /* Print a banner to stdout and interpret MISA CSR */
    printf("\nHELLO WORLD!!!\n");
    printf("This is the OpenHW Group CV32E40X CORE-V processor core.\n");
    printf("CV32E40X is a RISC-V ISA compliant core with the following attributes:\n");
    printf("\tmvendorid = 0x%x\n", mvendorid_rval);
    printf("\tmarchid   = 0x%x\n", marchid_rval);
    printf("\tmimpid    = 0x%x\n", mimpid_rval);
    printf("\tmisa      = 0x%x\n", misa_rval);
    mxl = ((misa_rval & 0xC0000000) >> 30); // MXL == MISA[31:30]
    switch (mxl) {
      case 0:  printf("\tERROR: MXL cannot be zero!\n");
               return EXIT_FAILURE;
               break;
      case 1:  printf("\tXLEN is 32-bits\n");
               break;
      case 2:  printf("\tXLEN is 64-bits\n");
               break;
      case 3:  printf("\tXLEN is 128-bits\n");
               break;
      default: printf("\tERROR: mxl (%0d) not in 0..3, your code is broken!\n", mxl);
               return EXIT_FAILURE;
    }

    printf("\tSupported Instructions Extensions: ");
    if ((misa_rval >> 25) & 0x00000001) ++reserved;
    if ((misa_rval >> 24) & 0x00000001) ++reserved;
    if ((misa_rval >> 23) & 0x00000001) {
      printf("X");
      ++nonstd;
    }
    if ((misa_rval >> 22) & 0x00000001) ++reserved;
    if ((misa_rval >> 21) & 0x00000001) ++tentative;
    if ((misa_rval >> 20) & 0x00000001) ++user;
    if ((misa_rval >> 19) & 0x00000001) ++tentative;
    if ((misa_rval >> 18) & 0x00000001) ++super;
    if ((misa_rval >> 17) & 0x00000001) ++reserved;
    if ((misa_rval >> 16) & 0x00000001) printf("Q");
    if ((misa_rval >> 15) & 0x00000001) ++tentative;
    if ((misa_rval >> 14) & 0x00000001) ++reserved;
    if ((misa_rval >> 13) & 0x00000001) printf("N");
    if ((misa_rval >> 12) & 0x00000001) printf("M");
    if ((misa_rval >> 11) & 0x00000001) ++tentative;
    if ((misa_rval >> 10) & 0x00000001) ++reserved;
    if ((misa_rval >>  9) & 0x00000001) printf("J");
    if ((misa_rval >>  8) & 0x00000001) printf("I");
    if ((misa_rval >>  7) & 0x00000001) printf("H");
    if ((misa_rval >>  6) & 0x00000001) printf("G");
    if ((misa_rval >>  5) & 0x00000001) printf("F");
    if ((misa_rval >>  4) & 0x00000001) printf("E");
    if ((misa_rval >>  3) & 0x00000001) printf("D");
    if ((misa_rval >>  2) & 0x00000001) printf("C");
    if ((misa_rval >>  1) & 0x00000001) printf("B");
    if ((misa_rval      ) & 0x00000001) printf("A");
    printf("\n");
    if (super) {
      printf("\tThis machine supports SUPERVISOR mode.\n");
    }
    if (user) {
      printf("\tThis machine supports USER mode.\n");
    }
    if (nonstd) {
      printf("\tThis machine supports non-standard instructions.\n");
    }
    if (tentative) {
      printf("\tWARNING: %0d tentative instruction extensions are defined!\n", tentative);
    }
    if (reserved) {
      printf("\tERROR: %0d reserved instruction extensions are defined!\n\n", reserved);
      return EXIT_FAILURE;
    }
    else {
      printf("\n");
      return EXIT_SUCCESS;
    }
}<|MERGE_RESOLUTION|>--- conflicted
+++ resolved
@@ -56,15 +56,9 @@
       return EXIT_FAILURE;
     }
 
-<<<<<<< HEAD
-    /* Check MARCHID CSR: 0x4 is the value assigned by the RISC-V Foundation to CV32E40X */
+    /* Check MARCHID CSR: 0x14 is the value assigned by the RISC-V Foundation to CV32E40X */
     if (marchid_rval != 0x00000014) {
       printf("\tERROR: CSR MARCHID reads as 0x%x - should be 0x00000014 for CV32E40X.\n\n", marchid_rval);
-=======
-    /* Check MARCHID CSR: 0x15 is the value assigned by the RISC-V Foundation to CV32E40S */
-    if (marchid_rval != 0x15) {
-      printf("\tERROR: CSR MARCHID reads as 0x%x - should be 0x00000015 for CV32E40S.\n\n", marchid_rval);
->>>>>>> 00ce4c2d
       return EXIT_FAILURE;
     }
 
