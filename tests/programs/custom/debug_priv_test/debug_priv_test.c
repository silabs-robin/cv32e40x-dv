--- conflicted
+++ resolved
@@ -155,7 +155,6 @@
 
 
 
-
   // Test start:
   /*
   Have dcsr.ebreaku=0, be in U-mode, execute ebreak, ensure "normal" ebreak behavior and no debug entry.
@@ -168,27 +167,16 @@
 
 
 
-<<<<<<< HEAD
-=======
-  // TEST WILL FAIL UNTIL ISSUE #277 (openHW/cv32e40s) IS RESOLVED
-  // TODO: comment the test back in when #277 has been resolved
->>>>>>> af92d630
   // Test start:
   /*
   Transition out of D-mode (dret) into U-mode, while mstatus.mprv=1, ensure that when execution continues outside D-mode that mstatus.mprv=0.
   */
-<<<<<<< HEAD
-=======
-
-  /*
->>>>>>> af92d630
   glb_setmprv_test = 1; // flag the MRPRV-test for the debug module.
   run_debug_mode();
   asm volatile("ecall");
   int mprvfield = get_field(wmstatus, MPRV_BIT, MPRV_BIT);
   assert_or_die(mprvfield, 0x0, "Error: MPRV did not change to 0 after Debug --> User mode change! "); // check that MPRV = 0 after debug exit.
   glb_setmprv_test = 0;
-
 
 
 
