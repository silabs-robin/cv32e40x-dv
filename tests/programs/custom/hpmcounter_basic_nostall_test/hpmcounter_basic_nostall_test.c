/*
**
** Copyright 2020 OpenHW Group
**
** Licensed under the Solderpad Hardware Licence, Version 2.0 (the "License");
** you may not use this file except in compliance with the License.
** You may obtain a copy of the License at
**
**     https://solderpad.org/licenses/
**
** Unless required by applicable law or agreed to in writing, software
** distributed under the License is distributed on an "AS IS" BASIS,
** WITHOUT WARRANTIES OR CONDITIONS OF ANY KIND, either express or implied.
** See the License for the specific language governing permissions and
** limitations under the License.
**
** SPDX-License-Identifier: Apache-2.0 WITH SHL-2.0
**
*******************************************************************************
**
** Performance counter directed test
**
** Very basic sanity check for:
**
**  - Count load use hazards
**  - Count jump register hazards
**  - Count memory read transactions
**  - Count memory write transactions
**  - Count jumps
**  - Count branches (conditional)
**  - Count branches taken (conditional)
**  - Compressed instructions
**  - Retired instructions
**
** Make sure to instantiate cv32e40x_wrapper with the parameter
** NUM_MHPMCOUNTERS = 1 (or higher)
**
*******************************************************************************
*/

#include <stdio.h>
#include <stdlib.h>
#include <string.h>

static int chck(unsigned int is, unsigned int should)
{
  int err;
  err = is == should ? 0 : 1;
  if (err)
    printf("fail\n");
  else
    printf("pass\n");
  return err;
}

int main(int argc, char *argv[])
{
  int err_cnt = 0;

  enum event_e { EVENT_CYCLES        = 1 << 0,
                 EVENT_INSTR         = 1 << 1,
                 EVENT_COMP_INSTR    = 1 << 2,
                 EVENT_JUMP          = 1 << 3,
                 EVENT_BRANCH        = 1 << 4,
                 EVENT_BRANCH_TAKEN  = 1 << 5,
                 EVENT_INTR_TAKEN    = 1 << 6,
                 EVENT_DATA_READ     = 1 << 7,
                 EVENT_DATA_WRITE    = 1 << 8,
                 EVENT_IF_INVALID    = 1 << 9,
                 EVENT_ID_INVALID    = 1 << 10,
                 EVENT_EX_INVALID    = 1 << 11,
                 EVENT_WB_INVALID    = 1 << 12,
                 EVENT_ID_LD_STALL   = 1 << 13,
                 EVENT_ID_JMP_STALL  = 1 << 14,
                 EVENT_WB_DATA_STALL = 1 << 15 };

  volatile unsigned int event;
  volatile unsigned int count;
  volatile unsigned int minstret;
  volatile unsigned int count_while_on;

  volatile unsigned int mcycle_count;

  //////////////////////////////////////////////////////////////
  // Cycle count
  printf("\nCycle count");

  // Setup events and set csrs to 0
  event = EVENT_CYCLES;
  __asm__ volatile("csrw 0x323, %0 " :: "r"(event));
  __asm__ volatile("csrwi 0xB00, 0x0");
  __asm__ volatile("csrwi 0xB02, 0x0");
  __asm__ volatile("csrwi 0xB03, 0x0");

  // Readback Counter to verify 0
  __asm__ volatile("csrr %0, 0xB00" : "=r"(mcycle_count));
  __asm__ volatile("csrr %0, 0xB02" : "=r"(minstret));
  __asm__ volatile("csrr %0, 0xB03" : "=r"(count));
  printf("\nCheck proper zeroization\n");
  err_cnt += chck(minstret, 0);
  err_cnt += chck(count, 0);
  err_cnt += chck(count, mcycle_count);

  // Enable counters
  __asm__ volatile("csrwi 0x320, 0x0");

  __asm__ volatile("csrr t0, minstret\n\t\
                    addi t1, x0, 0\n\t\
                    addi t2, x0, 0" \
                    : : : "t0", "t1", "t2");

  __asm__ volatile("csrwi 0x320, 0x1F");
  __asm__ volatile("csrr %0, 0xB00" : "=r"(mcycle_count));
  __asm__ volatile("csrr %0, 0xB02" : "=r"(minstret));
  __asm__ volatile("csrr %0, 0xB03" : "=r"(count));

  printf("\nminstret count = %d\n", minstret);
  err_cnt += chck(minstret, 4);
  printf("\nCycle count while running = %d", count);
  printf("\nMCYCLE counted cycles = %d\n", mcycle_count);
<<<<<<< HEAD
  err_cnt += chck(count, mcycle_count);
  err_cnt += chck(count, 5);
=======
  err_cnt += chck(mcycle_count, 5);
>>>>>>> 786fda25

  //////////////////////////////////////////////////////////////
  // IF_INVALID
  printf("\nIF_INVALID");

  event = EVENT_IF_INVALID;
  __asm__ volatile("csrw 0x323, %0 " :: "r"(event));
  __asm__ volatile("csrwi 0xB02, 0x0");
  __asm__ volatile("csrwi 0xB03, 0x0");
  __asm__ volatile("csrwi 0x320, 0x0");

  __asm__ volatile("addi t1, x0, 0\n\t\
                    addi t0, x0, 5\n\t\
                    branch_target_ifinv_1: addi t1, t1, 1\n\t\
                    bne t0, t1, branch_target_ifinv_1\n\t\
                    nop" \
                    : : : "t0", "t1");

  __asm__ volatile("csrwi 0x320, 0x1F");
  __asm__ volatile("csrr %0, 0xB02" : "=r"(minstret));
  __asm__ volatile("csrr %0, 0xB03" : "=r"(count));

  printf("\nminstret count = %d\n", minstret);
  err_cnt += chck(minstret, 4 + (2*5));
  printf("\nUnderutilized cycles on ID-stage due to IF stage = %d\n", count);
  err_cnt += chck(count, 4);

  //////////////////////////////////////////////////////////////
  // ID_INVALID - LD_STALL
  printf("\nID_INVALID");
  event = EVENT_ID_INVALID;
  __asm__ volatile("csrw 0x323, %0 " :: "r"(event));
  __asm__ volatile("csrwi 0xB02, 0x0");
  __asm__ volatile("csrwi 0xB03, 0x0");
  __asm__ volatile("csrwi 0x320, 0x0");

  __asm__ volatile("lw x4, 0(sp)\n\t\
                    addi x5, x4, 1\n\t\
                    lw x6, 0(sp)\n\t\
                    addi x7, x0, 1" \
                    : : : "x4", "x5", "x6", "x7");

  __asm__ volatile("csrwi 0x320, 0x1F");
  __asm__ volatile("csrr %0, 0xB02" : "=r"(minstret));
  __asm__ volatile("csrr %0, 0xB03" : "=r"(count));

  printf("\nminstret count = %d\n", minstret);
  err_cnt += chck(minstret, 5);
  printf("\nUnderutilized cycles on EX-stage due to ID stage = %d\n", count);
  err_cnt += chck(count, 1);

  //////////////////////////////////////////////////////////////
  // ID_INVALID - JR STALL
  printf("\nID_INVALID");
  event = EVENT_ID_INVALID;
  __asm__ volatile("csrw 0x323, %0 " :: "r"(event));
  __asm__ volatile("csrwi 0xB02, 0x0");
  __asm__ volatile("csrwi 0xB03, 0x0");
  __asm__ volatile("csrwi 0x320, 0x0");

  __asm__ volatile("auipc x4, 0\n\t\
                    jalr x0, x4, 8\n\t\
                    nop" \
                    : : : "x4");

  __asm__ volatile("csrwi 0x320, 0x1F");
  __asm__ volatile("csrr %0, 0xB02" : "=r"(minstret));
  __asm__ volatile("csrr %0, 0xB03" : "=r"(count));

  printf("\nminstret count = %d\n", minstret);
  err_cnt += chck(minstret, 4);
  printf("\nUnderutilized cycles on EX-stage due to ID stage = %d\n", count);
  err_cnt += chck(count, 2);

  //////////////////////////////////////////////////////////////
  // EX_INVALID
  printf("\nEX_INVALID");
  event = EVENT_EX_INVALID;
  __asm__ volatile("csrw 0x323, %0 " :: "r"(event));

  __asm__ volatile("csrwi 0xB02, 0x0");
  __asm__ volatile("csrwi 0xB03, 0x0");
  __asm__ volatile("csrwi 0x320, 0x0");

  __asm__ volatile("lw x0, 0(x0)");
  __asm__ volatile("lw x31, 0(x31)");
  __asm__ volatile("lw x30, 0(x30)");
  __asm__ volatile("lw x29, 0(x29)");
  __asm__ volatile("lw x28, 0(x28)");
  __asm__ volatile("mulh x0, x0, x0");                            // 3 cycles
  __asm__ volatile("li x31, 4");
  __asm__ volatile("li x30, 3");
  __asm__ volatile("mulh x0, x31, x30");                          // 3 cycles
  __asm__ volatile("li x31, 9");
  __asm__ volatile("li x30, 7");;
  __asm__ volatile("mulh x0, x31, x30");                          // 3 cycles
  __asm__ volatile("li x31, 47");
  __asm__ volatile("li x30, 17");
  __asm__ volatile("div x0, x31, x30");                           // 32 cycles
  __asm__ volatile("li x31, 1");
  __asm__ volatile("li x30, 1");
  __asm__ volatile("div x0, x31, x30");                           // 32 cycles
  __asm__ volatile("rem x0, x31, x30");                           // 32 cycles
  __asm__ volatile("lw x0, 0(sp)");

  __asm__ volatile("csrwi 0x320, 0x1F");
  __asm__ volatile("csrr %0, 0xB02" : "=r"(minstret));
  __asm__ volatile("csrr %0, 0xB03" : "=r"(count));

  printf("\nminstret count = %d\n", minstret);
  err_cnt += chck(minstret, 21);
  printf("\nUnderutilized cycles on WB-stage due to EX stage = %d\n", count);
  err_cnt += chck(count, 104);

  //////////////////////////////////////////////////////////////
  // WB_INVALID Write port underutilization

  printf("\nWrite port underutilization");
  event = EVENT_WB_INVALID;
  __asm__ volatile("csrw 0x323, %0 " :: "r"(event));            // Set mphmevent3
  __asm__ volatile("csrwi 0xB02, 0x0");                         // minstret = 0
  __asm__ volatile("csrwi 0xB03, 0x0");                         // mhpmcounter3 = 0
  __asm__ volatile("csrwi 0x320, 0x0");                         // Enable counters

  __asm__ volatile("li x31, 1\n\t\
                    li x30, 1\n\t\
                    div x0, x31, x30\n\t\
                    lw x29, 0(sp)\n\t\
                    sw x29, 0(sp)" \
                    : : : "x28", "x29", "x30", "x31");

  __asm__ volatile("csrwi 0x320, 0x1F");                        // Inhibit mcycle, minstret, mhpmcounter3-4
  __asm__ volatile("csrr %0, 0xB02" : "=r"(minstret));
  __asm__ volatile("csrr %0, 0xB03" : "=r"(count));             // mhpmcounter3

  printf("\nminstret count = %d\n", minstret);
  err_cnt += chck(minstret, 6);
  printf("\nWrite port underutilization cycles: %d\n", count);
  err_cnt += chck(count, 34);

  //////////////////////////////////////////////////////////////
  // WB_DATA_STALL Write port underutilization due to data_rvalid_i (0)
  printf("\nWrite port underutilization due to data_rvalid_i");
  event = EVENT_WB_DATA_STALL;

  __asm__ volatile("csrw 0x323, %0 " :: "r"(event));            // Set mphmevent3
  __asm__ volatile("csrwi 0xB02, 0x0");                         // minstret = 0
  __asm__ volatile("csrwi 0xB03, 0x0");                         // mhpmcounter3 = 0
  __asm__ volatile("csrwi 0x320, 0x0");                         // Enable counters

  // Do not count stall cycles (WB_INVALID) due to multicycle instructions
  // and force misaligned store to create data stalls (3 misaligned in the following seq)
  __asm__ volatile(R"(
                    addi sp, sp, -8
                    sw sp, 1(sp)
                    sw x0, 1(sp)
                    sw x31, 1(sp)
                    addi sp, sp, 8
                    li x31, 7
                    li x30, 3
                    csrr x29, 0xB00
                    div x0, x31, x30)"
                    : : : "x29", "x30", "x31");

  __asm__ volatile("csrwi 0x320, 0x1F");                        // Inhibit mcycle, minstret, mhpmcounter3-4
  __asm__ volatile("csrr %0, 0xB02" : "=r"(minstret));
  __asm__ volatile("csrr %0, 0xB03" : "=r"(count));             // mhpmcounter3

  printf("\nminstret count = %d\n", minstret);
  err_cnt += chck(minstret, 10);
  printf("\nWrite port underutilization cycles: %d\n", count);
  err_cnt += chck(count, 0);

  //////////////////////////////////////////////////////////////
  // Retired instruction count (0) - Immediate minstret read
  printf("\nRetired instruction count (0)");

  event = EVENT_INSTR;                                          // Trigger on retired instructions
  __asm__ volatile("csrw 0x323, %0 " :: "r"(event));            // Set mphmevent3
  __asm__ volatile("csrwi 0xB02, 0x0");                         // minstret = 0
  __asm__ volatile("csrwi 0xB03, 0x0");                         // mhpmcounter3 = 0
  __asm__ volatile("csrwi 0x320, 0x0");                         // Enable counters
  __asm__ volatile("csrr t0, minstret\n\t\
                    addi t1, x0, 0\n\t\
                    addi t2, x0, 0" \
                    : : : "t0", "t1", "t2");
  __asm__ volatile("csrwi 0x320, 0x1F");                        // Inhibit mcycle, minstret, mhpmcounter3-4
  __asm__ volatile("csrr %0, 0xB02" : "=r"(minstret));          // minstret
  __asm__ volatile("csrr %0, 0xB03" : "=r"(count));             // mhpmcounter3
  __asm__ volatile("addi %0, t0, 0" : "=r"(count_while_on));    // count_while_on

  printf("\nminstret count while running = %d\n", count_while_on);
  err_cnt += chck(count_while_on, 0);

  printf("\nminstret count = %d\n", minstret);
  err_cnt += chck(minstret, 4);

  //////////////////////////////////////////////////////////////
  // Retired instruction count (1) - minstret read-after-write
  printf("\nRetired instruction count (1)");

  event = EVENT_INSTR;                                          // Trigger on retired instructions
  __asm__ volatile("csrw 0x323, %0 " :: "r"(event));            // Set mphmevent3
  __asm__ volatile("csrwi 0xB02, 0x0");                         // minstret = 0
  __asm__ volatile("csrwi 0xB03, 0x0");                         // mhpmcounter3 = 0
  __asm__ volatile("csrwi 0x320, 0x0");                         // Enable counters
  __asm__ volatile("csrwi minstret, 0xA\n\t\
                    csrr t0, minstret\n\t\
                    addi t1, x0, 0\n\t\
                    addi t2, x0, 0\n\t\
                    nop" \
                    : : : "t0", "t1", "t2");
  __asm__ volatile("csrwi 0x320, 0x1F");                        // Inhibit mcycle, minstret, mhpmcounter3-4
  __asm__ volatile("csrr %0, 0xB02" : "=r"(minstret));          // minstret
  __asm__ volatile("csrr %0, 0xB03" : "=r"(count));             // mhpmcounter3
  __asm__ volatile("addi %0, t0, 0" : "=r"(count_while_on));    //

  printf("\nminstret count while running = %d\n", count_while_on);
  err_cnt += chck(count_while_on, 0xA);

  printf("\nminstret count = %d\n", minstret);
  err_cnt += chck(minstret, 0xF);

  //////////////////////////////////////////////////////////////
  // Retired instruction count (2)
  printf("\nRetired instruction count (2)");

  event = EVENT_INSTR;                                          // Trigger on retired instructions
  __asm__ volatile("csrw 0x323, %0 " :: "r"(event));            // Set mphmevent3
  __asm__ volatile("csrwi 0xB02, 0x0");                         // minstret = 0
  __asm__ volatile("csrwi 0xB03, 0x0");                         // mhpmcounter3 = 0
  __asm__ volatile("csrwi 0x320, 0x0");                         // Enable counters
  __asm__ volatile("sw x0, 0(sp)\n\t\
                    addi t0, x0, 5\n\t\
                    addi t1, x0, 0\n\t\
                    addi t2, x0, 0\n\t\
                    lw t2, 0(sp)\n\t\
                    branch_target: addi t2, t2, 1\n\t\
                    addi t1, t1, 1\n\t\
                    lw t2, 0(sp)\n\t\
                    sw t1, 0(sp)\n\t\
                    sw t1, 0(sp)\n\t\
                    bne t0, t1, branch_target\n\t\
                    j jump_target\n\t\
                    lw t2, 0(sp)\n\t\
                    lw t2, 0(sp)\n\t\
                    jump_target: nop\n\t\
                    nop\n\t\
                    nop" \
                    : : : "t0", "t1", "t2");
  __asm__ volatile("csrwi 0x320, 0x1F");                        // Inhibit mcycle, minstret, mhpmcounter3-4
  __asm__ volatile("csrr %0, 0xB02" : "=r"(minstret));          // minstret
  __asm__ volatile("csrr %0, 0xB03" : "=r"(count));             // mhpmcounter3

  printf("\nminstret count = %d\n", minstret);
  err_cnt += chck(minstret, 5 + 6*5 + 4 + 1);

  //////////////////////////////////////////////////////////////
  // Count load use hazards
  printf("\nCount load use hazards");

  event = EVENT_ID_LD_STALL;                                    // Trigger on load use hazards
  __asm__ volatile("csrw 0x323, %0 " :: "r"(event));            // Set mphmevent3
  __asm__ volatile("csrwi 0xB02, 0x0");                         // minstret = 0
  __asm__ volatile("csrwi 0xB03, 0x0");                         // mhpmcounter3 = 0
  __asm__ volatile("csrwi 0x320, 0x0");                         // Enable counters
  __asm__ volatile("lw x4, 0(sp)\n\t\
                    addi x5, x4, 1\n\t\
                    lw x6, 0(sp)\n\t\
                    addi x7, x0, 1" \
                    : : : "x4", "x5", "x6", "x7");
  __asm__ volatile("csrwi 0x320, 0x1F");                        // Inhibit mcycle, minstret, mhpmcounter3-4
  __asm__ volatile("csrr %0, 0xB02" : "=r"(minstret));          // minstret
  __asm__ volatile("csrr %0, 0xB03" : "=r"(count));             // mhpmcounter3

  printf("\nminstret count = %d\n", minstret);
  err_cnt += chck(minstret, 5);

  printf("Load use hazards count = %d\n", count);
  err_cnt += chck(count, 1);                                 // Hazard count is 1 in the absence of interface stalls

  //////////////////////////////////////////////////////////////
  // Count jump register hazards
  printf("\nCount Jump register hazards");

  event = EVENT_ID_JMP_STALL;                                   // Trigger on jump register hazards
  __asm__ volatile("csrw 0x323, %0 " :: "r"(event));            // Set mphmevent3
  __asm__ volatile("csrwi 0xB02, 0x0");                         // minstret = 0
  __asm__ volatile("csrwi 0xB03, 0x0");                         // mhpmcounter3 = 0
  __asm__ volatile("csrwi 0x320, 0x0");                         // Enable counters
  __asm__ volatile("auipc x4, 0x0\n\t\
                    addi x4, x4, 10\n\t\
                    jalr x0, x4, 0x0" \
                    : : : "x4");
  __asm__ volatile("csrwi 0x320, 0x1F");                        // Inhibit mcycle, minstret, mhpmcounter3-4
  __asm__ volatile("csrr %0, 0xB02" : "=r"(minstret));          // minstret
  __asm__ volatile("csrr %0, 0xB03" : "=r"(count));             // mhpmcounter3

  printf("\nminstret count = %d\n", minstret);
  err_cnt += chck(minstret, 4);

  printf("Jump register hazards count = %d\n", count);
  err_cnt += chck(count, 1);                                 // Hazard count is 1 in the absence of interface stalls

  //////////////////////////////////////////////////////////////
  // Count memory read transactions - Read while enabled
  printf("\nCount memory read transactions (0)");

  event = EVENT_DATA_READ;                                      // Trigger on loads
  __asm__ volatile("csrw 0x323, %0 " :: "r"(event));            // Set mphmevent3
  __asm__ volatile("csrwi 0xB02, 0x0");                         // minstret = 0
  __asm__ volatile("csrwi 0xB03, 0x0");                         // mhpmcounter3 = 0
  __asm__ volatile("csrwi 0x320, 0x0");                         // Enable counters
  __asm__ volatile("lw x0, 0(sp)\n\t\
                    csrr t0, mhpmcounter3\n\t\
                    addi t1, x0, 0\n\t\
                    addi t2, x0, 0" \
                    : : : "t0", "t1", "t2");
  __asm__ volatile("csrwi 0x320, 0x1F");                        // Inhibit mcycle, minstret, mhpmcounter3-4
  __asm__ volatile("csrr %0, 0xB02" : "=r"(minstret));          // minstret
  __asm__ volatile("csrr %0, 0xB03" : "=r"(count));             // mhpmcounter3
  __asm__ volatile("addi %0, t0, 0" : "=r"(count_while_on));    // count_while_on

  printf("\nminstret count = %d\n", minstret);
  err_cnt += chck(minstret, 5);

  printf("Load count while running = %d\n", count_while_on);
  err_cnt += chck(count_while_on, 1);

  printf("Load count = %d\n", count);
  err_cnt += chck(count, 1);

  //////////////////////////////////////////////////////////////
  // Count memory read transactions - Write after load event
  printf("\nCount memory read transactions (1)");

  event = EVENT_DATA_READ;                                      // Trigger on loads
  __asm__ volatile("csrw 0x323, %0 " :: "r"(event));            // Set mphmevent3
  __asm__ volatile("csrwi 0xB02, 0x0");                         // minstret = 0
  __asm__ volatile("csrwi 0xB03, 0x0");                         // mhpmcounter3 = 0
  __asm__ volatile("csrwi 0x320, 0x0");                         // Enable counters
  __asm__ volatile("lw x0, 0(sp)\n\t\
                    csrwi mhpmcounter3, 0xA\n\t\
                    addi t1, x0, 0\n\t\
                    addi t2, x0, 0" \
                    : : : "t0", "t1", "t2");
  __asm__ volatile("csrwi 0x320, 0x1F");                        // Inhibit mcycle, minstret, mhpmcounter3-4
  __asm__ volatile("csrr %0, 0xB02" : "=r"(minstret));          // minstret
  __asm__ volatile("csrr %0, 0xB03" : "=r"(count));             // mhpmcounter3
  __asm__ volatile("addi %0, t0, 0" : "=r"(count_while_on));    // count_while_on

  printf("\nminstret count = %d\n", minstret);
  err_cnt += chck(minstret, 5);

  printf("Load count = %d\n", count);
  err_cnt += chck(count, 0xA);

  //////////////////////////////////////////////////////////////
  // Count memory read transactions
  printf("\nCount memory read transactions (2)");

  event = EVENT_DATA_READ;                                      // Trigger on loads
  __asm__ volatile("csrw 0x323, %0 " :: "r"(event));            // Set mphmevent3
  __asm__ volatile("csrwi 0xB02, 0x0");                         // minstret = 0
  __asm__ volatile("csrwi 0xB03, 0x0");                         // mhpmcounter3 = 0
  __asm__ volatile("csrwi 0x320, 0x0");                         // Enable counters
  __asm__ volatile("lw x0, 0(sp)");                             // count++
  __asm__ volatile("mulh x0, x0, x0");
  __asm__ volatile("j jump_target_memread");                    // do not count jump in mphmevent3
  __asm__ volatile("nop");                                      // do not count nop in instret
  __asm__ volatile("jump_target_memread:");
  __asm__ volatile("lw x0, 0(sp)");                             // count++
  __asm__ volatile("csrwi 0x320, 0x1F");                        // Inhibit mcycle, minstret, mhpmcounter3-4
  __asm__ volatile("csrr %0, 0xB02" : "=r"(minstret));          // minstret
  __asm__ volatile("csrr %0, 0xB03" : "=r"(count));             // mhpmcounter3

  printf("\nminstret count = %d\n", minstret);
  err_cnt += chck(minstret, 5);

  printf("Load count = %d\n", count);
  err_cnt += chck(count, 2);

  //////////////////////////////////////////////////////////////
  // Count memory write transactions
  printf("\nCount memory write transactions");

  event = EVENT_DATA_WRITE;                                     // Trigger on stores
  __asm__ volatile("csrw 0x323, %0 " :: "r"(event));            // Set mphmevent3
  __asm__ volatile("csrwi 0xB02, 0x0");                         // minstret = 0
  __asm__ volatile("csrwi 0xB03, 0x0");                         // mhpmcounter3 = 0
  __asm__ volatile("csrwi 0x320, 0x0");                         // Enable counters
  __asm__ volatile("sw x0, 0(sp)");                             // count++
  __asm__ volatile("mulh x0, x0, x0");
  __asm__ volatile("sw x0, 0(sp)");                             // count++
  __asm__ volatile("csrwi 0x320, 0x1F");                        // Inhibit mcycle, minstret, mhpmcounter3-4
  __asm__ volatile("csrr %0, 0xB02" : "=r"(minstret));          // minstret
  __asm__ volatile("csrr %0, 0xB03" : "=r"(count));             // mhpmcounter3

  printf("\nminstret count = %d\n", minstret);
  err_cnt += chck(minstret, 4);

  printf("Store count = %d\n", count);
  err_cnt += chck(count, 2);

  //////////////////////////////////////////////////////////////
  // Count jumps
  printf("\nCount jumps");

  event = EVENT_JUMP;                                           // Trigger on jumps
  __asm__ volatile("csrw 0x323, %0 " :: "r"(event));            // Set mphmevent3
  __asm__ volatile("csrwi 0xB02, 0x0");                         // minstret = 0
  __asm__ volatile("csrwi 0xB03, 0x0");                         // mhpmcounter3 = 0
  __asm__ volatile("csrwi 0x320, 0x0");                         // Enable counters
  __asm__ volatile("j jump_target_0");                          // count++
  __asm__ volatile("jump_target_0:");
  __asm__ volatile("j jump_target_1");                          // count++
  __asm__ volatile("jump_target_1:");
  __asm__ volatile("csrwi 0x320, 0x1F");                        // Inhibit mcycle, minstret, mhpmcounter3-4
  __asm__ volatile("csrr %0, 0xB02" : "=r"(minstret));          // minstret
  __asm__ volatile("csrr %0, 0xB03" : "=r"(count));             // mhpmcounter3

  printf("\nminstret count = %d\n", minstret);
  err_cnt += chck(minstret, 3);

  printf("Jump count = %d\n", count);
  err_cnt += chck(count, 2);

  //////////////////////////////////////////////////////////////
  // Count branches (conditional)
  printf("\nCount branches (conditional)");

  event = EVENT_BRANCH;                                         // Trigger on on taken branches
  __asm__ volatile("csrw 0x323, %0 " :: "r"(event));            // Set mphmevent3
  __asm__ volatile("csrwi 0xB02, 0x0");                         // minstret = 0
  __asm__ volatile("csrwi 0xB03, 0x0");                         // mhpmcounter3 = 0
  __asm__ volatile("csrwi 0x320, 0x0");                         // Enable counters
  __asm__ volatile("beq x0, x0, branch_target_0");              // count++
  __asm__ volatile("branch_target_0:");
  __asm__ volatile("bne x0, x0, branch_target_1");              // count++
  __asm__ volatile("branch_target_1:");
  __asm__ volatile("beq x0, x0, branch_target_2");              // count++
  __asm__ volatile("branch_target_2:");
  __asm__ volatile("csrwi 0x320, 0x1F");                        // Inhibit mcycle, minstret, mhpmcounter3-4
  __asm__ volatile("csrr %0, 0xB02" : "=r"(minstret));          // minstret
  __asm__ volatile("csrr %0, 0xB03" : "=r"(count));             // mhpmcounter3

  printf("\nminstret count = %d\n", minstret);
  err_cnt += chck(minstret, 4);

  printf("Branch count = %d\n", count);
  err_cnt += chck(count, 3);

  //////////////////////////////////////////////////////////////
  // Count branches taken (conditional)
  printf("\nCount branches taken (conditional)");

  event = EVENT_BRANCH_TAKEN;                                   // Trigger on on taken branches
  __asm__ volatile("csrw 0x323, %0 " :: "r"(event));            // Set mphmevent3
  __asm__ volatile("csrwi 0xB02, 0x0");                         // minstret = 0
  __asm__ volatile("csrwi 0xB03, 0x0");                         // mhpmcounter3 = 0
  __asm__ volatile("csrwi 0x320, 0x0");                         // Enable counters
  __asm__ volatile("beq x0, x0, branch_target_3");              // count++
  __asm__ volatile("branch_target_3:");
  __asm__ volatile("bne x0, x0, branch_target_4");              // (not taken)
  __asm__ volatile("branch_target_4:");
  __asm__ volatile("beq x0, x0, branch_target_5");              // count++
  __asm__ volatile("branch_target_5:");
  __asm__ volatile("csrwi 0x320, 0x1F");                        // Inhibit mcycle, minstret, mhpmcounter3-4
  __asm__ volatile("csrr %0, 0xB02" : "=r"(minstret));          // minstret
  __asm__ volatile("csrr %0, 0xB03" : "=r"(count));             // mhpmcounter3

  printf("\nminstret count = %d\n", minstret);
  err_cnt += chck(minstret, 4);

  printf("Branch taken count = %d\n", count);
  err_cnt += chck(count, 2);

  //////////////////////////////////////////////////////////////
  // Compressed instructions
  printf("\nCompressed instructions");

  event = EVENT_COMP_INSTR;                                     // Trigger on compressed instructions
  __asm__ volatile("csrw 0x323, %0 " :: "r"(event));            // Set mphmevent3
  __asm__ volatile("csrwi 0xB02, 0x0");                         // minstret = 0
  __asm__ volatile("csrwi 0xB03, 0x0");                         // mhpmcounter3 = 0
  __asm__ volatile("csrwi 0x320, 0x0");                         // Enable counters
  __asm__ volatile("c.addi x15, 1\n\t\
                    c.nop\n\t\
                    c.addi x15, 1" \
                    : : : "x15");
  __asm__ volatile("csrwi 0x320, 0x1F");                        // Inhibit mcycle, minstret, mhpmcounter3-4
  __asm__ volatile("csrr %0, 0xB02" : "=r"(minstret));          // minstret
  __asm__ volatile("csrr %0, 0xB03" : "=r"(count));             // mhpmcounter3

  printf("\nminstret count = %d\n", minstret);
  err_cnt += chck(minstret, 4);

  printf("Compressed count = %d\n", count);
  err_cnt += chck(count, 3);

  //////////////////////////////////////////////////////////////
  // Check for errors
  printf("\nDone\n\n");

  if (err_cnt)
    printf("FAILURE. %d errors\n\n", err_cnt);
  else
    printf("SUCCESS\n\n");

  return err_cnt;
}<|MERGE_RESOLUTION|>--- conflicted
+++ resolved
@@ -118,12 +118,7 @@
   err_cnt += chck(minstret, 4);
   printf("\nCycle count while running = %d", count);
   printf("\nMCYCLE counted cycles = %d\n", mcycle_count);
-<<<<<<< HEAD
-  err_cnt += chck(count, mcycle_count);
-  err_cnt += chck(count, 5);
-=======
   err_cnt += chck(mcycle_count, 5);
->>>>>>> 786fda25
 
   //////////////////////////////////////////////////////////////
   // IF_INVALID
