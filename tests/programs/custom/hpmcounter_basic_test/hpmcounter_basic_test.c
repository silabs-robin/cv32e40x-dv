--- conflicted
+++ resolved
@@ -142,12 +142,7 @@
   err_cnt += chck(minstret, 4);
   printf("\nCycle count while running = %d", count);
   printf("\nMCYCLE counted cycles = %d\n", mcycle_count);
-<<<<<<< HEAD
-  err_cnt += chck(count, mcycle_count);
-  err_cnt += chck_with_pos_margin(count, 5, 4*MAX_STALL_CYCLES);
-=======
   err_cnt += chck_with_pos_margin(mcycle_count, 5, 4*MAX_STALL_CYCLES);
->>>>>>> 786fda25
 
   //////////////////////////////////////////////////////////////
   // IF_INVALID
