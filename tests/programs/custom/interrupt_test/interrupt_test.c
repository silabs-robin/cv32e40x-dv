--- conflicted
+++ resolved
@@ -17,7 +17,7 @@
 volatile uint32_t num_taken_interrupts;
 volatile uint32_t num_counted_interrupts;
 
-uint32_t IRQ_ID_PRIORITY [IRQ_NUM] = {
+volatile uint32_t IRQ_ID_PRIORITY [IRQ_NUM] = {
     FAST15_IRQ_ID   ,
     FAST14_IRQ_ID   ,
     FAST13_IRQ_ID   ,
@@ -46,35 +46,35 @@
 }
 
 void mstatus_mie_enable() {
-    int mie_bit = 0x1 << MSTATUS_MIE_BIT;
-    asm volatile("csrrs x0, mstatus, %0" : : "r" (mie_bit));
+    volatile int mie_bit = 0x1 << MSTATUS_MIE_BIT;
+    __asm__ volatile("csrrs x0, mstatus, %0" : : "r" (mie_bit));
 }
 
 void mstatus_mie_disable() {
-    int mie_bit = 0x1 << MSTATUS_MIE_BIT;
-    asm volatile("csrrc x0, mstatus, %0" : : "r" (mie_bit));
+    volatile int mie_bit = 0x1 << MSTATUS_MIE_BIT;
+    __asm__ volatile("csrrc x0, mstatus, %0" : : "r" (mie_bit));
 }
 
 void mie_enable_all() {
-    uint32_t mie_mask = (uint32_t) -1;
-    asm volatile("csrrs x0, mie, %0" : : "r" (mie_mask));
+    volatile uint32_t mie_mask = (uint32_t) -1;
+    __asm__ volatile("csrrs x0, mie, %0" : : "r" (mie_mask));
 }
 
 void mie_disable_all() {
-    uint32_t mie_mask = (uint32_t) -1;
-    asm volatile("csrrc x0, mie, %0" : : "r" (mie_mask));
+    volatile uint32_t mie_mask = (uint32_t) -1;
+    __asm__ volatile("csrrc x0, mie, %0" : : "r" (mie_mask));
 }
 
 void mie_enable(uint32_t irq) {
     // Enable the interrupt irq in MIE
-    uint32_t mie_bit = 0x1 << irq;
-    asm volatile("csrrs x0, mie, %0" : : "r" (mie_bit));
+    volatile uint32_t mie_bit = 0x1 << irq;
+    __asm__ volatile("csrrs x0, mie, %0" : : "r" (mie_bit));
 }
 
 void mie_disable(uint32_t irq) {
     // Disable the interrupt irq in MIE
-    uint32_t mie_bit = 0x1 << irq;
-    asm volatile("csrrc x0, mie, %0" : : "r" (mie_bit));
+    volatile uint32_t mie_bit = 0x1 << irq;
+    __asm__ volatile("csrrc x0, mie, %0" : : "r" (mie_bit));
 }
 
 void mm_ram_assert_irq(uint32_t mask, uint32_t cycle_delay) {
@@ -83,13 +83,13 @@
 }
 
 uint32_t random_num(uint32_t upper_bound, uint32_t lower_bound) {
-    uint32_t random_num = *((volatile int *) CV_VP_RANDOM_NUM_BASE);
-    uint32_t num = (random_num  % (upper_bound - lower_bound + 1)) + lower_bound;
+    volatile uint32_t random_num = *((volatile int *) CV_VP_RANDOM_NUM_BASE);
+    volatile uint32_t num = (random_num  % (upper_bound - lower_bound + 1)) + lower_bound;
     return num;
 }
 
 uint32_t random_num32() {
-    uint32_t num = *((volatile int *) CV_VP_RANDOM_NUM_BASE);
+    volatile uint32_t num = *((volatile int *) CV_VP_RANDOM_NUM_BASE);
     return num;
 }
 
@@ -99,9 +99,9 @@
     // First stack mie, mepc and mstatus
     // Must be done in critical section with MSTATUS.MIE == 0
     volatile uint32_t mie, mepc, mstatus;
-    asm volatile("csrr %0, mie" : "=r" (mie));
-    asm volatile("csrr %0, mepc" :"=r" (mepc));
-    asm volatile("csrr %0, mstatus" : "=r" (mstatus));
+    __asm__ volatile("csrr %0, mie" : "=r" (mie));
+    __asm__ volatile("csrr %0, mepc" :"=r" (mepc));
+    __asm__ volatile("csrr %0, mstatus" : "=r" (mstatus));
 
     // Re enable interrupts and create window to enable nested irqs
     mstatus_mie_enable();
@@ -109,19 +109,14 @@
 
     // Disable MSTATUS.MIE and restore from critical section
     mstatus_mie_disable();
-    asm volatile("csrw mie, %0" : : "r" (mie));
-    asm volatile("csrw mepc, %0" : : "r" (mepc));
-    asm volatile("csrw mstatus, %0" : : "r" (mstatus));
+    __asm__ volatile("csrw mie, %0" : : "r" (mie));
+    __asm__ volatile("csrw mepc, %0" : : "r" (mepc));
+    __asm__ volatile("csrw mstatus, %0" : : "r" (mstatus));
 }
 
 void generic_irq_handler(uint32_t id) {
-<<<<<<< HEAD
-    asm volatile("csrr %0, mcause": "=r" (mmcause));
-    asm volatile("csrr %0, 0xB03" : "=r" (num_counted_interrupts));
-=======
     __asm__ volatile("csrr %0, mcause": "=r" (mmcause));
     __asm__ volatile("csrr %0, 0xB03" : "=r" (num_counted_interrupts));
->>>>>>> 62bfa05f
     irq_id = id;
 
     // Increment if interrupt
@@ -164,70 +159,82 @@
 // A Special version of the SW Handler (vector 0) used in the direct mode
 __attribute__((interrupt ("machine"))) void u_sw_direct_irq_handler(void)  {
     in_direct_handler = 1;
-    asm volatile("csrr %0, mcause" : "=r" (mmcause));
+    __asm__ volatile ("csrr %0, mcause" : "=r" (mmcause));
     if (mmcause >> 31) {
       num_taken_interrupts++;
     }
 }
 
-    asm (
+__attribute__((naked)) void alt_vector_table_func() {
+    __asm__ volatile (
         ".global alt_vector_table\n"
+        ".option push\n"
         ".option norvc\n"
         ".align 8\n"
         "alt_vector_table:\n"
-	    "j u_sw_irq_handler\n"
-	    "j __no_irq_handler\n"
-	    "j __no_irq_handler\n"
-	    "j m_software_irq_handler\n"
-	    "j __no_irq_handler\n"
-        "j __no_irq_handler\n"
-	    "j __no_irq_handler\n"
-	    "j m_timer_irq_handler\n"
-	    "j __no_irq_handler\n"
-	    "j __no_irq_handler\n"
-	    "j __no_irq_handler\n"
-	    "j m_external_irq_handler\n"
-	    "j __no_irq_handler\n"
-	    "j __no_irq_handler\n"
-	    "j __no_irq_handler\n"
-	    "j __no_irq_handler\n"
-	    "j m_fast0_irq_handler\n"
-	    "j m_fast1_irq_handler\n"
-	    "j m_fast2_irq_handler\n"
-	    "j m_fast3_irq_handler\n"
-	    "j m_fast4_irq_handler\n"
-	    "j m_fast5_irq_handler\n"
-	    "j m_fast6_irq_handler\n"
-	    "j m_fast7_irq_handler\n"
-	    "j m_fast8_irq_handler\n"
-	    "j m_fast9_irq_handler\n"
-	    "j m_fast10_irq_handler\n"
-	    "j m_fast11_irq_handler\n"
-	    "j m_fast12_irq_handler\n"
-	    "j m_fast13_irq_handler\n"
-	    "j m_fast14_irq_handler\n"
-	    "j m_fast15_irq_handler\n"
+        "j u_sw_irq_handler\n"
+        "j __no_irq_handler\n"
+        "j __no_irq_handler\n"
+        "j m_software_irq_handler\n"
+        "j __no_irq_handler\n"
+        "j __no_irq_handler\n"
+        "j __no_irq_handler\n"
+        "j m_timer_irq_handler\n"
+        "j __no_irq_handler\n"
+        "j __no_irq_handler\n"
+        "j __no_irq_handler\n"
+        "j m_external_irq_handler\n"
+        "j __no_irq_handler\n"
+        "j __no_irq_handler\n"
+        "j __no_irq_handler\n"
+        "j __no_irq_handler\n"
+        "j m_fast0_irq_handler\n"
+        "j m_fast1_irq_handler\n"
+        "j m_fast2_irq_handler\n"
+        "j m_fast3_irq_handler\n"
+        "j m_fast4_irq_handler\n"
+        "j m_fast5_irq_handler\n"
+        "j m_fast6_irq_handler\n"
+        "j m_fast7_irq_handler\n"
+        "j m_fast8_irq_handler\n"
+        "j m_fast9_irq_handler\n"
+        "j m_fast10_irq_handler\n"
+        "j m_fast11_irq_handler\n"
+        "j m_fast12_irq_handler\n"
+        "j m_fast13_irq_handler\n"
+        "j m_fast14_irq_handler\n"
+        "j m_fast15_irq_handler\n"
+        ".option pop\n"
     );
-
-    asm (
+}
+
+__attribute__((naked)) void alt_direct_vector_table_func() {
+    __asm__ volatile (
         ".global alt_direct_vector_table\n"
+        ".option push\n"
         ".option norvc\n"
         ".align 8\n"
         "alt_direct_vector_table:\n"
-	    "j u_sw_direct_irq_handler\n"
+        "j u_sw_direct_irq_handler\n"
+        ".option pop\n"
     );
-
-    asm (
+}
+
+__attribute__((naked)) void alt_direct_ecall_table_func() {
+    __asm__ volatile (
         ".global alt_direct_ecall_table\n"
+        ".option push\n"
         ".option norvc\n"
         ".align 8\n"
         "alt_direct_ecall_table:\n"
         "wfi\n"
-	    "j u_sw_irq_handler\n"
+        "j u_sw_irq_handler\n"
+        ".option pop\n"
     );
+}
 
 int main(int argc, char *argv[]) {
-    int retval;
+    volatile int retval;
 
     num_counted_interrupts = 0;
     num_taken_interrupts   = 0;
@@ -319,13 +326,13 @@
 // To share implementation of basic interrupt test with vector relocation tests,
 // break out the test 1 implementation here
 int test1_impl(int direct_mode) {
-    for (uint32_t i = 0; i < 32; i++) {
+    for (volatile uint32_t i = 0; i < 32; i++) {
 #ifdef DEBUG_MSG
         printf("Test1 -> Testing interrupt %lu\n", i);
 #endif
-        for (uint32_t gmie = 0; gmie <= 1; gmie++) {
-            for (uint32_t mie = 0; mie <= 1; mie++) {
-                uint32_t mip;
+        for (volatile uint32_t gmie = 0; gmie < 1; gmie++) {
+            for (volatile uint32_t mie = 0; mie < 1; mie++) {
+                volatile uint32_t mip;
 
                 // Set global MIE
                 if (gmie) mstatus_mie_enable();
@@ -350,15 +357,15 @@
                         return ERR_CODE_TEST_1;
                     }
                     if ((mmcause & MCAUSE_IRQ_MASK) != i) {
-                        printf("MCAUSE reported wrong irq, exp = %lu, act = 0x%08lx", i, mmcause);
+                        printf("MCAUSE reported wrong irq, exp = %lu, act = 0x%08lx\n", i, mmcause);
 
                         return ERR_CODE_TEST_1;
                     }
                 } else {
                     // Unimplemented interrupts, or is a masked irq, delay a bit, waiting for any mmcause
-                    for (int j = 0; j < 20; j++) {
+                    for (volatile int j = 0; j < 20; j++) {
                         if (mmcause != 0) {
-                            printf("MMCAUSE = 0x%08lx when unimplmented interrupt %lu first", mmcause, i);
+                            printf("MMCAUSE = 0x%08lx when unimplmented interrupt %lu first\n", mmcause, i);
                             return ERR_CODE_TEST_1;
                         }
                     }
@@ -416,8 +423,8 @@
     mm_ram_assert_irq(0, 0);
 
     // Enable all interrupts (MIE and MSTATUS.MIE)
-    uint32_t mie = (uint32_t) -1;
-    asm volatile("csrw mie, %0" : : "r" (mie));
+    volatile uint32_t mie = (uint32_t) -1;
+    __asm__ volatile("csrw mie, %0" : : "r" (mie));
     mstatus_mie_enable();
     irq_id_q_ptr = 0;
 
@@ -426,7 +433,7 @@
 
     delay(100);
 
-    for (int i = 0; i < IRQ_NUM; i++) {
+    for (volatile int i = 0; i < IRQ_NUM; i++) {
         // The irq_id_q should now contain interrupt IDs in the same order as IRQ_ID_PRIORITY
         if (IRQ_ID_PRIORITY[i] != irq_id_q[i]) {
             printf("priority mismatch, index %d, exp %lu, act %lu\n",
@@ -454,8 +461,8 @@
     mstatus_mie_enable();
 
     // Set 2 interrupts
-    for (uint32_t loop = 0; loop < 50; loop++) {
-        uint32_t irq[2];
+    for (volatile uint32_t loop = 0; loop < 50; loop++) {
+        volatile uint32_t irq[2];
 
         // Pick 2 random interrupts
         irq[0] = IRQ_ID_PRIORITY[random_num(IRQ_NUM-1, 0)];
@@ -471,7 +478,7 @@
 
         mm_ram_assert_irq(0x1 << irq[0], 0);
 
-        delay(50);
+        delay(10);
 
         if (irq_id_q[0] != irq[0]) {
             printf("TEST3, first interrupt exp %lu act %lu\n", irq[0], irq_id_q[0]);
@@ -500,12 +507,12 @@
     active_test = 4;
 
     // Iterate through multiple loops
-    for (int irq = 0; irq < 32; irq++) {
+    for (volatile int irq = 0; irq < 32; irq++) {
         if (!(((0x1 << irq) & IRQ_MASK)))
             continue;
 
-        for (uint32_t gmie = 0; gmie <= 1; gmie++) {
-            uint32_t rand_irq;
+        for (volatile uint32_t gmie = 0; gmie <= 1; gmie++) {
+            volatile uint32_t rand_irq;
 
             // Clear MIE and all pending irqs
             mie_disable_all();
@@ -533,7 +540,7 @@
 
             // Random assert "enabled" irq
             mm_ram_assert_irq(rand_irq | (0x1 << irq), (random_num32() & 0x3f) + 32);
-            asm volatile("wfi");
+            __asm__ volatile("wfi");
 
 
             if (gmie) {
@@ -558,17 +565,17 @@
 // But with a relocated vector table via mtvec CSR
 int test5() {
     volatile uint32_t save_mtvec;
-    int retval;
+    volatile int retval;
 
     printf("TEST 5 - TRIGGER ALL IRQS IN SEQUENCE (RELOCATED MTVEC):\n");
 
     active_test = 5;
 
-    asm volatile("csrr %0, mtvec" : "=r" (save_mtvec));
-    asm volatile("csrw mtvec, %0" : : "r" ((uint32_t) alt_vector_table | (save_mtvec & 0x3)));
+    __asm__ volatile("csrr %0, mtvec" : "=r" (save_mtvec));
+    __asm__ volatile("csrw mtvec, %0" : : "r" ((volatile uint32_t) alt_vector_table | (save_mtvec & 0x3)));
 
     retval = test1_impl(0);
-    asm volatile("csrw mtvec, %0" : : "r" (save_mtvec));
+    __asm__ volatile("csrw mtvec, %0" : : "r" (save_mtvec));
     if (retval != EXIT_SUCCESS) {
         return ERR_CODE_TEST_5;
     }
@@ -580,17 +587,17 @@
 // But with a relocated vector table via mtvec CSR and DIRECT vector mode
 int test6() {
     volatile uint32_t save_mtvec;
-    int retval;
+    volatile int retval;
 
     printf("TEST 6 - TRIGGER ALL IRQS IN SEQUENCE (DIRECT-MODE MTVEC):\n");
 
     active_test = 6;
 
-    asm volatile("csrr %0, mtvec" : "=r" (save_mtvec));
-    asm volatile("csrw mtvec, %0" : : "r" ((uint32_t) alt_direct_vector_table)); // Leave mode at 0
+    __asm__ volatile("csrr %0, mtvec" : "=r" (save_mtvec));
+    __asm__ volatile("csrw mtvec, %0" : : "r" ((uint32_t) alt_direct_vector_table)); // Leave mode at 0
 
     retval = test1_impl(1);
-    asm volatile("csrw mtvec, %0" : : "r" (save_mtvec));
+    __asm__ volatile("csrw mtvec, %0" : : "r" (save_mtvec));
     if (retval != EXIT_SUCCESS) {
         return ERR_CODE_TEST_6;
     }
@@ -650,18 +657,18 @@
 
     active_test = 9;
 
-    asm volatile("csrr %0, mtvec" : "=r" (save_mtvec));
-    asm volatile("csrw mtvec, %0" : : "r" ((uint32_t) alt_direct_ecall_table)); // Leave mode at 0
+    __asm__ volatile("csrr %0, mtvec" : "=r" (save_mtvec));
+    __asm__ volatile("csrw mtvec, %0" : : "r" ((uint32_t) alt_direct_ecall_table)); // Leave mode at 0
 
     mm_ram_assert_irq(0, 0);
 
     // Iterate through multiple loops
-    for (int irq = 0; irq < 32; irq++) {
+    for (volatile int irq = 0; irq < 32; irq++) {
         if (!(((0x1 << irq) & IRQ_MASK)))
             continue;
 
-        for (uint32_t gmie = 0; gmie <= 0; gmie++) {
-            uint32_t rand_irq;
+        for (volatile uint32_t gmie = 0; gmie <= 0; gmie++) {
+            volatile uint32_t rand_irq;
 
             // Clear MIE and all pending irqs
             mie_disable_all();
@@ -688,7 +695,7 @@
 
             // Random assert "enabled" irq
             mm_ram_assert_irq(rand_irq | (0x1 << irq), (random_num32() & 0x3f) + 64);
-            asm volatile("ecall");
+            __asm__ volatile("ecall");
 
             if (gmie) {
                 // Expected an interrupt taken
@@ -706,7 +713,7 @@
         }
     }
 
-    asm volatile("csrw mtvec, %0" : : "r" (save_mtvec));
+    __asm__ volatile("csrw mtvec, %0" : : "r" (save_mtvec));
 
     return EXIT_SUCCESS;
 }