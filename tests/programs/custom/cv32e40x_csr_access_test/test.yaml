name: cv32e40x_csr_access_test
uvm_test: uvmt_$(CV_CORE_LC)_firmware_test_c
cflags: >
    -mno-relax
description: >
<<<<<<< HEAD
    CSR access test for the cv32e40x
llvm_cflags: -fno-integrated-as
=======
    CSR access test for the cv32e40s
cflags: -mno-relax
>>>>>>> a9fb520c
<|MERGE_RESOLUTION|>--- conflicted
+++ resolved
@@ -3,10 +3,5 @@
 cflags: >
     -mno-relax
 description: >
-<<<<<<< HEAD
     CSR access test for the cv32e40x
-llvm_cflags: -fno-integrated-as
-=======
-    CSR access test for the cv32e40s
-cflags: -mno-relax
->>>>>>> a9fb520c
+cflags: -mno-relax