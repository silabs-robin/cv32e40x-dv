--- conflicted
+++ resolved
@@ -25,14 +25,10 @@
     +enable_zbb_extension=1
     +enable_zbc_extension=1
     +enable_zbs_extension=1
-<<<<<<< HEAD
     +fix_ra=1
     +fix_sp=1
     +enable_zca_extension=1
     +enable_zcb_extension=1
     +enable_zcmt_extension=1
     +enable_zcmp_extension=1
-cv_sw_march: rv32im_zba1p00_zbb1p00_zbc1p00_zbs1p00_zca_zcb_zcmp_zicsr_zifencei
-=======
 cv_sw_march: rv32im_zba1p00_zbb1p00_zbc1p00_zbs1p00_zca_zcb_zcmp_zcmt_zicsr_zifencei
->>>>>>> a47bf0ae
