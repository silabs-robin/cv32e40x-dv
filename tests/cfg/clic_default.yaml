name: clic_default
description: Default clic configuration for CV32E40S simulations
compile_flags:
    +define+ZBA_ZBB_ZBC_ZBS
    +define+CLIC_EN
    +define+PMP_ENABLE_64
ovpsim: >
    --override cpu/CLICLEVELS=256
    --override cpu/CLICXCSW=T
    --override cpu/CLICXNXTI=T
    --override cpu/CLICSELHVEC=T
    --override cpu/CLICINTCTLBITS=8
    --override cpu/CLIC_version=master
    --override cpu/externalCLIC=T
<<<<<<< HEAD
=======
    --override cpu/Zcmb=f
    --override cpu/Zicsr=T
    --override cpu/noinhibit_mask=0xfffffffa
    --override cpu/trigger_num=0
    --override cpu/extension_*/mcountinhibit_reset=0x5
    --override cpu/mtvec_mask=0xffffff80
>>>>>>> 32b22bbe
    --override cpu/PMP_registers=64
    --override cpu/mtvt_mask=0xffffffffffffff80
    #--trace
    #--tracechange
    #--showoverrides
    # --trace --tracechange --traceshowicount --monitornets
cflags: >
plusargs: >
    +enable_clic=1
    +enable_zba_extension=1
    +enable_zbb_extension=1
    +enable_zbc_extension=1
    +enable_zbs_extension=1
    +fix_ra=1
    +fix_sp=1
    +enable_zca_extension=1
    +enable_zcb_extension=1
    +enable_zcmt_extension=1
    +enable_zcmp_extension=1
cv_sw_march: rv32im_zba1p00_zbb1p00_zbc1p00_zbs1p00_zca_zcb_zcmp_zcmt_zicsr_zifencei
<|MERGE_RESOLUTION|>--- conflicted
+++ resolved
@@ -12,15 +12,6 @@
     --override cpu/CLICINTCTLBITS=8
     --override cpu/CLIC_version=master
     --override cpu/externalCLIC=T
-<<<<<<< HEAD
-=======
-    --override cpu/Zcmb=f
-    --override cpu/Zicsr=T
-    --override cpu/noinhibit_mask=0xfffffffa
-    --override cpu/trigger_num=0
-    --override cpu/extension_*/mcountinhibit_reset=0x5
-    --override cpu/mtvec_mask=0xffffff80
->>>>>>> 32b22bbe
     --override cpu/PMP_registers=64
     --override cpu/mtvt_mask=0xffffffffffffff80
     #--trace
@@ -40,4 +31,4 @@
     +enable_zcb_extension=1
     +enable_zcmt_extension=1
     +enable_zcmp_extension=1
-cv_sw_march: rv32im_zba1p00_zbb1p00_zbc1p00_zbs1p00_zca_zcb_zcmp_zcmt_zicsr_zifencei
+cv_sw_march: rv32im_zba1p00_zbb1p00_zbc1p00_zbs1p00_zca_zcb_zcmp_zcmt_zicsr_zifencei