name: pma_test_cfg_1
description: PMA configuration for the PMA_TEST_CFG_1 test case
compile_flags:
   +define+PMA_TEST_CFG_1
   +define+ZBA_ZBB_ZBC_ZBS
<<<<<<< HEAD
ovpsim: >
    #--trace --tracechange --traceshowicount --monitornetschange
plusargs:
   +enable_pma=1
   +fix_sp=1
    +enable_zba_extension=1
    +enable_zbb_extension=1
    +enable_zbc_extension=1
    +enable_zbs_extension=1
=======
plusargs:
   +enable_pma=1
   +fix_sp=1
   +enable_zba_extension=1
   +enable_zbb_extension=1
   +enable_zbc_extension=1
   +enable_zbs_extension=1
ovpsim: >
   --override cpu/PMP_registers=64
   --override cpu/PMP_undefined=T
   --override cpu/PMP_initialparams=T
   --override cpu/PMP_maskparams=T
   --override cpu/pmpaddr0=0
   --override cpu/pmpaddr1=0
   --override cpu/pmpaddr2=0
   --override cpu/pmpaddr3=0
   --override cpu/pmpaddr4=0
   --override cpu/pmpaddr5=0
   --override cpu/pmpaddr6=0
   --override cpu/pmpaddr7=0
   --override cpu/pmpaddr8=0
   --override cpu/pmpaddr9=0
   --override cpu/pmpaddr10=0
   --override cpu/pmpaddr11=0
   --override cpu/pmpaddr12=0
   --override cpu/pmpaddr13=0
   --override cpu/pmpaddr14=0
   --override cpu/pmpaddr15=0
   --override cpu/pmpaddr16=0
   --override cpu/pmpaddr17=0
   --override cpu/pmpaddr18=0
   --override cpu/pmpaddr19=0
   --override cpu/pmpaddr20=0
   --override cpu/pmpaddr21=0
   --override cpu/pmpaddr22=0
   --override cpu/pmpaddr23=0
   --override cpu/pmpaddr24=0
   --override cpu/pmpaddr25=0
   --override cpu/pmpaddr26=0
   --override cpu/pmpaddr27=0
   --override cpu/pmpaddr28=0
   --override cpu/pmpaddr29=0
   --override cpu/pmpaddr30=0
   --override cpu/pmpaddr31=0
   --override cpu/pmpaddr32=0
   --override cpu/pmpaddr33=0
   --override cpu/pmpaddr34=0
   --override cpu/pmpaddr35=0
   --override cpu/pmpaddr36=0
   --override cpu/pmpaddr37=0
   --override cpu/pmpaddr38=0
   --override cpu/pmpaddr39=0
   --override cpu/pmpaddr40=0
   --override cpu/pmpaddr41=0
   --override cpu/pmpaddr42=0
   --override cpu/pmpaddr43=0
   --override cpu/pmpaddr44=0
   --override cpu/pmpaddr45=0
   --override cpu/pmpaddr46=0
   --override cpu/pmpaddr47=0
   --override cpu/pmpaddr48=0
   --override cpu/pmpaddr49=0
   --override cpu/pmpaddr50=0
   --override cpu/pmpaddr51=0
   --override cpu/pmpaddr52=0
   --override cpu/pmpaddr53=0
   --override cpu/pmpaddr54=0
   --override cpu/pmpaddr55=0
   --override cpu/pmpaddr56=0
   --override cpu/pmpaddr57=0
   --override cpu/pmpaddr58=0
   --override cpu/pmpaddr59=0
   --override cpu/pmpaddr60=0
   --override cpu/pmpaddr61=0
   --override cpu/pmpaddr62=0
   --override cpu/pmpaddr63=0
   --override cpu/pmpcfg0=0
   --override cpu/pmpcfg1=0
   --override cpu/pmpcfg2=0
   --override cpu/pmpcfg3=0
   --override cpu/pmpcfg4=0
   --override cpu/pmpcfg5=0
   --override cpu/pmpcfg6=0
   --override cpu/pmpcfg7=0
   --override cpu/pmpcfg8=0
   --override cpu/pmpcfg9=0
   --override cpu/pmpcfg10=0
   --override cpu/pmpcfg11=0
   --override cpu/pmpcfg12=0
   --override cpu/pmpcfg13=0
   --override cpu/pmpcfg14=0
   --override cpu/pmpcfg15=0
   --override cpu/mask_pmpaddr0=0x00000000
   --override cpu/mask_pmpaddr1=0x00000000
   --override cpu/mask_pmpaddr2=0x00000000
   --override cpu/mask_pmpaddr3=0x00000000
   --override cpu/mask_pmpaddr4=0x00000000
   --override cpu/mask_pmpaddr5=0x00000000
   --override cpu/mask_pmpaddr6=0x00000000
   --override cpu/mask_pmpaddr7=0x00000000
   --override cpu/mask_pmpaddr8=0x00000000
   --override cpu/mask_pmpaddr9=0x00000000
   --override cpu/mask_pmpaddr10=0x00000000
   --override cpu/mask_pmpaddr11=0x00000000
   --override cpu/mask_pmpaddr12=0x00000000
   --override cpu/mask_pmpaddr13=0x00000000
   --override cpu/mask_pmpaddr14=0x00000000
   --override cpu/mask_pmpaddr15=0x00000000
   --override cpu/mask_pmpaddr16=0x00000000
   --override cpu/mask_pmpaddr17=0x00000000
   --override cpu/mask_pmpaddr18=0x00000000
   --override cpu/mask_pmpaddr19=0x00000000
   --override cpu/mask_pmpaddr20=0x00000000
   --override cpu/mask_pmpaddr21=0x00000000
   --override cpu/mask_pmpaddr22=0x00000000
   --override cpu/mask_pmpaddr23=0x00000000
   --override cpu/mask_pmpaddr24=0x00000000
   --override cpu/mask_pmpaddr25=0x00000000
   --override cpu/mask_pmpaddr26=0x00000000
   --override cpu/mask_pmpaddr27=0x00000000
   --override cpu/mask_pmpaddr28=0x00000000
   --override cpu/mask_pmpaddr29=0x00000000
   --override cpu/mask_pmpaddr30=0x00000000
   --override cpu/mask_pmpaddr31=0x00000000
   --override cpu/mask_pmpaddr32=0x00000000
   --override cpu/mask_pmpaddr33=0x00000000
   --override cpu/mask_pmpaddr34=0x00000000
   --override cpu/mask_pmpaddr35=0x00000000
   --override cpu/mask_pmpaddr36=0x00000000
   --override cpu/mask_pmpaddr37=0x00000000
   --override cpu/mask_pmpaddr38=0x00000000
   --override cpu/mask_pmpaddr39=0x00000000
   --override cpu/mask_pmpaddr40=0x00000000
   --override cpu/mask_pmpaddr41=0x00000000
   --override cpu/mask_pmpaddr42=0x00000000
   --override cpu/mask_pmpaddr43=0x00000000
   --override cpu/mask_pmpaddr44=0x00000000
   --override cpu/mask_pmpaddr45=0x00000000
   --override cpu/mask_pmpaddr46=0x00000000
   --override cpu/mask_pmpaddr47=0x00000000
   --override cpu/mask_pmpaddr48=0x00000000
   --override cpu/mask_pmpaddr49=0x00000000
   --override cpu/mask_pmpaddr50=0x00000000
   --override cpu/mask_pmpaddr51=0x00000000
   --override cpu/mask_pmpaddr52=0x00000000
   --override cpu/mask_pmpaddr53=0x00000000
   --override cpu/mask_pmpaddr54=0x00000000
   --override cpu/mask_pmpaddr55=0x00000000
   --override cpu/mask_pmpaddr56=0x00000000
   --override cpu/mask_pmpaddr57=0x00000000
   --override cpu/mask_pmpaddr58=0x00000000
   --override cpu/mask_pmpaddr59=0x00000000
   --override cpu/mask_pmpaddr60=0x00000000
   --override cpu/mask_pmpaddr61=0x00000000
   --override cpu/mask_pmpaddr62=0x00000000
   --override cpu/mask_pmpaddr63=0x00000000
   --override cpu/mask_pmpcfg0=0x00000000
   --override cpu/mask_pmpcfg1=0x00000000
   --override cpu/mask_pmpcfg2=0x00000000
   --override cpu/mask_pmpcfg3=0x00000000
   --override cpu/mask_pmpcfg4=0x00000000
   --override cpu/mask_pmpcfg5=0x00000000
   --override cpu/mask_pmpcfg6=0x00000000
   --override cpu/mask_pmpcfg7=0x00000000
   --override cpu/mask_pmpcfg8=0x00000000
   --override cpu/mask_pmpcfg9=0x00000000
   --override cpu/mask_pmpcfg10=0x00000000
   --override cpu/mask_pmpcfg11=0x00000000
   --override cpu/mask_pmpcfg12=0x00000000
   --override cpu/mask_pmpcfg13=0x00000000
   --override cpu/mask_pmpcfg14=0x00000000
   --override cpu/mask_pmpcfg15=0x00000000
   #--trace --tracechange --traceshowicount --monitornetschange
>>>>>>> efae8c7c
cv_sw_march: rv32im_zba1p00_zbb1p00_zbc1p00_zbs1p00_zicsr_zca_zifencei<|MERGE_RESOLUTION|>--- conflicted
+++ resolved
@@ -3,17 +3,6 @@
 compile_flags:
    +define+PMA_TEST_CFG_1
    +define+ZBA_ZBB_ZBC_ZBS
-<<<<<<< HEAD
-ovpsim: >
-    #--trace --tracechange --traceshowicount --monitornetschange
-plusargs:
-   +enable_pma=1
-   +fix_sp=1
-    +enable_zba_extension=1
-    +enable_zbb_extension=1
-    +enable_zbc_extension=1
-    +enable_zbs_extension=1
-=======
 plusargs:
    +enable_pma=1
    +fix_sp=1
@@ -187,5 +176,4 @@
    --override cpu/mask_pmpcfg14=0x00000000
    --override cpu/mask_pmpcfg15=0x00000000
    #--trace --tracechange --traceshowicount --monitornetschange
->>>>>>> efae8c7c
 cv_sw_march: rv32im_zba1p00_zbb1p00_zbc1p00_zbs1p00_zicsr_zca_zifencei