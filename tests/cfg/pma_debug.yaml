name: pma
description: PMA configuration for pma_debug test
compile_flags:
    +define+PMA_DEBUG_CFG
ovpsim: >
    # --showoverrides
    # --trace --tracechange --traceshowicount --monitornets
<<<<<<< HEAD
=======
cflags: >
    -Wl,--nmagic
>>>>>>> 00ce4c2d
cv_sw_march: rv32im_zicsr_zca_zcb_zcmp_zifencei<|MERGE_RESOLUTION|>--- conflicted
+++ resolved
@@ -5,9 +5,6 @@
 ovpsim: >
     # --showoverrides
     # --trace --tracechange --traceshowicount --monitornets
-<<<<<<< HEAD
-=======
 cflags: >
     -Wl,--nmagic
->>>>>>> 00ce4c2d
 cv_sw_march: rv32im_zicsr_zca_zcb_zcmp_zifencei