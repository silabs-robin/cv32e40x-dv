# YAML file to specify a regression testlist
# Note that the is set for all tests in this regression.
# This means you need to have a toolchain at COREV_SW_TOOLCHAIN (see Common.mk)
---
# Header
name: cv32_full_covg
description: Full regression (all tests) for CV32E40S with step-and-compare against RM"

# List of builds
builds:
  clone_riscv-dv:
    cmd: make clone_riscv-dv
    dir: cv32e40s/sim/uvmt

  clone_svlib:
    cmd: make clone_svlib
    dir: cv32e40s/sim/uvmt

  clone_cv_core_rtl:
    cmd: make clone_cv_core_rtl
    dir: cv32e40s/sim/uvmt

  uvmt_cv32e40s:
    cmd: make comp_corev-dv comp
    dir: cv32e40s/sim/uvmt

  uvmt_cv32e40s_b_ext_abs:
    cmd: make comp_corev-dv comp
    cfg: b_ext_abs
    dir: cv32e40s/sim/uvmt

  uvmt_cv32e40s_b_ext_all:
    cmd: make comp_corev-dv comp
    cfg: b_ext_all
    dir: cv32e40s/sim/uvmt

  uvmt_cv32e40s_pma:
    cmd: make comp_corev-dv comp
    cfg: pma
    dir: cv32e40s/sim/uvmt

  uvmt_cv32e40s_pma_1:
    cmd: make comp_corev-dv comp
    cfg: pma_test_cfg_1
    dir: cv32e40s/sim/uvmt

  uvmt_cv32e40s_pma_2:
    cmd: make comp_corev-dv comp
    cfg: pma_test_cfg_2
    dir: cv32e40s/sim/uvmt

  uvmt_cv32e40s_pma_3:
    cmd: make comp_corev-dv comp
    cfg: pma_test_cfg_3
    dir: cv32e40s/sim/uvmt

  uvmt_cv32e40s_pma_4:
    cmd: make comp_corev-dv comp
    cfg: pma_test_cfg_4
    dir: cv32e40s/sim/uvmt

  uvmt_cv32e40s_pma_5:
    cmd: make comp_corev-dv comp
    cfg: pma_test_cfg_5
    dir: cv32e40s/sim/uvmt

  uvmt_cv32e40s_no_bitmanip:
    cmd: make comp_corev-dv comp
    cfg: no_bitmanip
    dir: cv32e40s/sim/uvmt

# List of tests
tests:
  hello-world:
    description: uvm_hello_world_test
    builds: [ uvmt_cv32e40s, uvmt_cv32e40s_no_bitmanip]
    dir: cv32e40s/sim/uvmt
    cmd: make test TEST=hello-world

  csr_instructions:
    description: CSR instruction test
    builds: [ uvmt_cv32e40s, uvmt_cv32e40s_no_bitmanip]
    dir: cv32e40s/sim/uvmt
    cmd: make test TEST=csr_instructions

  generic_exception_test:
    description: Generic exception test
    builds: [ uvmt_cv32e40s, uvmt_cv32e40s_no_bitmanip]
    dir: cv32e40s/sim/uvmt
    cmd: make test TEST=generic_exception_test

  illegal_instr_test:
    description: Illegal instruction test
    builds: [ uvmt_cv32e40s, uvmt_cv32e40s_no_bitmanip]
    dir: cv32e40s/sim/uvmt
    cmd: make test TEST=illegal_instr_test

  branch_zero:
    description: Branch test with zero offsets
    builds: [ uvmt_cv32e40s, uvmt_cv32e40s_no_bitmanip]
    dir: cv32e40s/sim/uvmt
    cmd: make test TEST=branch_zero

  cv32e40s_csr_access_test:
    description: CSR Access Mode Test
    builds: [ uvmt_cv32e40s, uvmt_cv32e40s_no_bitmanip]
    dir: cv32e40s/sim/uvmt
    cmd: make test TEST=cv32e40s_csr_access_test

  cv32e40s_readonly_csr_access_test:
    description: CSR Read-only Access Mode Test
    builds: [ uvmt_cv32e40s, uvmt_cv32e40s_no_bitmanip]
    dir: cv32e40s/sim/uvmt
    cmd: make test TEST=cv32e40s_readonly_csr_access_test

  requested_csr_por:
    description: CSR PoR test
    builds: [ uvmt_cv32e40s, uvmt_cv32e40s_no_bitmanip]
    dir: cv32e40s/sim/uvmt
    cmd: make test TEST=requested_csr_por

  modeled_csr_por:
    description: Modeled CSR PoR test
    builds: [ uvmt_cv32e40s, uvmt_cv32e40s_no_bitmanip]
    dir: cv32e40s/sim/uvmt
    cmd: make test TEST=modeled_csr_por

  csr_instr_asm:
    description: CSR instruction assembly test
    builds: [ uvmt_cv32e40s, uvmt_cv32e40s_no_bitmanip]
    dir: cv32e40s/sim/uvmt
    cmd: make test TEST=csr_instr_asm

  hpmcounter_basic_test:
    description: Hardware performance counter basic test
    builds: [ uvmt_cv32e40s, uvmt_cv32e40s_no_bitmanip]
    dir: cv32e40s/sim/uvmt
    cmd: make test TEST=hpmcounter_basic_test

  hpmcounter_basic_nostall_test:
    description: Hardware performance counter basic test with no random stalls
    builds: [ uvmt_cv32e40s, uvmt_cv32e40s_no_bitmanip]
    dir: cv32e40s/sim/uvmt
    cmd: make test TEST=hpmcounter_basic_nostall_test

  hpmcounter_hazard_test:
    description: Hardware performance counter hazard test
    builds: [ uvmt_cv32e40s, uvmt_cv32e40s_no_bitmanip]
    dir: cv32e40s/sim/uvmt
    cmd: make test TEST=hpmcounter_hazard_test

  riscv_ebreak_test_0:
    description: Static corev-dv ebreak
    builds: [ uvmt_cv32e40s, uvmt_cv32e40s_no_bitmanip]
    dir: cv32e40s/sim/uvmt
    cmd: make test TEST=riscv_ebreak_test_0

  riscv_arithmetic_basic_test_0:
    description: Static riscv-dv arithmetic test 0
    builds: [ uvmt_cv32e40s, uvmt_cv32e40s_no_bitmanip]
    dir: cv32e40s/sim/uvmt
    cmd: make test TEST=riscv_arithmetic_basic_test_0
    num: 1

  riscv_arithmetic_basic_test_1:
    description: Static riscv-dv arithmetic test 1
    builds: [ uvmt_cv32e40s, uvmt_cv32e40s_no_bitmanip]
    dir: cv32e40s/sim/uvmt
    cmd: make test TEST=riscv_arithmetic_basic_test_1
    num: 1

  corev_rand_arithmetic_base_test:
    description: Generated corev-dv arithmetic test
    builds: [ uvmt_cv32e40s, uvmt_cv32e40s_pma_1, uvmt_cv32e40s_pma_2, uvmt_cv32e40s_pma_3, uvmt_cv32e40s_pma_4, uvmt_cv32e40s_pma_5, uvmt_cv32e40s_no_bitmanip]
    dir: cv32e40s/sim/uvmt
    cmd: make gen_corev-dv test TEST=corev_rand_arithmetic_base_test
    num: 4

  corev_rand_instr_test:
    description: Generated corev-dv random instruction test
    builds: [ uvmt_cv32e40s, uvmt_cv32e40s_pma_1, uvmt_cv32e40s_pma_2, uvmt_cv32e40s_pma_3, uvmt_cv32e40s_pma_4, uvmt_cv32e40s_pma_5, uvmt_cv32e40s_no_bitmanip]
    dir: cv32e40s/sim/uvmt
    cmd: make gen_corev-dv test TEST=corev_rand_instr_test
    num: 5

  corev_rand_instr_long_stall:
    description: Generated corev-dv random instruction test with long stalls
    builds: [ uvmt_cv32e40s, uvmt_cv32e40s_pma_1, uvmt_cv32e40s_pma_2, uvmt_cv32e40s_pma_3, uvmt_cv32e40s_pma_4, uvmt_cv32e40s_pma_5, uvmt_cv32e40s_no_bitmanip]
    dir: cv32e40s/sim/uvmt
    cmd: make gen_corev-dv test TEST=corev_rand_instr_long_stall
    num: 2

  corev_rand_illegal_instr_test:
    description: Generated corev-dv random instruction test with illegal instructions
    builds: [ uvmt_cv32e40s, uvmt_cv32e40s_pma_1, uvmt_cv32e40s_pma_2, uvmt_cv32e40s_pma_3, uvmt_cv32e40s_pma_4, uvmt_cv32e40s_pma_5, uvmt_cv32e40s_no_bitmanip, uvmt_cv32e40s_no_bitmanip]
    dir: cv32e40s/sim/uvmt
    cmd: make gen_corev-dv test TEST=corev_rand_illegal_instr_test
    num: 5

  corev_rand_jump_stress_test:
    description: Generated corev-dv jump stress test
    builds: [ uvmt_cv32e40s, uvmt_cv32e40s_pma_1, uvmt_cv32e40s_pma_2, uvmt_cv32e40s_pma_3, uvmt_cv32e40s_pma_4, uvmt_cv32e40s_pma_5, uvmt_cv32e40s_no_bitmanip]
    dir: cv32e40s/sim/uvmt
    cmd: make gen_corev-dv test TEST=corev_rand_jump_stress_test
    num: 5

  corev_rand_interrupt:
    description: Generated corev-dv random interrupt test
    builds: [ uvmt_cv32e40s, uvmt_cv32e40s_pma_1, uvmt_cv32e40s_pma_2, uvmt_cv32e40s_pma_3, uvmt_cv32e40s_pma_4, uvmt_cv32e40s_pma_5, uvmt_cv32e40s_no_bitmanip]
    dir: cv32e40s/sim/uvmt
    cmd: make gen_corev-dv test TEST=corev_rand_interrupt
    num: 5

  corev_rand_debug:
    description: Generated corev-dv random debug test
    builds: [ uvmt_cv32e40s, uvmt_cv32e40s_pma_1, uvmt_cv32e40s_pma_2, uvmt_cv32e40s_pma_3, uvmt_cv32e40s_pma_4, uvmt_cv32e40s_pma_5, uvmt_cv32e40s_no_bitmanip]
    dir: cv32e40s/sim/uvmt
    cmd: make gen_corev-dv test TEST=corev_rand_debug
    num: 5

  corev_rand_debug_single_step:
    description: debug random test with single-stepping
    builds: [ uvmt_cv32e40s, uvmt_cv32e40s_pma_1, uvmt_cv32e40s_pma_2, uvmt_cv32e40s_pma_3, uvmt_cv32e40s_pma_4, uvmt_cv32e40s_pma_5, uvmt_cv32e40s_no_bitmanip]
    dir: cv32e40s/sim/uvmt
    cmd: make gen_corev-dv test TEST=corev_rand_debug_single_step
    num: 5

  corev_rand_debug_ebreak:
    description: debug random test with ebreaks from ROM
    builds: [ uvmt_cv32e40s, uvmt_cv32e40s_pma_1, uvmt_cv32e40s_pma_2, uvmt_cv32e40s_pma_3, uvmt_cv32e40s_pma_4, uvmt_cv32e40s_pma_5, uvmt_cv32e40s_no_bitmanip]
    dir: cv32e40s/sim/uvmt
    cmd: make gen_corev-dv test TEST=corev_rand_debug_ebreak
    num: 5

  corev_rand_interrupt_wfi:
    description: Generated corev-dv random interrupt WFI test
    builds: [ uvmt_cv32e40s, uvmt_cv32e40s_pma_1, uvmt_cv32e40s_pma_2, uvmt_cv32e40s_pma_3, uvmt_cv32e40s_pma_4, uvmt_cv32e40s_pma_5, uvmt_cv32e40s_no_bitmanip]
    dir: cv32e40s/sim/uvmt
    cmd: make gen_corev-dv test TEST=corev_rand_interrupt_wfi
    num: 5

  corev_rand_fencei:
    description: Generated corev-dv random fence.i test
    builds: [ uvmt_cv32e40s, uvmt_cv32e40s_pma_1, uvmt_cv32e40s_pma_2, uvmt_cv32e40s_pma_3, uvmt_cv32e40s_pma_4, uvmt_cv32e40s_pma_5, uvmt_cv32e40s_no_bitmanip]
    dir: cv32e40s/sim/uvmt
    cmd: make gen_corev-dv test TEST=corev_rand_fencei
    num: 2

  corev_rand_interrupt_wfi_mem_stress:
    description: Generated corev-dv random interrupt WFI test with memory stress
    builds: [ uvmt_cv32e40s, uvmt_cv32e40s_pma_1, uvmt_cv32e40s_pma_2, uvmt_cv32e40s_pma_3, uvmt_cv32e40s_pma_4, uvmt_cv32e40s_pma_5, uvmt_cv32e40s_no_bitmanip]
    dir: cv32e40s/sim/uvmt
    cmd: make gen_corev-dv test TEST=corev_rand_interrupt_wfi_mem_stress
    num: 5

  corev_rand_interrupt_debug:
    description: Generated corev-dv random interrupt WFI test with debug
    builds: [ uvmt_cv32e40s, uvmt_cv32e40s_pma_1, uvmt_cv32e40s_pma_2, uvmt_cv32e40s_pma_3, uvmt_cv32e40s_pma_4, uvmt_cv32e40s_pma_5, uvmt_cv32e40s_no_bitmanip]
    dir: cv32e40s/sim/uvmt
    cmd: make gen_corev-dv test TEST=corev_rand_interrupt_debug
    num: 5

  corev_rand_interrupt_exception:
    description: Generated corev-dv random interrupt WFI test with exceptions
    builds: [ uvmt_cv32e40s, uvmt_cv32e40s_pma_1, uvmt_cv32e40s_pma_2, uvmt_cv32e40s_pma_3, uvmt_cv32e40s_pma_4, uvmt_cv32e40s_pma_5, uvmt_cv32e40s_no_bitmanip]
    dir: cv32e40s/sim/uvmt
    cmd: make gen_corev-dv test TEST=corev_rand_interrupt_exception
    num: 5

  corev_rand_interrupt_nested:
    description: Generated corev-dv random interrupt WFI test with random nested interrupts
    builds: [ uvmt_cv32e40s, uvmt_cv32e40s_pma_1, uvmt_cv32e40s_pma_2, uvmt_cv32e40s_pma_3, uvmt_cv32e40s_pma_4, uvmt_cv32e40s_pma_5, uvmt_cv32e40s_no_bitmanip]
    dir: cv32e40s/sim/uvmt
    cmd: make gen_corev-dv test TEST=corev_rand_interrupt_nested
    num: 5

  corev_rand_pma_test:
    description: Generated corev-dv random PMA test
    builds: [ uvmt_cv32e40s_pma_1, uvmt_cv32e40s_pma_2, uvmt_cv32e40s_pma_3, uvmt_cv32e40s_pma_4, uvmt_cv32e40s_pma_5]
    dir: cv32e40s/sim/uvmt
    cmd: make gen_corev-dv test TEST=corev_rand_pma_test
    num: 3

  corev_rand_instr_obi_err:
    description: Random OBI instruction bus error test
    builds: [ uvmt_cv32e40s_pma_1, uvmt_cv32e40s_pma_2, uvmt_cv32e40s_pma_3, uvmt_cv32e40s_pma_4, uvmt_cv32e40s_pma_5, uvmt_cv32e40s_no_bitmanip]
    dir: cv32e40s/sim/uvmt
    cmd: make gen_corev-dv test TEST=corev_rand_instr_obi_err
    num: 6

  corev_rand_instr_obi_err_debug:
    description: Random OBI instruction bus error test with debug
    builds: [ uvmt_cv32e40s_pma_1, uvmt_cv32e40s_pma_2, uvmt_cv32e40s_pma_3, uvmt_cv32e40s_pma_4, uvmt_cv32e40s_pma_5, uvmt_cv32e40s_no_bitmanip]
    dir: cv32e40s/sim/uvmt
    cmd: make gen_corev-dv test TEST=corev_rand_instr_obi_err_debug
    num: 6

  corev_rand_data_obi_err:
    description: Random OBI data bus error test
    builds: [ uvmt_cv32e40s_pma_1, uvmt_cv32e40s_pma_2, uvmt_cv32e40s_pma_3, uvmt_cv32e40s_pma_4, uvmt_cv32e40s_pma_5, uvmt_cv32e40s_no_bitmanip]
    dir: cv32e40s/sim/uvmt
    cmd: make gen_corev-dv test TEST=corev_rand_data_obi_err
    num: 6

  corev_rand_data_obi_err_debug:
    description: Random OBI data bus error test with debug
    builds: [ uvmt_cv32e40s_pma_1, uvmt_cv32e40s_pma_2, uvmt_cv32e40s_pma_3, uvmt_cv32e40s_pma_4, uvmt_cv32e40s_pma_5, uvmt_cv32e40s_no_bitmanip]
    dir: cv32e40s/sim/uvmt
    cmd: make gen_corev-dv test TEST=corev_rand_data_obi_err_debug
    num: 10

  illegal:
    description: Illegal-riscv-tests
    builds: [ uvmt_cv32e40s, uvmt_cv32e40s_no_bitmanip]
    dir: cv32e40s/sim/uvmt
    cmd: make test TEST=illegal

  fibonacci:
    description: Fibonacci test
    builds: [ uvmt_cv32e40s, uvmt_cv32e40s_no_bitmanip]
    dir: cv32e40s/sim/uvmt
    cmd: make test TEST=fibonacci

  misalign:
    description: Misalign test
    builds: [ uvmt_cv32e40s, uvmt_cv32e40s_no_bitmanip]
    dir: cv32e40s/sim/uvmt
    cmd: make test TEST=misalign

  dhrystone:
    description: Dhrystone test
    builds: [ uvmt_cv32e40s, uvmt_cv32e40s_no_bitmanip]
    dir: cv32e40s/sim/uvmt
    cmd: make test TEST=dhrystone

  debug_test:
    description: Debug Test 1
    builds: [ uvmt_cv32e40s, uvmt_cv32e40s_no_bitmanip]
    dir: cv32e40s/sim/uvmt
    cmd: make test TEST=debug_test

  debug_test_reset:
    description: Debug reset test
    builds: [ uvmt_cv32e40s, uvmt_cv32e40s_no_bitmanip]
    dir: cv32e40s/sim/uvmt
    cmd: make test TEST=debug_test_reset

  debug_test_trigger:
    description: Debug trigger test
    builds: [ uvmt_cv32e40s, uvmt_cv32e40s_no_bitmanip]
    dir: cv32e40s/sim/uvmt
    cmd: make test TEST=debug_test_trigger

  debug_test_boot_set:
    description: Debug test target debug_req at BOOT_SET
    builds: [ uvmt_cv32e40s, uvmt_cv32e40s_no_bitmanip]
    dir: cv32e40s/sim/uvmt
    cmd: make test TEST=debug_test_boot_set
    num: 10

  interrupt_bootstrap:
    description: Interrupt bootstrap test
    builds: [ uvmt_cv32e40s, uvmt_cv32e40s_no_bitmanip]
    dir: cv32e40s/sim/uvmt
    cmd: make test TEST=interrupt_bootstrap

  interrupt_test:
    description: Interrupt test
    builds: [ uvmt_cv32e40s, uvmt_cv32e40s_no_bitmanip]
    dir: cv32e40s/sim/uvmt
    cmd: make test TEST=interrupt_test

  isa_fcov_holes:
    description: ISA function coverage test
    builds: [ uvmt_cv32e40s, uvmt_cv32e40s_no_bitmanip]
    dir: cv32e40s/sim/uvmt
    cmd: make test TEST=isa_fcov_holes

  instr_bus_error:
    description: Directed instruction bus error test
    builds: [ uvmt_cv32e40s, uvmt_cv32e40s_no_bitmanip]
    dir: cv32e40s/sim/uvmt
    cmd: make test TEST=instr_bus_error

  data_bus_error:
    description: Directed data bus error test
    builds: [ uvmt_cv32e40s, uvmt_cv32e40s_no_bitmanip]
    dir: cv32e40s/sim/uvmt
    cmd: make test TEST=data_bus_error

  load_store_rs1_zero:
    description: Directed rs1 coverage test
    builds: [ uvmt_cv32e40s, uvmt_cv32e40s_no_bitmanip]
    dir: cv32e40s/sim/uvmt
    cmd: make test TEST=load_store_rs1_zero

  fencei:
    description: fence.i directed tests
    builds:
      - uvmt_cv32e40s
      - uvmt_cv32e40s_pma_1
      - uvmt_cv32e40s_pma_2
      - uvmt_cv32e40s_pma_5
      - uvmt_cv32e40s_no_bitmanip
    dir: cv32e40s/sim/uvmt
    cmd: make test TEST=fencei

  pma:
    description: ISA function coverage test
    builds: [ uvmt_cv32e40s_pma]
    dir: cv32e40s/sim/uvmt
    cmd: make test TEST=isa_fcov_holes

  b_ext_test:
    description: Directed Zb extension test
    builds: [ uvmt_cv32e40s_b_ext_abs, uvmt_cv32e40s_b_ext_all]
    dir: cv32e40s/sim/uvmt
    cmd: make test TEST=b_ext_test

<<<<<<< HEAD
  zc_test:
    description: Zc directed test
    builds: [ uvmt_cv32e40s, uvmt_cv32e40s_pma_1]
    dir: cv32e40s/sim/uvmt
    cmd: make test TEST=zc_test
    num: 5
=======
#TODO:MT Comment back in when Zc is enabled in the core
#  zc_test:
#    description: Zc directed test
#    builds: [uvmt_cv32e40s, uvmt_cv32e40s_pma_1]
#    dir: cv32e40s/sim/uvmt
#    cmd: make test TEST=zc_test
#    num: 5
>>>>>>> 1ac25ed2
<|MERGE_RESOLUTION|>--- conflicted
+++ resolved
@@ -417,19 +417,9 @@
     dir: cv32e40s/sim/uvmt
     cmd: make test TEST=b_ext_test
 
-<<<<<<< HEAD
   zc_test:
     description: Zc directed test
     builds: [ uvmt_cv32e40s, uvmt_cv32e40s_pma_1]
     dir: cv32e40s/sim/uvmt
     cmd: make test TEST=zc_test
-    num: 5
-=======
-#TODO:MT Comment back in when Zc is enabled in the core
-#  zc_test:
-#    description: Zc directed test
-#    builds: [uvmt_cv32e40s, uvmt_cv32e40s_pma_1]
-#    dir: cv32e40s/sim/uvmt
-#    cmd: make test TEST=zc_test
-#    num: 5
->>>>>>> 1ac25ed2
+    num: 5